Csound 6 TODO list

1) loadable instruments:
 - AST tree memory recovery needs fixing.
 - memory recovery of pools
 - test extensively (including UDOs and namedins)
 - add support for fast loadable format
 - document AST tree format to allow users to parse into it.
 - API functions
 - thread safety ?
 - UDOs are not replaced, memory recovery needed? 
 - add opcode to compile/load an opcode
 - API step by step construction of TREE?
 - safe deleton of TREE
 - memory recovery of POOLs

2) allow any number of strings in score events (except p2,p3). 
  - do we need a new parser for score?

3) test sample-accurate opcodes, or document those not working

4) Use instrument-local structure rather than global (ksmps mainly)

5) New DAG control without memory use

6) Whittle code needs rewrite to avoid copyright infringement and to
make it easier to maintain

7) Analysis formats need to be byte-order/machine independent, and
reader opcodes need to accept them

8) syntax error checks (undef variables etc) need to be put back.

<<<<<<< HEAD
9) csoundInputMessage() is broken.
=======
9) check changing p3 works with early ending code

rc1 aimed for 28 Feb
>>>>>>> 1bdeef03
<|MERGE_RESOLUTION|>--- conflicted
+++ resolved
@@ -31,10 +31,8 @@
 
 8) syntax error checks (undef variables etc) need to be put back.
 
-<<<<<<< HEAD
 9) csoundInputMessage() is broken.
-=======
-9) check changing p3 works with early ending code
 
-rc1 aimed for 28 Feb
->>>>>>> 1bdeef03
+10) check changing p3 works with early ending code
+
+rc1 aimed for 28 Feb