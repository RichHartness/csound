/*
    std_util.h:

    This file is part of Csound.

    The Csound Library is free software; you can redistribute it
    and/or modify it under the terms of the GNU Lesser General Public
    License as published by the Free Software Foundation; either
    version 2.1 of the License, or (at your option) any later version.

    Csound is distributed in the hope that it will be useful,
    but WITHOUT ANY WARRANTY; without even the implied warranty of
    MERCHANTABILITY or FITNESS FOR A PARTICULAR PURPOSE.  See the
    GNU Lesser General Public License for more details.

    You should have received a copy of the GNU Lesser General Public
    License along with Csound; if not, write to the Free Software
    Foundation, Inc., 59 Temple Place, Suite 330, Boston, MA
    02111-1307 USA
*/

#ifndef CSOUND_STD_UTIL_H
#define CSOUND_STD_UTIL_H

#include "csdl.h"

extern int atsa_init_(CSOUND *);
extern int cvanal_init_(CSOUND *);
extern int dnoise_init_(CSOUND *);
extern int envext_init_(CSOUND *);
extern int het_export_init_(CSOUND *);
extern int het_import_init_(CSOUND *);
extern int hetro_init_(CSOUND *);
extern int lpanal_init_(CSOUND *);
extern int lpc_export_init_(CSOUND *);
extern int lpc_import_init_(CSOUND *);
extern int mixer_init_(CSOUND *);
extern int pvanal_init_(CSOUND *);
extern int pvlook_init_(CSOUND *);
extern int pv_export_init_(CSOUND *);
extern int pv_import_init_(CSOUND *);
extern int scale_init_(CSOUND *);
extern int sndinfo_init_(CSOUND *);
extern int srconv_init_(CSOUND *);
extern int xtrct_init_(CSOUND *);
<<<<<<< HEAD
//#ifdef JPFF
extern PUBLIC int scope_init_(CSOUND *);
//#endif
=======
>>>>>>> be4229c2

#endif  /* CSOUND_STD_UTIL_H */
<|MERGE_RESOLUTION|>--- conflicted
+++ resolved
@@ -43,11 +43,5 @@
 extern int sndinfo_init_(CSOUND *);
 extern int srconv_init_(CSOUND *);
 extern int xtrct_init_(CSOUND *);
-<<<<<<< HEAD
-//#ifdef JPFF
-extern PUBLIC int scope_init_(CSOUND *);
-//#endif
-=======
->>>>>>> be4229c2
 
 #endif  /* CSOUND_STD_UTIL_H */
