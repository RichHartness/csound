<<<<<<< HEAD
/*%
    ugens1.c:

    Copyright (C) 1991 Barry Vercoe, John ffitch

    This file is part of Csound.

    The Csound Library is free software; you can redistribute it
    and/or modify it under the terms of the GNU Lesser General Public
    License as published by the Free Software Foundation; either
    version 2.1 of the License, or (at your option) any later version.

    Csound is distributed in the hope that it will be useful,
    but WITHOUT ANY WARRANTY; without even the implied warranty of
    MERCHANTABILITY or FITNESS FOR A PARTICULAR PURPOSE.  See the
    GNU Lesser General Public License for more details.

    You should have received a copy of the GNU Lesser General Public
    License along with Csound; if not, write to the Free Software
    Foundation, Inc., 59 Temple Place, Suite 330, Boston, MA
    02111-1307 USA
*/

#include "csoundCore.h"         /*                      UGENS1.C        */
#include "ugens1.h"
#include <math.h>

#define FHUND (FL(100.0))

int linset(CSOUND *csound, LINE *p)
{
   double       dur;
    if ((dur = *p->idur) > FL(0.0)) {
      p->incr = (*p->ib - *p->ia) / dur * csound->onedsr;
      p->kincr = p->incr*CS_KSMPS;
      p->val = *p->ia;
    }
    return OK;
}

int kline(CSOUND *csound, LINE *p)
{
    *p->xr = p->val;            /* rslt = val   */
    p->val += p->kincr;          /* val += incr  */
    return OK;
}

int aline(CSOUND *csound, LINE *p)
{
    double val, inc;
    MYFLT *ar;
    uint32_t offset = p->h.insdshead->ksmps_offset;
    uint32_t early  = p->h.insdshead->ksmps_no_end;
    uint32_t n, nsmps = CS_KSMPS;
    ar = p->xr;
    val = p->val;
    inc = p->incr;

    if (UNLIKELY(offset)) memset(ar, '\0', offset*sizeof(MYFLT));
    if (UNLIKELY(early)) {
      nsmps -= early;
      memset(&ar[nsmps], '\0', early*sizeof(MYFLT));
    }

    //p->val += inc;/* nxtval = val + inc */
    //inc /= (nsmps - offset);
    for (n=offset; n<nsmps; n++) {
      ar[n] = (MYFLT)val;
      val += inc;       /* interp val for ksmps */
    }
    p->val = val;
    return OK;
}

int expset(CSOUND *csound, EXPON *p)
{
    double       dur, a, b;
    //printf("kr = %f , 1/kr = %f \n",CS_EKR, CS_ONEDKR);
    if (LIKELY((dur = *p->idur) > FL(0.0) )) {
      a = *p->ia;
      b = *p->ib;
      if (LIKELY((a * b) > FL(0.0))) {
        p->mlt = POWER(b/a, csound->onedsr/dur);
        p->kmlt = POWER(b/a, CS_ONEDKR/dur);
        p->val = a;
      }
      else if (a == FL(0.0))
        return csound->InitError(csound, Str("arg1 is zero"));
      else if (b == FL(0.0))
        return csound->InitError(csound, Str("arg2 is zero"));
      else return csound->InitError(csound, Str("unlike signs"));
    }
    return OK;
}

int kexpon(CSOUND *csound, EXPON *p)
{
    *p->xr = p->val;            /* rslt = val   */
    p->val *= p->kmlt;           /* val *= mlt  */
    return OK;
}

int expon(CSOUND *csound, EXPON *p)
{
    double val, mlt;//, inc;//, nxtval;
    MYFLT *ar;
    uint32_t offset = p->h.insdshead->ksmps_offset;
    uint32_t early  = p->h.insdshead->ksmps_no_end;
    uint32_t n, nsmps = CS_KSMPS;

    val = p->val;
    mlt = p->mlt;
    // nxtval = val * mlt;
    ar = p->xr;
    if (UNLIKELY(offset)) memset(ar, '\0', offset*sizeof(MYFLT));
    if (UNLIKELY(early)) {
      nsmps -= early;
      memset(&ar[nsmps], '\0', early*sizeof(MYFLT));
    }
    //inc = nxtval - val;
    //inc /= (nsmps - offset);   /* increment per sample */
    for (n=offset; n<nsmps; n++) {
      ar[n] = (MYFLT)val;
      val *= mlt;               /* interp val for ksmps */
    }
    // p->val = nxtval;            /* store next value */
    p->val = val;
    return OK;
}

int lsgset(CSOUND *csound, LINSEG *p)
{
    SEG *segp;
    int nsegs;
    MYFLT       **argp;
    double val;

    /* count segs & alloc if nec */
    nsegs = (p->INOCOUNT - (!(p->INOCOUNT & 1))) >> 1;
    if ((segp = (SEG *) p->auxch.auxp) == NULL ||
        nsegs*sizeof(SEG) < (unsigned int)p->auxch.size) {
      csound->AuxAlloc(csound, (int32)nsegs*sizeof(SEG), &p->auxch);
      p->cursegp = segp = (SEG *) p->auxch.auxp;
      segp[nsegs-1].cnt = MAXPOS; /* set endcount for safety */
    }
    argp = p->argums;
    val = (double)**argp++;
    if (UNLIKELY(**argp <= FL(0.0)))  return OK;    /* if idur1 <= 0, skip init  */
    p->curval = val;
    p->curcnt = 0;
    p->cursegp = segp - 1;          /* else setup null seg0 */
    p->segsrem = nsegs + 1;
    do {                                /* init each seg ..  */
      double dur = (double)**argp++;
      segp->nxtpt = (double)**argp++;
      if (UNLIKELY((segp->cnt = (int32)(dur * CS_EKR + FL(0.5))) < 0))
        segp->cnt = 0;
      if (UNLIKELY((segp->acnt = (int32)(dur * csound->esr + FL(0.5))) < 0))
        segp->acnt = 0;
      segp++;
    } while (--nsegs);
    p->xtra = -1;
    return OK;
}

int lsgset_bkpt(CSOUND *csound, LINSEG *p)
{
    int32 cnt = 0, bkpt = 0;
    int nsegs;
    int n;
    SEG *segp;
    n = lsgset(csound, p);
    if (UNLIKELY(n!=0)) return n;
    nsegs = p->segsrem;
    segp = p->cursegp;
    do {
      if (UNLIKELY(cnt > segp->cnt))
        return csound->InitError(csound, Str("Breakpoint %d not valid"), bkpt);
      segp->cnt -= cnt;
      cnt += segp->cnt;
      segp++;
      bkpt++;
    } while (--nsegs);
    return OK;
}


int klnseg(CSOUND *csound, LINSEG *p)
{
    *p->rslt = p->curval;               /* put the cur value    */
    if (UNLIKELY(p->auxch.auxp==NULL)) goto err1;          /* RWD fix */
    if (p->segsrem) {                   /* done if no more segs */
      if (--p->curcnt <= 0) {           /* if done cur segment  */
        SEG *segp = p->cursegp;
        if (UNLIKELY(!(--p->segsrem)))  {
          p->curval = segp->nxtpt;      /* advance the cur val  */
          return OK;
        }
        p->cursegp = ++segp;            /*   find the next      */
        if (UNLIKELY(!(p->curcnt = segp->cnt))) { /*   nonlen = discontin */
          p->curval = segp->nxtpt;      /*   poslen = new slope */
          /*          p->curval += p->curinc;  ??????? */
          return OK;
        }
        else {
          p->curinc = (segp->nxtpt - p->curval) / segp->cnt;
          p->curval += p->curinc;
          return OK;
        }
      }
      if (p->curcnt<10)         /* This is a fiddle to get rounding right!  */
        p->curinc = (p->cursegp->nxtpt - p->curval) / p->curcnt; /* recalc */
      p->curval += p->curinc;           /* advance the cur val  */
    }
    return OK;
 err1:
    return csound->InitError(csound, Str("linseg not initialised (krate)\n"));
}

int linseg(CSOUND *csound, LINSEG *p)
{
    double val, ainc;
    MYFLT *rs = p->rslt;
    uint32_t offset = p->h.insdshead->ksmps_offset;
    uint32_t early  = p->h.insdshead->ksmps_no_end;
    uint32_t n, nsmps = CS_KSMPS;

    if (UNLIKELY(p->auxch.auxp==NULL)) goto err1;  /* RWD fix */

    val = p->curval;                      /* sav the cur value    */
    if (UNLIKELY(offset)) memset(rs, '\0', offset*sizeof(MYFLT));
    if (UNLIKELY(early)) {
      nsmps -= early;
      memset(&rs[nsmps], '\0', early*sizeof(MYFLT));
    }

   for (n=offset; n<nsmps; n++) {
    if (LIKELY(p->segsrem)) {             /* if no more segs putk */
      if (--p->curcnt <= 0) {             /*  if done cur segment */
        SEG *segp = p->cursegp;
      chk1:
        if (UNLIKELY(!--p->segsrem)) {    /*   if none left       */
          val = p->curval = segp->nxtpt;
          goto putk;                      /*      put endval      */
        }
        p->cursegp = ++segp;              /*   else find the next */
        if (UNLIKELY(!(p->curcnt = segp->acnt))) {
          val = p->curval = segp->nxtpt;  /* nonlen = discontin */
          goto chk1;
        }                                 /*   poslen = new slope */
        p->curainc = (segp->nxtpt - val) / segp->acnt;
        // p->curainc = p->curinc * CS_ONEDKSMPS;
      }
      // p->curval = val + p->curinc;        /* advance the cur val  */
      if (UNLIKELY((ainc = p->curainc) == FL(0.0)))
        goto putk;
        rs[n] = (MYFLT)val;
        val += ainc;
      }
    else {                      /* no more segments */
    putk:
        rs[n] = (MYFLT)val;
    }
   }
    p->curval = val;
    return OK;
 err1:
    return csound->PerfError(csound, p->h.insdshead,
                             Str("linseg: not initialised (arate)\n"));
}

/* **** ADSR is just a construction and use of linseg */

static void adsrset1(CSOUND *csound, LINSEG *p, int midip)
{
    SEG         *segp;
    int         nsegs;
    MYFLT       **argp = p->argums;
    double      dur;
    MYFLT       len = csound->curip->p3;
    MYFLT       release = *argp[3];
    int32       relestim;

    if (UNLIKELY(len<=FL(0.0))) len = FL(100000.0); /* MIDI case set int32 */
    len -= release;         /* len is time remaining */
    if (UNLIKELY(len<FL(0.0))) { /* Odd case of release time greater than dur */
      release = csound->curip->p3; len = FL(0.0);
    }
    nsegs = 6;          /* DADSR */
    if ((segp = (SEG *) p->auxch.auxp) == NULL ||
        nsegs*sizeof(SEG) < (unsigned int)p->auxch.size) {
      csoundAuxAlloc(csound, (size_t) nsegs * sizeof(SEG), &p->auxch);
      p->cursegp = segp = (SEG *) p->auxch.auxp;
      segp[nsegs-1].cnt = MAXPOS; /* set endcount for safety */
    }
    else if (**argp > FL(0.0))
      memset(p->auxch.auxp, 0, (size_t)nsegs*sizeof(SEG));
    if (**argp <= FL(0.0))  return;       /* if idur1 <= 0, skip init  */
    p->curval = 0.0;
    p->curcnt = 0;
    p->cursegp = segp - 1;      /* else setup null seg0 */
    p->segsrem = nsegs;
                                /* Delay */
    dur = (double)*argp[4];
    if (UNLIKELY(dur > len)) dur = len;
    len -= dur;
    segp->nxtpt = FL(0.0);
    if ((segp->cnt = (int32)(dur * CS_EKR + FL(0.5))) == 0)
      segp->cnt = 0;
    segp++;
                                /* Attack */
    dur = *argp[0];
    if (dur > len) dur = len;
    len -= dur;
    segp->nxtpt = FL(1.0);
    if (UNLIKELY((segp->cnt = (int32)(dur * CS_EKR + FL(0.5))) == 0))
      segp->cnt = 0;
    if (UNLIKELY((segp->acnt = (int32)(dur * csound->esr + FL(0.5))) < 0))
        segp->acnt = 0;
    segp++;
                                /* Decay */
    dur = *argp[1];
    if (dur > len) dur = len;
    len -= dur;
    segp->nxtpt = *argp[2];
    if (UNLIKELY((segp->cnt = (int32)(dur * CS_EKR + FL(0.5))) == 0))
      segp->cnt = 0;
   if (UNLIKELY((segp->acnt = (int32)(dur * csound->esr + FL(0.5))) < 0))
        segp->acnt = 0;
    segp++;
                                /* Sustain */
    /* Should use p3 from score, but how.... */
    dur = len;
/*  dur = csound->curip->p3 - *argp[4] - *argp[0] - *argp[1] - *argp[3]; */
    segp->nxtpt = *argp[2];
    if (UNLIKELY((segp->cnt = (int32)(dur * CS_EKR + FL(0.5))) == 0))
      segp->cnt = 0;
    if (UNLIKELY((segp->acnt = (int32)(dur * csound->esr + FL(0.5))) < 0))
        segp->acnt = 0;
    segp++;
                                /* Release */
    segp->nxtpt = FL(0.0);
    if (UNLIKELY((segp->cnt = (int32)(release * CS_EKR + FL(0.5))) == 0))
      segp->cnt = 0;
    if (UNLIKELY((segp->acnt = (int32)(dur * csound->esr + FL(0.5))) < 0))
        segp->acnt = 0;
    if (midip) {
      relestim = (p->cursegp + p->segsrem - 1)->cnt;
      p->xtra = relestim;
          /*  VL 4-1-2011 was (int32)(*argp[5] * CS_EKR + FL(0.5));
              this seems to fix it */
      if (relestim > p->h.insdshead->xtratim)
        p->h.insdshead->xtratim = (int)relestim;
    }
    else
      p->xtra = 0L;
}

int adsrset(CSOUND *csound, LINSEG *p)
{
    adsrset1(csound, p, 0);
    return OK;
}

int madsrset(CSOUND *csound, LINSEG *p)
{
    adsrset1(csound, p, 1);
    return OK;
}

/* End of ADSR */





int lsgrset(CSOUND *csound, LINSEG *p)
{
    int32 relestim;
    lsgset(csound,p);
    relestim = (p->cursegp + p->segsrem - 1)->cnt;
    p->xtra = relestim;  /* VL 4-1-2011 was -1, making all linsegr
                            releases in an instr => xtratim
                            set to relestim seems to fix this */
    if (relestim > p->h.insdshead->xtratim)
      p->h.insdshead->xtratim = (int)relestim;
    return OK;
}

int klnsegr(CSOUND *csound, LINSEG *p)
{
    *p->rslt = p->curval;                   /* put the cur value    */
    if (p->segsrem) {                       /* done if no more segs */
      SEG *segp;
      if (p->h.insdshead->relesing && p->segsrem > 1) {
        while (p->segsrem > 1) {           /* reles flag new:      */
          segp = ++p->cursegp;             /*   go to last segment */
          p->segsrem--;
        }                                  /*   get univ relestim  */
        segp->cnt = p->xtra>= 0 ? p->xtra : p->h.insdshead->xtratim;
        goto newi;                         /*   and set new curinc */
      }
      if (--p->curcnt <= 0) {              /* if done cur seg      */
      chk2:
        if (p->segsrem == 2) return OK;    /*   seg Y rpts lastval */
        if (!(--p->segsrem)) return OK;    /*   seg Z now done all */
        segp = ++p->cursegp;               /*   else find nextseg  */
      newi:
        if (!(p->curcnt = segp->cnt)) {    /*   nonlen = discontin */
          p->curval = segp->nxtpt;         /*     reload & rechk   */
          goto chk2;
        }                                  /*   else get new slope */
        p->curinc = (segp->nxtpt - p->curval) / segp->cnt;
      }
      p->curval += p->curinc;              /* advance the cur val  */
    }
    return OK;
}

int linsegr(CSOUND *csound, LINSEG *p)
{
    MYFLT  val, ainc, *rs = p->rslt;
    uint32_t offset = p->h.insdshead->ksmps_offset;
    uint32_t early  = p->h.insdshead->ksmps_no_end;
    uint32_t n, nsmps = CS_KSMPS;

    if (UNLIKELY(offset)) memset(rs, '\0', offset*sizeof(MYFLT));
    if (UNLIKELY(early)) {
      nsmps -= early;
      memset(&rs[nsmps], '\0', early*sizeof(MYFLT));
    }
    val = p->curval;                        /* sav the cur value    */
    for (n=offset; n<nsmps; n++) {
    if (LIKELY(p->segsrem)) {               /* if no more segs putk */
      SEG *segp;
      if (p->h.insdshead->relesing && p->segsrem > 1) {
        while (p->segsrem > 1) {            /* release flag new:    */
          segp = ++p->cursegp;              /*   go to last segment */
          p->segsrem--;
        }                                   /*   get univ relestim  */
        segp->acnt = (p->xtra >=0 ? p->xtra : p->h.insdshead->xtratim)*CS_KSMPS;
        goto newi;                          /*   and set new curinc */
      }
      if (--p->curcnt <= 0) {               /* if done cur seg      */
      chk2:
        if (p->segsrem == 2) goto putk;     /*   seg Y rpts lastval */
        if (!(--p->segsrem)) goto putk;     /*   seg Z now done all */
        segp = ++p->cursegp;                /*   else find nextseg  */
      newi:
        if (!(p->curcnt = segp->acnt)) {     /*   nonlen = discontin */
          val = p->curval = segp->nxtpt;    /*   reload & rechk  */
          goto chk2;
        }                                   /*   else get new slope */
        p->curainc = (segp->nxtpt - val) / segp->acnt;
        // p->curainc = p->curinc * CS_ONEDKSMPS;
      }
      //p->curval = val + p->curainc*CS_KSMPS;          /* advance the cur val  */
      if ((ainc = p->curainc) == FL(0.0))
        goto putk;

        rs[n] = val;
        val += ainc;
      }
    else {
    putk:
      rs[n] = val;
     }
    }
    p->curval = val;
    return OK;
}

int xsgset(CSOUND *csound, EXXPSEG *p)
{
    XSEG        *segp;
    int         nsegs;
    MYFLT       d, **argp, val, dur, nxtval;
    int         n=0;

    /* count segs & alloc if nec */
    nsegs = (p->INOCOUNT - (!(p->INOCOUNT & 1))) >> 1;
    if ((segp = (XSEG *) p->auxch.auxp) == NULL ||
        nsegs*sizeof(XSEG) < (unsigned int)p->auxch.size) {
      csound->AuxAlloc(csound, (int32)nsegs*sizeof(XSEG), &p->auxch);
      p->cursegp = segp = (XSEG *) p->auxch.auxp;
      (segp+nsegs-1)->cnt = MAXPOS;   /* set endcount for safety */
    }
    argp = p->argums;
    nxtval = **argp++;
    if (**argp <= FL(0.0))  return OK;          /* if idur1 <= 0, skip init  */
    p->cursegp = segp;                          /* else proceed from 1st seg */
    segp--;
    p->segsrem = nsegs;
    do {
      segp++;           /* init each seg ..  */
      val = nxtval;
      dur = **argp++;
      nxtval = **argp++;
      if (UNLIKELY(val * nxtval <= FL(0.0)))
        goto experr;
      d = dur * CS_EKR;
      segp->val = val;
      segp->mlt = (MYFLT) pow((double)(nxtval / val), (1.0/(double)d));
      segp->cnt = (int32) (d + FL(0.5));
      d = dur * csound->esr;
      segp->amlt = (MYFLT) pow((double)(nxtval / val), (1.0/(double)d));
      segp->acnt = (int32) (d + FL(0.5));
    } while (--nsegs);
    segp->cnt = MAXPOS;         /* set last cntr to infin */
    segp->acnt = MAXPOS;         /* set last cntr to infin */
    return OK;

 experr:
    n = segp - p->cursegp + 1;
    if (val == FL(0.0))
      return csound->InitError(csound, Str("ival%d is zero"), n);
    else if (nxtval == FL(0.0))
      return csound->InitError(csound, Str("ival%d is zero"), n+1);
    return csound->InitError(csound, Str("ival%d sign conflict"), n+1);
}

int xsgset_bkpt(CSOUND *csound, EXXPSEG *p)
{
   XSEG        *segp;
    int         nsegs;
    MYFLT       d, **argp, val, dur, dursum = FL(0.0), bkpt, nxtval;
    int         n=0;

    /* count segs & alloc if nec */
    nsegs = (p->INOCOUNT - (!(p->INOCOUNT & 1))) >> 1;
    if ((segp = (XSEG *) p->auxch.auxp) == NULL ||
        nsegs*sizeof(XSEG) < (unsigned int)p->auxch.size) {
      csound->AuxAlloc(csound, (int32)nsegs*sizeof(XSEG), &p->auxch);
      p->cursegp = segp = (XSEG *) p->auxch.auxp;
      (segp+nsegs-1)->cnt = MAXPOS;   /* set endcount for safety */
    }
    argp = p->argums;
    nxtval = **argp++;
    if (**argp <= FL(0.0))  return OK;          /* if idur1 <= 0, skip init  */
    p->cursegp = segp;                          /* else proceed from 1st seg */
    segp--;
    p->segsrem = nsegs;
    do {
      segp++;           /* init each seg ..  */
      val = nxtval;
      bkpt = **argp++;
      if (UNLIKELY(bkpt < dursum))
          return csound->InitError(csound,
                                   Str("Breakpoint time %f not valid"), bkpt);
      dur = bkpt - dursum;
      dursum += dur;
      nxtval = **argp++;
      if (UNLIKELY(val * nxtval <= FL(0.0)))
        goto experr;
      d = dur * CS_EKR;
      segp->val = val;
      segp->mlt = (MYFLT) pow((double)(nxtval / val), (1.0/(double)d));
      segp->cnt = (int32) (d + FL(0.5));
      d = dur * csound->esr;
      segp->amlt = (MYFLT) pow((double)(nxtval / val), (1.0/(double)d));
      segp->acnt = (int32) (d + FL(0.5));
    } while (--nsegs);
    segp->cnt = MAXPOS;         /* set last cntr to infin */
    segp->acnt = MAXPOS;
    return OK;

 experr:
    n = segp - p->cursegp + 1;
    if (val == FL(0.0))
      return csound->InitError(csound, Str("ival%d is zero"), n);
    else if (nxtval == FL(0.0))
      return csound->InitError(csound, Str("ival%d is zero"), n+1);
    return csound->InitError(csound, Str("ival%d sign conflict"), n+1);
}


int xsgset2b(CSOUND *csound, EXPSEG2 *p)
{
    XSEG        *segp;
    int         nsegs;
    MYFLT       d, **argp, val, dur, dursum = FL(0.0), bkpt, nxtval;
    int         n;

    /* count segs & alloc if nec */
    nsegs = (p->INOCOUNT - (!(p->INOCOUNT & 1))) >> 1;
    if ((segp = (XSEG*) p->auxch.auxp) == NULL ||
        (unsigned int)nsegs*sizeof(XSEG) > (unsigned int)p->auxch.size) {
      csound->AuxAlloc(csound, (int32)nsegs*sizeof(XSEG), &p->auxch);
      p->cursegp = segp = (XSEG *) p->auxch.auxp;
      (segp+nsegs-1)->cnt = MAXPOS;   /* set endcount for safety */
    }
    argp = p->argums;
    nxtval = **argp++;
    if (**argp <= FL(0.0))  return OK;        /* if idur1 <= 0, skip init  */
    p->cursegp = segp;                      /* else proceed from 1st seg */
    segp--;
    do {
      segp++;           /* init each seg ..  */
      val = nxtval;
      bkpt = **argp++;
      if (UNLIKELY(bkpt < dursum))
          return csound->InitError(csound,
                                   Str("Breakpoint time %f not valid"), bkpt);
      dur = bkpt - dursum;
      dursum += dur;
      nxtval = **argp++;
/*       if (dur > FL(0.0)) { */
      if (UNLIKELY(val * nxtval <= FL(0.0)))
          goto experr;
        d = dur * csound->esr;
        segp->val = val;
        segp->mlt = POWER((nxtval / val), FL(1.0)/d);
        segp->cnt = (int32) (d + FL(0.5));
         d = dur * csound->esr;
         segp->amlt = (MYFLT) pow((double)(nxtval / val), (1.0/(double)d));
         segp->acnt = (int32) (d + FL(0.5));
/*       } */
/*       else break;               /\*  .. til 0 dur or done *\/ */
    } while (--nsegs);
    segp->cnt = MAXPOS;         /* set last cntr to infin */
     segp->acnt = MAXPOS;
    return OK;

 experr:
    n = segp - p->cursegp + 1;
    if (val == FL(0.0))
      return csound->InitError(csound, Str("ival%d is zero"), n);
    else if (nxtval == FL(0.0))
      return csound->InitError(csound, Str("ival%d is zero"), n+1);
    return csound->InitError(csound, Str("ival%d sign conflict"), n+1);
}

int xsgset2(CSOUND *csound, EXPSEG2 *p)   /*gab-A1 (G.Maldonado) */
{
    XSEG        *segp;
    int         nsegs;
    MYFLT       d, **argp, val, dur, nxtval;
    int         n;

    /* count segs & alloc if nec */
    nsegs = (p->INOCOUNT - (!(p->INOCOUNT & 1))) >> 1;
    if ((segp = (XSEG*) p->auxch.auxp) == NULL ||
        (unsigned int)nsegs*sizeof(XSEG) > (unsigned int)p->auxch.size) {
      csound->AuxAlloc(csound, (int32)nsegs*sizeof(XSEG), &p->auxch);
      p->cursegp = segp = (XSEG *) p->auxch.auxp;
      (segp+nsegs-1)->cnt = MAXPOS;   /* set endcount for safety */
    }
    argp = p->argums;
    nxtval = **argp++;
    if (**argp <= FL(0.0))  return OK;        /* if idur1 <= 0, skip init  */
    p->cursegp = segp;                      /* else proceed from 1st seg */
    segp--;
    do {
      segp++;           /* init each seg ..  */
      val = nxtval;
      dur = **argp++;
      nxtval = **argp++;
/*       if (dur > FL(0.0)) { */
      if (UNLIKELY(val * nxtval <= FL(0.0)))
          goto experr;
        d = dur * csound->esr;
        segp->val = val;
        segp->mlt = POWER((nxtval / val), FL(1.0)/d);
        segp->cnt = (int32) (d + FL(0.5));
        d = dur * csound->esr;
        segp->amlt = (MYFLT) pow((double)(nxtval / val), (1.0/(double)d));
        segp->acnt = (int32) (d + FL(0.5));
/*       } */
/*       else break;               /\*  .. til 0 dur or done *\/ */
    } while (--nsegs);
    segp->cnt = MAXPOS;         /* set last cntr to infin */
    segp->acnt = MAXPOS;
    return OK;

 experr:
    n = segp - p->cursegp + 1;
    if (val == FL(0.0))
      return csound->InitError(csound, Str("ival%d is zero"), n);
    else if (nxtval == FL(0.0))
      return csound->InitError(csound, Str("ival%d is zero"), n+1);
    return csound->InitError(csound, Str("ival%d sign conflict"), n+1);
}

/***************************************/

int expseg2(CSOUND *csound, EXPSEG2 *p)             /* gab-A1 (G.Maldonado) */
{
    XSEG        *segp;
    uint32_t offset = p->h.insdshead->ksmps_offset;
    uint32_t early  = p->h.insdshead->ksmps_no_end;
    uint32_t n, nsmps = CS_KSMPS;
    MYFLT       val, *rs;
    segp = p->cursegp;
    val  = segp->val;
    rs   = p->rslt;
    if (UNLIKELY(offset)) memset(rs, '\0', offset*sizeof(MYFLT));
    if (UNLIKELY(early)) {
      nsmps -= early;
      memset(&rs[nsmps], '\0', early*sizeof(MYFLT));
    }
    for (n=offset; n<nsmps; n++) {
      while (--segp->cnt < 0)   {
        p->cursegp = ++segp;
        val = segp->val;
      }
      rs[n] = val;
      val *=  segp->mlt;
    }
    segp->val = val;
    return OK;
}

/* **** XDSR is just a construction and use of expseg */

int xdsrset(CSOUND *csound, EXXPSEG *p)
{
    XSEG    *segp;
    int     nsegs;
    MYFLT   **argp = p->argums;
    MYFLT   len = csound->curip->p3;
    MYFLT   delay = *argp[4], attack = *argp[0], decay = *argp[1];
    MYFLT   sus, dur;
    MYFLT   release = *argp[3];

    if (len<FL(0.0)) len = FL(100000.0); /* MIDI case set long */
    len -= release;                      /* len is time remaining */
    if (len<FL(0.0)) { /* Odd case of release time greater than dur */
      release = csound->curip->p3; len = FL(0.0);
    }
    nsegs = 5;          /* DXDSR */
    if ((segp = (XSEG *) p->auxch.auxp) == NULL ||
        nsegs*sizeof(XSEG) < (unsigned int)p->auxch.size) {
      csound->AuxAlloc(csound, (int32)nsegs*sizeof(XSEG), &p->auxch);
      segp = (XSEG *) p->auxch.auxp;
    }
    segp[nsegs-1].cnt = MAXPOS;         /* set endcount for safety */
    if (**argp <= FL(0.0))  return OK;  /* if idur1 <= 0, skip init  */
    p->cursegp = segp;                  /* else setup null seg0 */
    p->segsrem = nsegs;
    delay += FL(0.001);
    if (delay > len) delay = len; len -= delay;
    attack -= FL(0.001);
    if (attack > len) attack = len; len -= attack;
    if (decay > len) decay = len; len -= decay;
    sus = len;
    segp[0].val = FL(0.001);   /* Like zero start, but exponential */
    segp[0].mlt = FL(1.0);
    segp[0].cnt = (int32) (delay*CS_EKR + FL(0.5));
    segp[0].amlt =  FL(1.0);
    segp[0].acnt = (int32) (delay*CS_ESR + FL(0.5));
    dur = attack*CS_EKR;
    segp[1].val = FL(0.001);
    segp[1].mlt = POWER(FL(1000.0), FL(1.0)/dur);
    segp[1].cnt = (int32) (dur + FL(0.5));
    dur = attack*CS_ESR;
    segp[1].amlt = POWER(FL(1000.0), FL(1.0)/dur);
    segp[1].acnt = (int32) (dur + FL(0.5));

    dur = decay*CS_EKR;
    segp[2].val = FL(1.0);
    segp[2].mlt = POWER(*argp[2], FL(1.0)/dur);
    segp[2].cnt = (int32) (dur + FL(0.5));
    dur = decay*CS_ESR;
    segp[2].amlt = POWER(FL(1000.0), FL(1.0)/dur);
    segp[2].acnt = (int32) (dur + FL(0.5));

    segp[3].val = *argp[2];
    segp[3].mlt = FL(1.0);
    segp[3].cnt = (int32) (sus*CS_EKR + FL(0.5));

    segp[3].amlt = FL(1.0);
    segp[3].acnt = (int32) (sus*CS_ESR + FL(0.5));
    
    dur = release*CS_EKR;
    segp[4].val = *argp[2];
    segp[4].mlt = POWER(FL(0.001)/(*argp[2]), FL(1.0)/dur);
    segp[4].cnt = MAXPOS; /*(int32) (dur + FL(0.5)); */

    dur = release*CS_ESR;
    segp[4].amlt = POWER(FL(0.001)/(*argp[2]), FL(1.0)/dur);
    segp[4].acnt = MAXPOS; /*(int32) (dur + FL(0.5)); */

    return OK;
}

/* end of XDSR */

int kxpseg(CSOUND *csound, EXXPSEG *p)
{
    XSEG        *segp;

    segp = p->cursegp;
    if (UNLIKELY(p->auxch.auxp==NULL)) goto err1; /* RWD fix */
    while (--segp->cnt < 0)
      p->cursegp = ++segp;
    *p->rslt = segp->val;
    segp->val *= segp->mlt;
    return OK;
 err1:
    return csound->PerfError(csound, p->h.insdshead,
                             Str("expseg (krate): not initialised"));
}


int expseg(CSOUND *csound, EXXPSEG *p)
{
    XSEG        *segp;
    uint32_t offset = p->h.insdshead->ksmps_offset;
    uint32_t early  = p->h.insdshead->ksmps_no_end;
    uint32_t n, nsmps = CS_KSMPS;
    MYFLT       *rs = p->rslt;

    if (UNLIKELY(offset)) memset(rs, '\0', offset*sizeof(MYFLT));
    if (UNLIKELY(early)) {
      nsmps -= early;
      memset(&rs[nsmps], '\0', early*sizeof(MYFLT));
    }
    for (n=offset; n<nsmps; n++) {
    segp = p->cursegp;
   if (UNLIKELY(p->auxch.auxp==NULL)) goto err1;
    while (--segp->acnt < 0) 
       p->cursegp = ++segp; 
    rs[n] = segp->val; 
       segp->val *= segp->amlt; 
    }
    return OK;
 err1:
    return csound->PerfError(csound, p->h.insdshead,
                             Str("expseg (arate): not initialised"));
}

int xsgrset(CSOUND *csound, EXPSEG *p)
{
    int     relestim;
    SEG     *segp;
    int     nsegs, n = 0;
    MYFLT   **argp, prvpt;

    p->xtra = -1;
    /* count segs & alloc if nec */
    nsegs = (p->INOCOUNT - (!(p->INOCOUNT & 1))) >> 1;
    if ((segp = (SEG *) p->auxch.auxp) == NULL ||
        (unsigned int)nsegs*sizeof(SEG) > (unsigned int)p->auxch.size) {
      csound->AuxAlloc(csound, (int32)nsegs*sizeof(SEG), &p->auxch);
      p->cursegp = segp = (SEG *) p->auxch.auxp;
    }
    argp = p->argums;
    prvpt = **argp++;
    if (**argp < FL(0.0))  return OK; /* if idur1 < 0, skip init      */
    p->curval  = prvpt;
    p->curcnt  = 0;                   /* else setup null seg0         */
    p->cursegp = segp - 1;
    p->segsrem = nsegs + 1;
    do {                              /* init & chk each real seg ..  */
      MYFLT dur = **argp++;
      segp->nxtpt = **argp++;
      if ((segp->cnt = (int32)(dur * CS_EKR + FL(0.5))) <= 0)
        segp->cnt = 0;
      else if (segp->nxtpt * prvpt <= FL(0.0))
        goto experr;
      if ((segp->acnt = (int32)(dur * CS_ESR )) <= 0)
        segp->acnt = 0;
      prvpt = segp->nxtpt;
      segp++;
    } while (--nsegs);
    relestim = (int)(p->cursegp + p->segsrem - 1)->cnt;
    if (relestim > p->h.insdshead->xtratim)
      p->h.insdshead->xtratim = relestim;
    return OK;

 experr:
    n = segp - p->cursegp + 2;
    if (prvpt == FL(0.0))
      return csound->InitError(csound, Str("ival%d is zero"), n);
    else if (segp->nxtpt == FL(0.0))
      return csound->InitError(csound, Str("ival%d is zero"), n+1);
    return csound->InitError(csound, Str("ival%d sign conflict"), n+1);
}

/* **** MXDSR is just a construction and use of expseg */

int mxdsrset(CSOUND *csound, EXPSEG *p)
{
    int         relestim;
    SEG         *segp;
    int         nsegs;
    MYFLT       **argp = p->argums;
    MYFLT       delay = *argp[4], attack = *argp[0], decay = *argp[1];
    MYFLT       rel = *argp[3];

    nsegs = 4;          /* DXDSR */
    if ((segp = (SEG *) p->auxch.auxp) == NULL ||
        nsegs*sizeof(SEG) < (unsigned int)p->auxch.size) {
      csound->AuxAlloc(csound, (int32)nsegs*sizeof(SEG), &p->auxch);
      segp = (SEG *) p->auxch.auxp;
    }
    if (**argp <= FL(0.0))  return OK;  /* if idur1 <= 0, skip init  */
    p->cursegp = segp-1;                /* else setup null seg0 */
    p->segsrem = nsegs+1;
    p->curval = FL(0.001);
    p->curcnt = 0;                      /* else setup null seg0 */
    delay += FL(0.001);
    attack -= FL(0.001);
    segp[0].nxtpt = FL(0.001);
    segp[0].cnt = (int32) (delay*CS_EKR + FL(0.5));
    segp[0].acnt = (int32) (delay*CS_ESR + FL(0.5));
    segp[1].nxtpt = FL(1.0);
    segp[1].cnt = (int32) (attack*CS_EKR + FL(0.5));
    segp[1].acnt = (int32) (attack*CS_ESR + FL(0.5));
    segp[2].nxtpt = *argp[2];
    segp[2].cnt = (int32) (decay*CS_EKR + FL(0.5));
    segp[2].acnt = (int32) (decay*CS_ESR + FL(0.5));
    segp[3].nxtpt = FL(0.001);
    segp[3].cnt = (int32) (rel*CS_EKR + FL(0.5));
    segp[3].acnt = (int32) (rel*CS_ESR + FL(0.5));
    relestim = (int)(p->cursegp + p->segsrem - 1)->cnt;
    p->xtra = (int32)(*argp[5] * CS_EKR + FL(0.5));     /* Release time?? */
    if (relestim > p->h.insdshead->xtratim)
      p->h.insdshead->xtratim = relestim;
    return OK;
}

/* end of MXDSR */

int kxpsegr(CSOUND *csound, EXPSEG *p)
{
    *p->rslt = p->curval;               /* put the cur value    */
    if (p->segsrem) {                   /* done if no more segs */
      SEG *segp;
      if (p->h.insdshead->relesing && p->segsrem > 1) {
        while (p->segsrem > 1) {        /* reles flag new:      */
          segp = ++p->cursegp;          /*   go to last segment */
          p->segsrem--;
        }                               /*   get univ relestim  */
        segp->cnt = p->xtra>=0 ? p->xtra : p->h.insdshead->xtratim;
        goto newm;                      /*   and set new curmlt */
      }
      if (--p->curcnt <= 0) {           /* if done cur seg      */
      chk2:
        if (p->segsrem == 2) return OK; /*   seg Y rpts lastval */
        if (!(--p->segsrem)) return OK; /*   seg Z now done all */
        segp = ++p->cursegp;            /*   else find nextseg  */
      newm:
        if (!(p->curcnt = segp->cnt)) { /*   nonlen = discontin */
          p->curval = segp->nxtpt;      /*     reload & rechk   */
          goto chk2;
        }
        if (segp->nxtpt == p->curval)   /*   else get new mlt   */
          p->curmlt = FL(1.0);
        else p->curmlt = (MYFLT) pow(segp->nxtpt/p->curval, 1.0/segp->cnt);
      }
      p->curval *= p->curmlt;           /* advance the cur val  */
    }
    return OK;
}

int expsegr(CSOUND *csound, EXPSEG *p)
{
    MYFLT  val, amlt, *rs = p->rslt;
    uint32_t offset = p->h.insdshead->ksmps_offset;
    uint32_t early  = p->h.insdshead->ksmps_no_end;
    uint32_t n, nsmps = CS_KSMPS;

    if (UNLIKELY(offset)) memset(rs, '\0', offset*sizeof(MYFLT));
    if (UNLIKELY(early)) {
      nsmps -= early;
      memset(&rs[nsmps], '\0', early*sizeof(MYFLT));
    }
                      /* sav the cur value    */
    val = p->curval;
    for (n=offset; n<nsmps; n++) {

    if (p->segsrem) {                   /* if no more segs putk */
      SEG *segp;
      if (p->h.insdshead->relesing && p->segsrem > 1) {
        while (p->segsrem > 1) {        /* if reles flag new    */
          segp = ++p->cursegp;          /*   go to last segment */
          p->segsrem--;
        }                               /*   get univ relestim  */
        segp->acnt = (p->xtra>=0 ? p->xtra : p->h.insdshead->xtratim)*CS_KSMPS;
        goto newm;                      /*   and set new curmlt */
      }
      if (--p->curcnt <= 0) {           /* if done cur seg      */
      chk2:
        if (p->segsrem == 2) goto putk; /*   seg Y rpts lastval */
        if (!(--p->segsrem)) goto putk; /*   seg Z now done all */
        segp = ++p->cursegp;            /*   else find nextseg  */
      newm:
        if (!(p->curcnt = segp->acnt)) { /*   nonlen = discontin */
          val = p->curval = segp->nxtpt; /*   reload & rechk  */
          goto chk2;
        }                               /*   else get new mlts  */
        if (segp->nxtpt == val) {
          p->curmlt = p->curamlt = FL(1.0);
          p->curval = val;
          goto putk;
        }
        else {
          p->curmlt = POWER((segp->nxtpt/val), FL(1.0)/segp->cnt);
          p->curamlt = POWER(p->curmlt, FL(1.0)/(MYFLT)(nsmps-offset));
        }
      }
       if ((amlt = p->curamlt) == FL(1.0)) goto putk;
        rs[n] = val;
        val *= amlt;
    }
    else {
    putk:
      rs[n] =  val;
    }
    }
    p->curval = val;
    return OK;
}

int lnnset(CSOUND *csound, LINEN *p)
{
    MYFLT a,b,dur;

    if ((dur = *p->idur) > FL(0.0)) {
      p->cnt1 = (int32)(*p->iris * CS_EKR + FL(0.5));
      if (p->cnt1 > (int32)0) {
        p->inc1 = FL(1.0) / (MYFLT) p->cnt1;
        p->val = FL(0.0);
      }
      else p->inc1 = p->val = FL(1.0);
      a = dur * CS_EKR + FL(0.5);
      b = *p->idec * CS_EKR + FL(0.5);
      if ((int32) b > 0) {
        p->cnt2 = (int32) (a - b);
        p->inc2 = FL(1.0) /  b;
      }
      else {
        p->inc2 = FL(1.0);
        p->cnt2 = (int32) a;
      }
      p->lin1 = FL(0.0);
      p->lin2 = FL(1.0);
    }
    return OK;
}

int alnnset(CSOUND *csound, LINEN *p)
{
    MYFLT a,b,dur;

    if ((dur = *p->idur) > FL(0.0)) {
      p->cnt1 = (int32)(*p->iris * CS_ESR + FL(0.5));
      if (p->cnt1 > (int32)0) {
        p->inc1 = FL(1.0) / (MYFLT) p->cnt1;
        p->val = FL(0.0);
      }
      else p->inc1 = p->val = FL(1.0);
      a = dur * CS_ESR + FL(0.5);
      b = *p->idec * CS_ESR + FL(0.5);
      if ((int32) b > 0) {
        p->cnt2 = (int32) (a - b);
        p->inc2 = FL(1.0) /  b;
      }
      else {
        p->inc2 = FL(1.0);
        p->cnt2 = (int32) a;
      }
      p->lin1 = FL(0.0);
      p->lin2 = FL(1.0);
    }
    return OK;
}

int klinen(CSOUND *csound, LINEN *p)
{
    MYFLT fact = FL(1.0);

    if (p->cnt1 > 0) {
      fact = p->lin1;
      p->lin1 += p->inc1;
      p->cnt1--;
    }
    if (p->cnt2)
      p->cnt2--;
    else {
      fact *= p->lin2;
      p->lin2 -= p->inc2;
    }
    *p->rslt = *p->sig * fact;
    return OK;
}

int linen(CSOUND *csound, LINEN *p)
{
    uint32_t offset = p->h.insdshead->ksmps_offset;
    uint32_t early  = p->h.insdshead->ksmps_no_end;
    uint32_t flag=0, n, nsmps = CS_KSMPS;
    MYFLT *rs,*sg,val;

    val = p->val;
    rs = p->rslt;
    sg = p->sig;

    if (UNLIKELY(offset)) memset(rs, '\0', offset*sizeof(MYFLT));
    if (UNLIKELY(early)) {
      nsmps -= early;
      memset(&rs[nsmps], '\0', early*sizeof(MYFLT));
    }

    for (n=offset; n<nsmps; n++) {
    if (p->cnt1 > 0) {
      flag = 1;
      val = p->lin1;
      p->lin1 += p->inc1;
      p->cnt1--;
    }
    if (p->cnt2 <= 0) {
      flag = 1;
      val = p->lin2;
      p->lin2 -= p->inc2;
    }
    else p->cnt2--;

    if (flag) {
      if (p->XINCODE)
          rs[n] = sg[n] * val;
      else
          rs[n] = *sg * val;
      }
    else {
      if (p->XINCODE)
        rs[n] = sg[n];
      else rs[n] = *sg;
      }
    }
    p->val = val;
    return OK;
}



#if 0
int linen(CSOUND *csound, LINEN *p)
{
    uint32_t offset = p->h.insdshead->ksmps_offset;
    uint32_t early  = p->h.insdshead->ksmps_no_end;
    uint32_t flag=0, n, nsmps = CS_KSMPS;
    MYFLT *rs,*sg,li,val,nxtval=FL(1.0);

    val = p->val;
    rs = p->rslt;
    sg = p->sig;
    if (p->cnt1 > 0) {
      flag = 1;
      p->lin1 += p->inc1;
      p->cnt1--;
      nxtval = p->lin1;
    }
    if (p->cnt2 <= 0) {
      flag = 1;
      p->lin2 -= p->inc2;
      nxtval *= p->lin2;
    }
    else p->cnt2--;
    p->val = nxtval;
    if (UNLIKELY(offset)) memset(rs, '\0', offset*sizeof(MYFLT));
    if (UNLIKELY(early)) {
      nsmps -= early;
      memset(&rs[nsmps], '\0', early*sizeof(MYFLT));
    }
    if (flag) {
      li = (nxtval - val) / (nsmps-offset);
      if (p->XINCODE) {
        for (n=offset; n<nsmps; n++) {
          rs[n] = sg[n] * val;
          val += li;
        }
      }
      else {
        MYFLT s = *sg;
        for (n=offset; n<nsmps; n++) {
          rs[n] = s * val;
          val += li;
        }
      }
    }
    else {
      if (p->XINCODE) {
        /* for (n=0; n<nsmps; n++) rs[n] = sg[n]; */
        memcpy(rs+offset, sg+offset, (nsmps-offset)*sizeof(MYFLT));
      }
      else {
        MYFLT ss = *sg;
        for (n=offset; n<nsmps; n++) rs[n] = ss;
      }
    }
    return OK;
}
#endif


int lnrset(CSOUND *csound, LINENR *p)
{
    p->cnt1 = (int32)(*p->iris * CS_EKR + FL(0.5));
    if (p->cnt1 > 0L) {
      p->inc1 = FL(1.0) / (MYFLT)p->cnt1;
      p->val = FL(0.0);
    }
    else p->inc1 = p->val = FL(1.0);
    if (*p->idec > FL(0.0)) {
      int relestim = (int)(*p->idec * CS_EKR + FL(0.5));
      if (relestim > p->h.insdshead->xtratim)
        p->h.insdshead->xtratim = relestim;
      if (UNLIKELY(*p->iatdec <= FL(0.0))) {
        return csound->InitError(csound, Str("non-positive iatdec"));
      }
      else p->mlt2 = POWER(*p->iatdec, CS_ONEDKR / *p->idec);
    }
    else p->mlt2 = FL(1.0);
    p->lin1 = FL(0.0);
    p->val2 = FL(1.0);
    return OK;
}

int alnrset(CSOUND *csound, LINENR *p)
{
    p->cnt1 = (int32)(*p->iris * CS_ESR);
    if (p->cnt1 > 0L) {
      p->inc1 = FL(1.0) / (MYFLT)p->cnt1;
      p->val = FL(0.0);
    }
    else p->inc1 = p->val = FL(1.0);
    if (*p->idec > FL(0.0)) {
      int relestim = (int)(*p->idec * CS_EKR + FL(0.5));
      if (relestim > p->h.insdshead->xtratim)
        p->h.insdshead->xtratim = relestim;
      if (UNLIKELY(*p->iatdec <= FL(0.0))) {
        return csound->InitError(csound, Str("non-positive iatdec"));
      }
      else p->mlt2 = POWER(*p->iatdec, csound->onedsr / *p->idec);
    }
    else p->mlt2 = FL(1.0);
    p->lin1 = FL(0.0);
    p->val2 = FL(1.0);
    return OK;
}


int klinenr(CSOUND *csound, LINENR *p)
{
    MYFLT fact = FL(1.0);

    if (p->cnt1 > 0L) {
      fact = p->lin1;
      p->lin1 += p->inc1;
      p->cnt1--;
    }
    if (p->h.insdshead->relesing) {
      fact *= p->val2;
      p->val2 *= p->mlt2;
    }
    *p->rslt = *p->sig * fact;
    return OK;
}

int linenr(CSOUND *csound, LINENR *p)
{
    uint32_t offset = p->h.insdshead->ksmps_offset;
    uint32_t early  = p->h.insdshead->ksmps_no_end;
    uint32_t flag=0, n, nsmps = CS_KSMPS;
    MYFLT *rs,*sg,val;

    val = p->val;
    rs = p->rslt;
    sg = p->sig;
    if (UNLIKELY(offset)) memset(rs, '\0', offset*sizeof(MYFLT));
    if (UNLIKELY(early)) {
       nsmps -= early;
       memset(&rs[nsmps], '\0', early*sizeof(MYFLT));
    }

    for (n=offset; n<nsmps; n++) {
    if (p->cnt1 > 0L) {
      flag = 1;
      val = p->lin1;
      p->lin1 += p->inc1;
      p->cnt1--;
    }
    if (p->h.insdshead->relesing) {
      flag = 1;
      val = p->val2;
      p->val2 *= p->mlt2;
    }
    if (flag) {
      if (p->XINCODE)
          rs[n] = sg[n] * val;
      else
          rs[n] = *sg * val;
      }
    else {
      if (p->XINCODE) rs[n] = sg[n];
      else rs[n] = *sg;
      }
    }
    p->val = val;
    p->val2 = val;
    return OK;
}

#if 0
int linenr(CSOUND *csound, LINENR *p)
{
    uint32_t offset = p->h.insdshead->ksmps_offset;
    uint32_t early  = p->h.insdshead->ksmps_no_end;
    uint32_t flag=0, n, nsmps = CS_KSMPS;
    MYFLT *rs,*sg,li,val,nxtval=FL(1.0);

    val = p->val;
    rs = p->rslt;
    sg = p->sig;
    if (UNLIKELY(offset)) memset(rs, '\0', offset*sizeof(MYFLT));
    if (UNLIKELY(early)) {
      nsmps -= early;
      memset(&rs[nsmps], '\0', early*sizeof(MYFLT));
    }
    if (p->cnt1 > 0L) {
      flag = 1;
      p->lin1 += p->inc1;
      p->cnt1--;
      nxtval = p->lin1;
    }
    if (p->h.insdshead->relesing) {
      flag = 1;
      p->val2 *= p->mlt2;
      nxtval *= p->val2;
    }
    p->val = nxtval;
    if (flag) {
      li = (nxtval - val) / (nsmps-offset);
      if (p->XINCODE) {
        for (n=offset; n<nsmps; n++) {
          rs[n] = sg[n] * val;
          val += li;
        }
      }
      else {
        MYFLT ss = *sg;
        for (n=offset; n<nsmps; n++) {
          rs[n] =  ss * val;
          val += li;
        }
      }
    }
    else {
      if (p->XINCODE) {
        memcpy(&rs[offset], &sg[offset], (nsmps-offset)*sizeof(MYFLT));
        /* for (n=0; n<nsmps; n++) { */
        /*   rs[n] = sg[n]; */
        /* } */
      }
      else {
        MYFLT ss = *sg;
        for (n=offset; n<nsmps; n++) rs[n] = ss;
      }
    }
    return OK;
}
#endif


int evxset(CSOUND *csound, ENVLPX *p)
{
    FUNC        *ftp;
    MYFLT       ixmod, iatss, idur, prod, diff, asym, nk, denom, irise;
    int32       cnt1;

    if ((ftp = csound->FTFind(csound, p->ifn)) == NULL)
      return NOTOK;
    p->ftp = ftp;
    if ((idur = *p->idur) > FL(0.0)) {
      if (UNLIKELY((iatss = FABS(*p->iatss)) == FL(0.0))) {
        return csound->InitError(csound, "iatss = 0");
      }
      if (iatss != FL(1.0) && (ixmod = *p->ixmod) != FL(0.0)) {
        if (UNLIKELY(FABS(ixmod) > FL(0.95))) {
          return csound->InitError(csound, Str("ixmod out of range."));
        }
        ixmod = -SIN(SIN(ixmod));
        prod = ixmod * iatss;
        diff = ixmod - iatss;
        denom = diff + prod + FL(1.0);
        if (denom == FL(0.0))
          asym = FHUND;
        else {
          asym = FL(2.0) * prod / denom;
          if (FABS(asym) > FHUND)
            asym = FHUND;
        }
        iatss = (iatss - asym) / (FL(1.0) - asym);
        asym = asym* *(ftp->ftable + ftp->flen); /* +1 */
      }
      else asym = FL(0.0);
      if ((irise = *p->irise) > FL(0.0)) {
        p->phs = 0;
        p->ki = (int32) (CS_KICVT / irise);
        p->val = *ftp->ftable;
      }
      else {
        p->phs = -1;
        p->val = *(ftp->ftable + ftp->flen)-asym;
        irise = FL(0.0);  /* in case irise < 0 */
      }
      if (UNLIKELY(!(*(ftp->ftable + ftp->flen)))) {
        return csound->InitError(csound, Str("rise func ends with zero"));
      }
      cnt1 = (int32) ((idur - irise - *p->idec) * CS_EKR + FL(0.5));
      if (cnt1 < 0L) {
        cnt1 = 0;
        nk = CS_EKR;
      }
      else {
        if (*p->iatss < FL(0.0) || cnt1 <= 4L)
          nk = CS_EKR;
        else nk = (MYFLT) cnt1;
      }
      p->mlt1 = POWER(iatss, (FL(1.0)/nk));
      if (*p->idec > FL(0.0)) {
        if (UNLIKELY(*p->iatdec <= FL(0.0))) {
          return csound->InitError(csound, Str("non-positive iatdec"));
        }
        p->mlt2 = POWER(*p->iatdec, (CS_ONEDKR / *p->idec));
      }
      p->cnt1 = cnt1;
      p->asym = asym;
    }
    return OK;
}

int knvlpx(CSOUND *csound, ENVLPX *p)
{
    FUNC        *ftp;
    int32       phs;
    MYFLT       fact, v1, fract, *ftab;

    ftp = p->ftp;
    if (UNLIKELY(ftp==NULL)) goto err1;        /* RWD fix */

    if ((phs = p->phs) >= 0) {
      fract = (MYFLT) PFRAC(phs);
      ftab = ftp->ftable + (phs >> ftp->lobits);
      v1 = *ftab++;
      fact = (v1 + (*ftab - v1) * fract);
      phs += p->ki;
      if (phs >= MAXLEN) {  /* check that 2**N+1th pnt is good */
        p->val = *(ftp->ftable + ftp->flen );
        if (UNLIKELY(!p->val)) {
          return csound->PerfError(csound, p->h.insdshead,
                                   Str("envlpx rise func ends with zero"));
        }
        p->val -= p->asym;
        phs = -1L;
      }
      p->phs = phs;
    }
    else {
      fact = p->val;
      if (p->cnt1 > 0L) {
        p->val *= p->mlt1;
        fact += p->asym;
        p->cnt1--;
        if (p->cnt1 == 0L)
          p->val += p->asym;
      }
      else p->val *= p->mlt2;
    }
    *p->rslt = *p->xamp * fact;
    return OK;
 err1:
    return csound->PerfError(csound, p->h.insdshead,
                             Str("envlpx(krate): not initialised"));
}

int aevxset(CSOUND *csound, ENVLPX *p)
{
    FUNC        *ftp;
    MYFLT       ixmod, iatss, idur, prod, diff, asym, nk, denom, irise;
    int32       cnt1;

    if ((ftp = csound->FTFind(csound, p->ifn)) == NULL)
      return NOTOK;
    p->ftp = ftp;
    if ((idur = *p->idur) > FL(0.0)) {
      if (UNLIKELY((iatss = FABS(*p->iatss)) == FL(0.0))) {
        return csound->InitError(csound, "iatss = 0");
      }
      if (iatss != FL(1.0) && (ixmod = *p->ixmod) != FL(0.0)) {
        if (UNLIKELY(FABS(ixmod) > FL(0.95))) {
          return csound->InitError(csound, Str("ixmod out of range."));
        }
        ixmod = -SIN(SIN(ixmod));
        prod = ixmod * iatss;
        diff = ixmod - iatss;
        denom = diff + prod + FL(1.0);
        if (denom == FL(0.0))
          asym = FHUND;
        else {
          asym = FL(2.0) * prod / denom;
          if (FABS(asym) > FHUND)
            asym = FHUND;
        }
        iatss = (iatss - asym) / (FL(1.0) - asym);
        asym = asym* *(ftp->ftable + ftp->flen); /* +1 */
      }
      else asym = FL(0.0);
      if ((irise = *p->irise) > FL(0.0)) {
        p->phs = 0;
        p->ki = (int32) ((FMAXLEN / CS_ESR )/ irise);
        p->val = *ftp->ftable;
      }
      else {
        p->phs = -1;
        p->val = *(ftp->ftable + ftp->flen)-asym;
        irise = FL(0.0);  /* in case irise < 0 */
      }
      if (UNLIKELY(!(*(ftp->ftable + ftp->flen)))) {
        return csound->InitError(csound, Str("rise func ends with zero"));
      }
      cnt1 = (int32) ((idur - irise - *p->idec) * CS_ESR);
      if (cnt1 < 0L) {
        cnt1 = 0;
        nk = CS_ESR;
      }
      else {
        if (*p->iatss < FL(0.0) || cnt1 <= 4L)
          nk = CS_ESR;
        else nk = (MYFLT) cnt1;
      }
      p->mlt1 = POWER(iatss, (FL(1.0)/nk));
      if (*p->idec > FL(0.0)) {
        if (UNLIKELY(*p->iatdec <= FL(0.0))) {
          return csound->InitError(csound, Str("non-positive iatdec"));
        }
        p->mlt2 = POWER(*p->iatdec, (csound->onedsr / *p->idec));
      }
      p->cnt1 = cnt1;
      p->asym = asym;
    }
    return OK;
}


int envlpx(CSOUND *csound, ENVLPX *p)
{
    int32       phs;
    uint32_t offset = p->h.insdshead->ksmps_offset;
    uint32_t early  = p->h.insdshead->ksmps_no_end;
    uint32_t n, nsmps = CS_KSMPS;
    long pos, lobits, lomask;
    MYFLT      fact, *xamp, *rslt, val, asym, mlt, mlt2, v1, fract, *ftab, lodiv;

    xamp = p->xamp;
    rslt = p->rslt;
    val  = p->val;
    mlt = p->mlt1;
    mlt2 = p->mlt2;
    asym = p->asym;

    if (UNLIKELY(p->ftp==NULL))
       return csound->PerfError(csound, p->h.insdshead,
                             Str("envlpx(krate): not initialised"));
    ftab = p->ftp->ftable;
    lobits = p->ftp->lobits;
    lomask = p->ftp->lomask;
    lodiv  = p->ftp->lodiv;
    if (UNLIKELY(ftab[p->ftp->flen] == 0.0))
       return csound->PerfError(csound, p->h.insdshead,
                             Str("envlpx rise func ends with zero"));

    if (UNLIKELY(offset)) memset(rslt, '\0', offset*sizeof(MYFLT));
    if (UNLIKELY(early)) {
      nsmps -= early;
      memset(&rslt[nsmps], '\0', early*sizeof(MYFLT));
    }


    for (n=offset; n<nsmps;n++) {

     if ((phs = p->phs) >= 0L) {
       fract = ((phs) & lomask) * lodiv;
       pos = (long) (phs >> lobits);
       v1 = ftab[pos+1];
       fact = (v1 + (ftab[pos] - v1) * fract);
       phs += p->ki;
       if (phs >= MAXLEN) {
        val = ftab[p->ftp->flen];
        val -= p->asym;
        phs = -1;
      }
      p->phs = phs;
    }
    else {
      fact = val;
      if (p->cnt1 > 0L) {
        val *= mlt;
        fact += asym;
        p->cnt1--;
        if (p->cnt1 == 0L)
          val += asym;
      }
      else val *= mlt2;
    }
    if (p->XINCODE)
        rslt[n] = xamp[n] * fact;
    else
        rslt[n] = *xamp * fact;
    }
    p->val = val;
    return OK;
}

#if 0
int envlpx(CSOUND *csound, ENVLPX *p)
{
    FUNC        *ftp;
    int32       phs;
    uint32_t offset = p->h.insdshead->ksmps_offset;
    uint32_t early  = p->h.insdshead->ksmps_no_end;
    uint32_t n, nsmps = CS_KSMPS;
    MYFLT       *xamp, *rslt, val, nxtval, li, v1, fract, *ftab;

    xamp = p->xamp;
    rslt = p->rslt;
    val  = p->val;
    if (UNLIKELY(offset)) memset(rslt, '\0', offset*sizeof(MYFLT));
    if (UNLIKELY(early)) {
      nsmps -= early;
      memset(&rslt[nsmps], '\0', early*sizeof(MYFLT));
    }
    if ((phs = p->phs) >= 0L) {
      ftp = p->ftp;
      if (UNLIKELY(ftp==NULL)) goto err1; /* RWD fix */
      fract = (MYFLT) PFRAC(phs);
      ftab = ftp->ftable + (phs >> ftp->lobits);
      v1 = *ftab++;
      nxtval = (v1 + (*ftab - v1) * fract);
      phs += p->ki;
      if (phs >= MAXLEN) {  /* check that 2**N+1th pnt is good */
        nxtval = *(ftp->ftable + ftp->flen );
        if (UNLIKELY(!nxtval)) goto err2;
        nxtval -= p->asym;
        phs = -1;
      }
      p->phs = phs;
    }
    else {
      nxtval = val;
      if (p->cnt1 > 0L) {
        nxtval *= p->mlt1;
        nxtval += p->asym;
        p->cnt1--;
      }
      else nxtval *= p->mlt2;
    }
    p->val = nxtval;
    li = (nxtval - val) / (nsmps-offset);   /* linear interpolation factor */
    if (p->XINCODE) {                         /* for audio rate amplitude: */
      for (n=offset; n<nsmps;n++) {
        rslt[n] = xamp[n] * val;
        val += li;
      }
    }
    else {
      MYFLT sxamp = *xamp;
      for (n=offset; n<nsmps;n++) {
        rslt[n] = sxamp * val;
        val += li;
      }
    }
    return OK;
 err1:
    return csound->PerfError(csound, p->h.insdshead,
                             Str("envlpx(krate): not initialised"));
 err2:
    return csound->PerfError(csound, p->h.insdshead,
                             Str("envlpx rise func ends with zero"));
}
#endif


int evrset(CSOUND *csound, ENVLPR *p)
{
    FUNC        *ftp;
    MYFLT       ixmod, iatss, prod, diff, asym, denom, irise;

    if ((ftp = csound->FTFind(csound, p->ifn)) == NULL)
      return NOTOK;
    p->ftp = ftp;
    if (UNLIKELY((iatss = FABS(*p->iatss)) == FL(0.0))) {
      return csound->InitError(csound, "iatss = 0");
    }
    if (iatss != FL(1.0) && (ixmod = *p->ixmod) != FL(0.0)) {
      if (UNLIKELY(FABS(ixmod) > FL(0.95))) {
        return csound->InitError(csound, Str("ixmod out of range."));
      }
      ixmod = -SIN(SIN(ixmod));
      prod  = ixmod * iatss;
      diff  = ixmod - iatss;
      denom = diff + prod + FL(1.0);
      if (denom == FL(0.0))
        asym = FHUND;
      else {
        asym = FL(2.0) * prod / denom;
        if (FABS(asym) > FHUND)
          asym = FHUND;
      }
      iatss = (iatss - asym) / (FL(1.0) - asym);
      asym = asym * *(ftp->ftable + ftp->flen); /* +1 */
    }
    else asym = FL(0.0);
    if ((irise = *p->irise) > FL(0.0)) {
      p->phs = 0;
      p->ki = (int32) (CS_KICVT / irise);
      p->val = *ftp->ftable;
    }
    else {
      p->phs = -1;
      p->val = *(ftp->ftable + ftp->flen)-asym;
      /* irise = FL(0.0); */          /* in case irise < 0 */
    }
    if (UNLIKELY(!(*(ftp->ftable + ftp->flen)))) {
      return csound->InitError(csound, Str("rise func ends with zero"));
    }
    p->mlt1 = POWER(iatss, CS_ONEDKR);
    if (*p->idec > FL(0.0)) {
      int32 rlscnt = (int32)(*p->idec * CS_EKR + FL(0.5));
      if ((p->rindep = (int32)*p->irind))
        p->rlscnt = rlscnt;
      else if (rlscnt > p->h.insdshead->xtratim)
        p->h.insdshead->xtratim = (int)rlscnt;
      if (UNLIKELY((p->atdec = *p->iatdec) <= FL(0.0) )) {
        return csound->InitError(csound, Str("non-positive iatdec"));
      }
    }
    p->asym = asym;
    p->rlsing = 0;
    return OK;
}

int aevrset(CSOUND *csound, ENVLPR *p)
{
    FUNC        *ftp;
    MYFLT       ixmod, iatss, prod, diff, asym, denom, irise;

    if ((ftp = csound->FTFind(csound, p->ifn)) == NULL)
      return NOTOK;
    p->ftp = ftp;
    if (UNLIKELY((iatss = FABS(*p->iatss)) == FL(0.0))) {
      return csound->InitError(csound, "iatss = 0");
    }
    if (iatss != FL(1.0) && (ixmod = *p->ixmod) != FL(0.0)) {
      if (UNLIKELY(FABS(ixmod) > FL(0.95))) {
        return csound->InitError(csound, Str("ixmod out of range."));
      }
      ixmod = -SIN(SIN(ixmod));
      prod  = ixmod * iatss;
      diff  = ixmod - iatss;
      denom = diff + prod + FL(1.0);
      if (denom == FL(0.0))
        asym = FHUND;
      else {
        asym = FL(2.0) * prod / denom;
        if (FABS(asym) > FHUND)
          asym = FHUND;
      }
      iatss = (iatss - asym) / (FL(1.0) - asym);
      asym = asym * *(ftp->ftable + ftp->flen); /* +1 */
    }
    else asym = FL(0.0);
    if ((irise = *p->irise) > FL(0.0)) {
      p->phs = 0;
      p->ki = (int32) ((FMAXLEN / CS_ESR)/ irise);
      p->val = *ftp->ftable;
    }
    else {
      p->phs = -1;
      p->val = *(ftp->ftable + ftp->flen)-asym;
      /* irise = FL(0.0); */          /* in case irise < 0 */
    }
    if (UNLIKELY(!(*(ftp->ftable + ftp->flen)))) {
      return csound->InitError(csound, Str("rise func ends with zero"));
    }
    p->mlt1 = POWER(iatss, csound->onedsr);
    if (*p->idec > FL(0.0)) {
      int32 rlscnt = (int32)(*p->idec * CS_EKR + FL(0.5));
      if ((p->rindep = (int32)*p->irind))
        p->rlscnt = rlscnt;
      else if (rlscnt > p->h.insdshead->xtratim)
        p->h.insdshead->xtratim = (int)rlscnt;
      if (UNLIKELY((p->atdec = *p->iatdec) <= FL(0.0) )) {
        return csound->InitError(csound, Str("non-positive iatdec"));
      }
    }
    p->asym = asym;
    p->rlsing = 0;
    return OK;
}


int knvlpxr(CSOUND *csound, ENVLPR *p)
{
    MYFLT  fact;
    int32  rlscnt;

    if (!p->rlsing) {                   /* if not in reles seg  */
      if (p->h.insdshead->relesing) {
        p->rlsing = 1;                  /*   if new flag, set mlt2 */
        rlscnt = (p->rindep) ? p->rlscnt : p->h.insdshead->xtratim;
        if (rlscnt)
          p->mlt2 = POWER(p->atdec, FL(1.0)/rlscnt);
        else p->mlt2 = FL(1.0);
      }
      if (p->phs >= 0) {                /* do fn rise for seg 1 */
        FUNC *ftp = p->ftp;
        int32 phs = p->phs;
        MYFLT fract = PFRAC(phs);
        MYFLT *ftab = ftp->ftable + (phs >> ftp->lobits);
        MYFLT v1 = *ftab++;
        fact = (v1 + (*ftab - v1) * fract);
        phs += p->ki;
        if (phs < MAXLEN || p->rlsing)  /* if more fn or beg rls */
          p->val = fact;                /*      save cur val     */
        else {                          /* else prep for seg 2  */
          p->val = *(ftp->ftable + ftp->flen) - p->asym;
          phs = -1L;
        }
        p->phs = phs;
      }
      else {
        fact = p->val + p->asym;        /* do seg 2 with asym */
        p->val *= p->mlt1;
        if (p->rlsing)                  /* if ending, rm asym */
          p->val += p->asym;
      }
    }
    else fact = p->val *= p->mlt2;      /* else do seg 3 decay */
    *p->rslt = *p->xamp * fact;
    return OK;
}

int envlpxr(CSOUND *csound, ENVLPR *p)
{
    uint32_t offset = p->h.insdshead->ksmps_offset;
    uint32_t early  = p->h.insdshead->ksmps_no_end;
    uint32_t n, nsmps = CS_KSMPS;
    int32  rlscnt;
    long lobits, lomask, pos, phs = p->phs;
    MYFLT fact, *xamp, *rslt, val, asym, mlt, v1, fract, *ftab, lodiv;

    xamp = p->xamp;
    rslt = p->rslt;
    val  = p->val;
    mlt = p->mlt1;
    //mlt2 = p->mlt2;
    asym = p->asym;

    if (UNLIKELY(p->ftp==NULL))
       return csound->PerfError(csound, p->h.insdshead,
                             Str("envlpx(krate): not initialised"));
    ftab = p->ftp->ftable;
    lobits = p->ftp->lobits;
    lomask = p->ftp->lomask;
    lodiv  = p->ftp->lodiv;
    if (UNLIKELY(ftab[p->ftp->flen] == 0.0))
       return csound->PerfError(csound, p->h.insdshead,
                             Str("envlpx rise func ends with zero"));

    if (UNLIKELY(offset)) memset(rslt, '\0', offset*sizeof(MYFLT));
    if (UNLIKELY(early)) {
      nsmps -= early;
      memset(&rslt[nsmps], '\0', early*sizeof(MYFLT));
    }

   for (n=offset; n<nsmps; n++) {

    if (!p->rlsing) {                   /* if not in reles seg  */
      if (p->h.insdshead->relesing) {
        p->rlsing = 1;                  /*   if new flag, set mlt2 */
        rlscnt = (p->rindep) ? p->rlscnt : p->h.insdshead->xtratim;
        rlscnt *= CS_KSMPS;
        if (rlscnt)
          p->mlt2 = POWER(p->atdec, FL(1.0)/rlscnt);
        else p->mlt2 = FL(1.0);
      }
      if (p->phs >= 0) {                /* do fn rise for seg 1 */
       fract = ((phs) & lomask) * lodiv;
       pos = (long) (phs >> lobits);
       v1 = ftab[pos+1];
       fact = (v1 + (ftab[pos] - v1) * fract);
       phs += p->ki;
       if (phs >= MAXLEN) {
        val = ftab[p->ftp->flen];
        val -= p->asym;
        phs = -1;
      }
      p->phs = phs;
      }
      else {
        fact = val + asym;
        val *= mlt;
        if (p->rlsing)
          val += asym;
      }
    }
    else
      fact = val *= p->mlt2;     /* else do seg 3 decay  */

    if (p->XINCODE)
        rslt[n] = xamp[n] * fact;
    else
        rslt[n] = *xamp * fact;
   }
   p->val = val;
    return OK;
}


#if 0
int envlpxr(CSOUND *csound, ENVLPR *p)
{
    uint32_t offset = p->h.insdshead->ksmps_offset;
    uint32_t early  = p->h.insdshead->ksmps_no_end;
    uint32_t n, nsmps = CS_KSMPS;
    int32  rlscnt;
    MYFLT  *xamp, *rslt, val, nxtval, li;

    xamp = p->xamp;
    rslt = p->rslt;
    if (UNLIKELY(offset)) memset(rslt, '\0', offset*sizeof(MYFLT));
    if (UNLIKELY(early)) {
      nsmps -= early;
      memset(&rslt[nsmps], '\0', early*sizeof(MYFLT));
    }
    val  = p->val;
    if (!p->rlsing) {                   /* if not in reles seg  */
      if (p->h.insdshead->relesing) {
        p->rlsing = 1;                  /*   if new flag, set mlt2 */
        rlscnt = (p->rindep) ? p->rlscnt : p->h.insdshead->xtratim;
        if (rlscnt)
          p->mlt2 = POWER(p->atdec, FL(1.0)/rlscnt);
        else p->mlt2 = FL(1.0);
      }
      if (p->phs >= 0) {                /* do fn rise for seg 1 */
        FUNC *ftp   = p->ftp;
        int32 phs   = p->phs;
        MYFLT fract = PFRAC(phs);
        MYFLT *ftab = ftp->ftable + (phs >> ftp->lobits);
        MYFLT v1    = *ftab++;
        ftp = p->ftp;
        fract = PFRAC(phs);
        ftab = ftp->ftable + (phs >> ftp->lobits);
        v1 = *ftab++;
        nxtval = (v1 + (*ftab - v1) * fract);
        phs += p->ki;
        if (phs < MAXLEN || p->rlsing)  /* if more fn or beg rls */
          p->val = nxtval;              /*      save 2nd brkpnt */
        else {                          /* else prep for seg 2  */
          p->val = *(ftp->ftable + ftp->flen) - p->asym;
          phs = -1;
        }
        p->phs = phs;
      }
      else {
        nxtval = p->val *= p->mlt1;     /* do seg 2 with asym   */
        val += p->asym;
        nxtval += p->asym;
        if (p->rlsing)                  /* if ending, rm asym   */
          p->val += p->asym;
      }
    }
    else p->val = nxtval = val * p->mlt2;     /* else do seg 3 decay  */
    li = (nxtval - val) / (nsmps-offset);      /* all segs use interp  */
    if (p->XINCODE) {
      for (n=offset; n<nsmps; n++) {
        rslt[n] = xamp[n] * val;
        val += li;
      }
    }
    else {
      MYFLT sxamp = *xamp;
      for (n=offset; n<nsmps; n++) {
        rslt[n] = sxamp * val;
        val += li;
      }
    }
    return OK;
}
#endif


int csgset(CSOUND *csound, COSSEG *p)
{
    SEG *segp, *sp;
    int nsegs;
    MYFLT       **argp;
    double val, y1, y2;

    /* count segs & alloc if nec */
    nsegs = (p->INOCOUNT - (!(p->INOCOUNT & 1))) >> 1;
    //printf("nsegs = %d\n", nsegs);
    if ((segp = (SEG *) p->auxch.auxp) == NULL ||
        nsegs*sizeof(SEG) < (unsigned int)p->auxch.size) {
      csound->AuxAlloc(csound, (int32)(1+nsegs)*sizeof(SEG), &p->auxch);
      p->cursegp = 1+(segp = (SEG *) p->auxch.auxp);
      segp[nsegs-1].cnt = MAXPOS; /* set endcount for safety */
      segp[nsegs-1].acnt = MAXPOS;
    }
    sp = segp;
    argp = p->argums;
    y1 = val = (double)**argp++;
    if (UNLIKELY(**argp <= FL(0.0)))  return OK;    /* if idur1 <= 0, skip init  */
    p->curcnt = 0;
    p->cursegp = segp+1;          /* else setup first seg */
    p->segsrem = nsegs;
    //printf("current seg = %p segp = %p\n", p->cursegp, segp);
    do {                                /* init each seg ..  */
      double dur = (double)**argp++;
      segp->nxtpt = (double)**argp++;
      if (UNLIKELY((segp->cnt = (int32)(dur * CS_EKR + FL(0.5))) < 0))
        segp->cnt = 0;
      if (UNLIKELY((segp->acnt = (int32)(dur * CS_ESR)) < 0))
        segp->acnt = 0;

      printf("i: %d(%p): cnt=%d nxtpt=%f\n",
           p->segsrem-nsegs, segp, segp->cnt, segp->nxtpt);
      segp++;
    } while (--nsegs);
    p->y1 = y1;
    p->y2 = y2 = sp->nxtpt;
    p->x = 0.0;
    if(p->XOUTCODE) {
      p->inc = (y2!=y1 ? 1.0/(sp->acnt) : 0.0);
       p->curcnt = sp->acnt;
    }
    else {
    p->inc = (y2!=y1 ? 1.0/(sp->cnt) : 0.0);
    p->curcnt = sp->cnt;
    }
//printf("incx, y1,y2 = %g, %f, %f\n", p->inc, p->y1, p->y2);
    p->val = p->y1;
    return OK;
}

int csgset_bkpt(CSOUND *csound, COSSEG *p)
{
    int32 cnt, bkpt = 0;
    int nsegs;
    int n;
    SEG *segp;
    n = csgset(csound, p);
    if (UNLIKELY(n!=0)) return n;
    cnt = p->curcnt;
    nsegs = p->segsrem-1;
    segp = p->cursegp;
    if(p->XOUTCODE)
    do {
      if (UNLIKELY(cnt > segp->acnt))
        return csound->InitError(csound, Str("Breakpoint %d not valid"), bkpt);
      segp->acnt -= cnt;
      cnt += segp->acnt;
      segp++;
      bkpt++;
    } while (--nsegs);
    else
    do {
      //csound->Message(csound, "%d/ %d: %d, %d ", nsegs, bkpt, cnt, segp->cnt);
      if (UNLIKELY(cnt > segp->cnt))
        return csound->InitError(csound, Str("Breakpoint %d not valid"), bkpt);
      segp->cnt -= cnt;
      cnt += segp->cnt;
      //csound->Message(csound, "-> %d, %d %f\n", cnt, segp->cnt, segp->nxtpt);
      segp++;
      bkpt++;
    } while (--nsegs);

    return OK;
}

int csgrset(CSOUND *csound, COSSEG *p)
{
    int32 relestim;
    csgset(csound,p);
    relestim = (p->cursegp + p->segsrem-2)->cnt;
    p->xtra = relestim;
    if (relestim > p->h.insdshead->xtratim)
      p->h.insdshead->xtratim = (int)relestim;
    return OK;
}

int kosseg(CSOUND *csound, COSSEG *p)
{
    double val1 = p->y1, val2 = p->y2, x = p->x;
    double inc = p->inc;

    if (UNLIKELY(p->auxch.auxp==NULL)) goto err1;          /* RWD fix */

    if (LIKELY(p->segsrem)) {             /* if no more segs putk */
      if (--p->curcnt <= 0) {             /*  if done cur segment */
        SEG *segp = p->cursegp;
      chk1:
        p->y1 = val1 = val2;
        if (UNLIKELY(!--p->segsrem)) {    /*   if none left       */
          p->y2 = val2 = segp->nxtpt;
          goto putk;                      /*      put endval      */
        }
        //printf("new seg: %d %f\n", segp->cnt, segp->nxtpt);
        val2 = p->y2 = segp->nxtpt;          /* Base of next segment */
        inc = p->inc = (segp->cnt ? 1.0/(segp->cnt) : 0.0);
        x = 0.0;
        p->cursegp = segp+1;              /*   else find the next */
        if (UNLIKELY(!(p->curcnt = segp->cnt))) {
          val2 = p->y2 = segp->nxtpt;  /* nonlen = discontin */
          inc = p->inc = (segp->cnt ? 1.0/(segp->cnt) : 0.0);
          goto chk1;
        }                                 /*   poslen = new slope */
      }
      {
        double mu2 = (1.0-cos(x*PI))*0.5;
        *p->rslt = (MYFLT)(val1*(1.0-mu2)+val2*mu2);
        x += inc;
      }
    }
    else {
    putk:
        *p->rslt = (MYFLT)val1;
    }
    p->x = x;
    return OK;
 err1:
    return csound->InitError(csound, Str("cosseg not initialised (krate)\n"));
}

int cosseg(CSOUND *csound, COSSEG *p)
{
    double val1 = p->y1, val2 = p->y2, x = p->x;
    MYFLT *rs = p->rslt;
    uint32_t offset = p->h.insdshead->ksmps_offset;
    uint32_t early  = p->h.insdshead->ksmps_no_end;
    uint32_t n, nsmps = CS_KSMPS;
    double inc = p->inc;///(nsmps-offset);

    if (UNLIKELY(p->auxch.auxp==NULL)) goto err1;

    if (UNLIKELY(offset)) memset(rs, '\0', offset*sizeof(MYFLT));
    if (UNLIKELY(early)) {
      nsmps -= early;
      memset(&rs[nsmps], '\0', early*sizeof(MYFLT));
    }

   for (n=offset; n<nsmps; n++) {
    if (LIKELY(p->segsrem)) {             /* if no more segs putk */
      if (--p->curcnt <= 0) {             /*  if done cur segment */
        SEG *segp = p->cursegp;
      chk1:
        p->y1 = val1 = val2;
        if (UNLIKELY(!--p->segsrem)) {    /*   if none left       */
          p->y2 = val2 = segp->nxtpt;
          goto putk;                      /*      put endval      */
        }
        val2 = p->y2 = segp->nxtpt;          /* Base of next segment */
        p->inc = (segp->acnt ? 1.0/(segp->acnt) : 0.0);
        x = 0.0;
        p->cursegp = segp+1;              /*   else find the next */
        if (UNLIKELY(!(p->curcnt = segp->acnt))) {
          val2 = p->y2 = segp->nxtpt;  /* nonlen = discontin */
          p->inc = (segp->acnt ? 1.0/(segp->acnt) : 0.0);
          goto chk1;
        }                                 /*   poslen = new slope */
      }
        double mu2 = (1.0-cos(x*PI))*0.5;
        rs[n] = (MYFLT)(val1*(1.0-mu2)+val2*mu2);
        x += inc;
      }
    else {
    putk:
      rs[n] = (MYFLT)val1;

    }
   }
    p->inc = inc;
    p->x = x;
    return OK;
 err1:
    return csound->PerfError(csound, p->h.insdshead,
                             Str("cosseg: not initialised (arate)\n"));
}

#if 0
int cosseg(CSOUND *csound, COSSEG *p)
{
    double val1 = p->y1, val2 = p->y2, x = p->x;
    MYFLT *rs = p->rslt;
    uint32_t offset = p->h.insdshead->ksmps_offset;
    uint32_t early  = p->h.insdshead->ksmps_no_end;
    uint32_t n, nsmps = CS_KSMPS;
    double inc = p->inc/(nsmps-offset);

    if (UNLIKELY(p->auxch.auxp==NULL)) goto err1;

    if (UNLIKELY(offset)) memset(rs, '\0', offset*sizeof(MYFLT));
    if (UNLIKELY(early)) {
      nsmps -= early;
      memset(&rs[nsmps], '\0', early*sizeof(MYFLT));
    }


    if (LIKELY(p->segsrem)) {             /* if no more segs putk */
      if (--p->curcnt <= 0) {             /*  if done cur segment */
        SEG *segp = p->cursegp;
      chk1:
        p->y1 = val1 = val2;
        if (UNLIKELY(!--p->segsrem)) {    /*   if none left       */
          p->y2 = val2 = segp->nxtpt;
          goto putk;                      /*      put endval      */
        }
        //printf("new seg: %d %f\n", segp->cnt, segp->nxtpt);
        val2 = p->y2 = segp->nxtpt;          /* Base of next segment */
        p->inc = (segp->cnt ? 1.0/(segp->cnt) : 0.0);
        inc /= nsmps;
        x = 0.0;
        p->cursegp = segp+1;              /*   else find the next */
        if (UNLIKELY(!(p->curcnt = segp->cnt))) {
          val2 = p->y2 = segp->nxtpt;  /* nonlen = discontin */
          p->inc = (segp->cnt ? 1.0/(segp->cnt) : 0.0);
          inc /= nsmps;
          //printf("zero length: incx, y1,y2 = %f, %f, %f\n", inc, val1, val2);
          goto chk1;
        }                                 /*   poslen = new slope */
        //printf("New segment incx, y1,y2 = %g, %f, %f\n", inc, val1, val2);
      }
      for (n=offset; n<nsmps; n++) {
        double mu2 = (1.0-cos(x*PI))*0.5;
        rs[n] = (MYFLT)(val1*(1.0-mu2)+val2*mu2);
        x += inc;
        //if (x>1 || x<0) printf("x=%f out of range\n", x);
      }
    }
    else {
    putk:
      //printf("ending at %f\n", val1);
      for (n=offset; n<nsmps; n++) {
        rs[n] = (MYFLT)val1;
      }
    }
    p->x = x;
    return OK;
 err1:
    return csound->PerfError(csound, p->h.insdshead,
                             Str("cosseg: not initialised (arate)\n"));
}

#endif

int cossegr(CSOUND *csound, COSSEG *p)
{
  double val1 = p->y1, val2 = p->y2, x = p->x, val = p->val;
    MYFLT *rs = p->rslt;
    uint32_t offset = p->h.insdshead->ksmps_offset;
    uint32_t n, nsmps = CS_KSMPS;
    double inc = p->inc;

    memset(rs, '\0', offset*sizeof(MYFLT));
    if (UNLIKELY(p->auxch.auxp==NULL)) goto err1;

   for (n=offset; n<nsmps; n++) {
    if (LIKELY(p->segsrem)) {             /* if no more segs putk */
      SEG *segp = p->cursegp;
      if (p->h.insdshead->relesing && p->segsrem > 1) {
        while (p->segsrem > 1) {            /* release flag new:    */
          segp = ++p->cursegp;              /*   go to last segment */
          p->segsrem--;
        }
        segp--;                                 /*   get univ relestim  */
        segp->acnt = (p->xtra >=0 ? p->xtra : p->h.insdshead->xtratim)*CS_KSMPS;
        //p->y1 = val1 = val2;
        p->y1 = val1 = val;
        //printf("%d(%p): cnt=%d strt= %f nxtpt=%f\n",
        //      p->segsrem, segp, segp->cnt,val1, segp->nxtpt);
        goto newi;                          /*   and set new curinc */
      }
      if (--p->curcnt <= 0) {             /*  if done cur segment */
      chk1:
        p->y1 = val1 = val2;
        if (UNLIKELY(!--p->segsrem)) {    /*   if none left       */
          p->y2 = val2 = segp->nxtpt;
          goto putk;                      /*      put endval      */
        }
      newi:
        //printf("new seg: %d %f\n", segp->cnt, segp->nxtpt);
        val2 = p->y2 = segp->nxtpt;          /* Base of next segment */
        inc =p->inc = (segp->acnt ? 1.0/(segp->acnt) : 0.0);
        x = 0.0;
        p->cursegp = segp+1;              /*   else find the next */
        if (UNLIKELY(!(p->curcnt = segp->acnt))) {
          val2 = p->y2 = segp->nxtpt;  /* nonlen = discontin */
          inc = p->inc = (segp->acnt ? 1.0/(segp->acnt) : 0.0);
          goto chk1;
        }                                 /*   poslen = new slope */
        //printf("New segment incx, y1,y2 = %g, %f, %f\n", inc, val1, val2);
      }
        double mu2 = (1.0-cos(x*PI))*0.5;
        val = rs[n] = (MYFLT)(val1*(1.0-mu2)+val2*mu2);
        x += inc;
        //if (x>1 || x<0) printf("x=%f out of range\n", x);
      }
    else {
    putk:
        rs[n] = (MYFLT)val1;
    }
   }
    p->inc = inc;
    p->x = x;
    p->val = val;
    return OK;
 err1:
    return csound->PerfError(csound, p->h.insdshead,
                             Str("cossegr: not initialised (arate)\n"));
}


#if 0
int cossegr(CSOUND *csound, COSSEG *p)
{
    double val1 = p->y1, val2 = p->y2, x = p->x;
    MYFLT *rs = p->rslt;
    uint32_t offset = p->h.insdshead->ksmps_offset;
    uint32_t n, nsmps = CS_KSMPS;
    double inc = p->inc/(nsmps-offset);

    memset(rs, '\0', offset*sizeof(MYFLT));
    if (UNLIKELY(p->auxch.auxp==NULL)) goto err1;

    if (LIKELY(p->segsrem)) {             /* if no more segs putk */
      SEG *segp = p->cursegp;
      if (p->h.insdshead->relesing && p->segsrem > 1) {
        while (p->segsrem > 1) {            /* release flag new:    */
          segp = ++p->cursegp;              /*   go to last segment */
          p->segsrem--;
        }                                   /*   get univ relestim  */
        segp->cnt = p->xtra >=0 ? p->xtra : p->h.insdshead->xtratim;
        goto newi;                          /*   and set new curinc */
      }
      if (--p->curcnt <= 0) {             /*  if done cur segment */
      chk1:
        p->y1 = val1 = val2;
        if (UNLIKELY(!--p->segsrem)) {    /*   if none left       */
          p->y2 = val2 = segp->nxtpt;
          goto putk;                      /*      put endval      */
        }
      newi:
        //printf("new seg: %d %f\n", segp->cnt, segp->nxtpt);
        val2 = p->y2 = segp->nxtpt;          /* Base of next segment */
        p->inc = (segp->cnt ? 1.0/(segp->cnt) : 0.0);
        inc /= nsmps;
        x = 0.0;
        p->cursegp = segp+1;              /*   else find the next */
        if (UNLIKELY(!(p->curcnt = segp->cnt))) {
          val2 = p->y2 = segp->nxtpt;  /* nonlen = discontin */
          p->inc = (segp->cnt ? 1.0/(segp->cnt) : 0.0);
          inc /= nsmps;
          //printf("zero length: incx, y1,y2 = %f, %f, %f\n", inc, val1, val2);
          goto chk1;
        }                                 /*   poslen = new slope */
        //printf("New segment incx, y1,y2 = %g, %f, %f\n", inc, val1, val2);
      }
      for (n=offset; n<nsmps; n++) {
        double mu2 = (1.0-cos(x*PI))*0.5;
        rs[n] = (MYFLT)(val1*(1.0-mu2)+val2*mu2);
        x += inc;
        //if (x>1 || x<0) printf("x=%f out of range\n", x);
      }
    }
    else {
    putk:
      //printf("ending at %f\n", val1);
      for (n=offset; n<nsmps; n++) {
        rs[n] = (MYFLT)val1;
      }
    }
    p->x = x;
    return OK;
 err1:
    return csound->PerfError(csound, p->h.insdshead,
                             Str("cossegr: not initialised (arate)\n"));
}
#endif

int kcssegr(CSOUND *csound, COSSEG *p)
{
  double val1 = p->y1, val2 = p->y2, x = p->x, val = p->val;
    double inc = p->inc;

    if (UNLIKELY(p->auxch.auxp==NULL)) goto err1;          /* RWD fix */

    if (LIKELY(p->segsrem)) {             /* if no more segs putk */
      SEG *segp = p->cursegp;
      if (p->h.insdshead->relesing && p->segsrem > 1) {
        while (p->segsrem > 1) {           /* reles flag new:      */
          segp = ++p->cursegp;             /*   go to last segment */
          p->segsrem--;
        }
        segp--;                             /*   get univ relestim  */
        segp->cnt = p->xtra>= 0 ? p->xtra : p->h.insdshead->xtratim;
        p->y1 = val1 = val;
        goto newi;                         /*   and set new curinc */
      }
      if (--p->curcnt <= 0) {             /*  if done cur segment */
      chk1:
        p->y1 = val1 = val2;
        if (UNLIKELY(!--p->segsrem)) {    /*   if none left       */
          p->y2 = val2 = segp->nxtpt;
          goto putk;                      /*      put endval      */
        }
      newi:
        val2 = p->y2 = segp->nxtpt;          /* Base of next segment */
        inc = p->inc = (segp->cnt ? 1.0/(segp->cnt) : 0.0);
        x = 0.0;
        p->cursegp = segp+1;              /*   else find the next */
        if (UNLIKELY(!(p->curcnt = segp->cnt))) {
          val2 = p->y2 = segp->nxtpt;  /* nonlen = discontin */
          inc = p->inc = (segp->cnt ? 1.0/(segp->cnt) : 0.0);
          goto chk1;
        }                                 /*   poslen = new slope */
      }
      {
        double mu2 = (1.0-cos(x*PI))*0.5;
        val = *p->rslt = (MYFLT)(val1*(1.0-mu2)+val2*mu2);
        x += inc;
      }
    }
    else {
    putk:
        *p->rslt = (MYFLT)val1;
    }
    p->x = x;
    p->val = val;
    return OK;
 err1:
    return csound->InitError(csound, Str("cosseg not initialised (krate)\n"));
}
=======
/*%
    ugens1.c:

    Copyright (C) 1991 Barry Vercoe, John ffitch

    This file is part of Csound.

    The Csound Library is free software; you can redistribute it
    and/or modify it under the terms of the GNU Lesser General Public
    License as published by the Free Software Foundation; either
    version 2.1 of the License, or (at your option) any later version.

    Csound is distributed in the hope that it will be useful,
    but WITHOUT ANY WARRANTY; without even the implied warranty of
    MERCHANTABILITY or FITNESS FOR A PARTICULAR PURPOSE.  See the
    GNU Lesser General Public License for more details.

    You should have received a copy of the GNU Lesser General Public
    License along with Csound; if not, write to the Free Software
    Foundation, Inc., 59 Temple Place, Suite 330, Boston, MA
    02111-1307 USA
*/

#include "csoundCore.h"         /*                      UGENS1.C        */
#include "ugens1.h"
#include <math.h>

#define FHUND (FL(100.0))

int linset(CSOUND *csound, LINE *p)
{
   double       dur;
    if ((dur = *p->idur) > FL(0.0)) {
      p->incr = (*p->ib - *p->ia) / dur * csound->onedsr;
      p->kincr = p->incr*CS_KSMPS;
      p->val = *p->ia;
    }
    return OK;
}

int kline(CSOUND *csound, LINE *p)
{
    *p->xr = p->val;            /* rslt = val   */
    p->val += p->kincr;          /* val += incr  */
    return OK;
}

int aline(CSOUND *csound, LINE *p)
{
    double val, inc;
    MYFLT *ar;
    uint32_t offset = p->h.insdshead->ksmps_offset;
    uint32_t early  = p->h.insdshead->ksmps_no_end;
    uint32_t n, nsmps = CS_KSMPS;
    ar = p->xr;
    val = p->val;
    inc = p->incr;

    if (UNLIKELY(offset)) memset(ar, '\0', offset*sizeof(MYFLT));
    if (UNLIKELY(early)) {
      nsmps -= early;
      memset(&ar[nsmps], '\0', early*sizeof(MYFLT));
    }

    //p->val += inc;/* nxtval = val + inc */
    //inc /= (nsmps - offset);
    for (n=offset; n<nsmps; n++) {
      ar[n] = (MYFLT)val;
      val += inc;       /* interp val for ksmps */
    }
    p->val = val;
    return OK;
}

int expset(CSOUND *csound, EXPON *p)
{
    double       dur, a, b;
    //printf("kr = %f , 1/kr = %f \n",CS_EKR, CS_ONEDKR);
    if (LIKELY((dur = *p->idur) > FL(0.0) )) {
      a = *p->ia;
      b = *p->ib;
      if (LIKELY((a * b) > FL(0.0))) {
        p->mlt = POWER(b/a, csound->onedsr/dur);
        p->kmlt = POWER(b/a, CS_ONEDKR/dur);
        p->val = a;
      }
      else if (a == FL(0.0))
        return csound->InitError(csound, Str("arg1 is zero"));
      else if (b == FL(0.0))
        return csound->InitError(csound, Str("arg2 is zero"));
      else return csound->InitError(csound, Str("unlike signs"));
    }
    return OK;
}

int kexpon(CSOUND *csound, EXPON *p)
{
    *p->xr = p->val;            /* rslt = val   */
    p->val *= p->kmlt;           /* val *= mlt  */
    return OK;
}

int expon(CSOUND *csound, EXPON *p)
{
    double val, mlt;//, inc;//, nxtval;
    MYFLT *ar;
    uint32_t offset = p->h.insdshead->ksmps_offset;
    uint32_t early  = p->h.insdshead->ksmps_no_end;
    uint32_t n, nsmps = CS_KSMPS;

    val = p->val;
    mlt = p->mlt;
    // nxtval = val * mlt;
    ar = p->xr;
    if (UNLIKELY(offset)) memset(ar, '\0', offset*sizeof(MYFLT));
    if (UNLIKELY(early)) {
      nsmps -= early;
      memset(&ar[nsmps], '\0', early*sizeof(MYFLT));
    }
    //inc = nxtval - val;
    //inc /= (nsmps - offset);   /* increment per sample */
    for (n=offset; n<nsmps; n++) {
      ar[n] = (MYFLT)val;
      val *= mlt;               /* interp val for ksmps */
    }
    // p->val = nxtval;            /* store next value */
    p->val = val;
    return OK;
}

int lsgset(CSOUND *csound, LINSEG *p)
{
    SEG *segp;
    int nsegs;
    MYFLT       **argp;
    double val;

    /* count segs & alloc if nec */
    nsegs = (p->INOCOUNT - (!(p->INOCOUNT & 1))) >> 1;
    if ((segp = (SEG *) p->auxch.auxp) == NULL ||
        nsegs*sizeof(SEG) < (unsigned int)p->auxch.size) {
      csound->AuxAlloc(csound, (int32)nsegs*sizeof(SEG), &p->auxch);
      p->cursegp = segp = (SEG *) p->auxch.auxp;
      segp[nsegs-1].cnt = MAXPOS; /* set endcount for safety */
    }
    argp = p->argums;
    val = (double)**argp++;
    if (UNLIKELY(**argp <= FL(0.0)))  return OK;    /* if idur1 <= 0, skip init  */
    p->curval = val;
    p->curcnt = 0;
    p->cursegp = segp - 1;          /* else setup null seg0 */
    p->segsrem = nsegs + 1;
    do {                                /* init each seg ..  */
      double dur = (double)**argp++;
      segp->nxtpt = (double)**argp++;
      if (UNLIKELY((segp->cnt = (int32)(dur * CS_EKR + FL(0.5))) < 0))
        segp->cnt = 0;
      if (UNLIKELY((segp->acnt = (int32)(dur * csound->esr + FL(0.5))) < 0))
        segp->acnt = 0;
      segp++;
    } while (--nsegs);
    p->xtra = -1;
    return OK;
}

int lsgset_bkpt(CSOUND *csound, LINSEG *p)
{
    int32 cnt = 0, bkpt = 0;
    int nsegs;
    int n;
    SEG *segp;
    n = lsgset(csound, p);
    if (UNLIKELY(n!=0)) return n;
    nsegs = p->segsrem;
    segp = p->cursegp;
    do {
      if (UNLIKELY(cnt > segp->cnt))
        return csound->InitError(csound, Str("Breakpoint %d not valid"), bkpt);
      segp->cnt -= cnt;
      cnt += segp->cnt;
      segp++;
      bkpt++;
    } while (--nsegs);
    return OK;
}


int klnseg(CSOUND *csound, LINSEG *p)
{
    *p->rslt = p->curval;               /* put the cur value    */
    if (UNLIKELY(p->auxch.auxp==NULL)) goto err1;          /* RWD fix */
    if (p->segsrem) {                   /* done if no more segs */
      if (--p->curcnt <= 0) {           /* if done cur segment  */
        SEG *segp = p->cursegp;
        if (UNLIKELY(!(--p->segsrem)))  {
          p->curval = segp->nxtpt;      /* advance the cur val  */
          return OK;
        }
        p->cursegp = ++segp;            /*   find the next      */
        if (UNLIKELY(!(p->curcnt = segp->cnt))) { /*   nonlen = discontin */
          p->curval = segp->nxtpt;      /*   poslen = new slope */
          /*          p->curval += p->curinc;  ??????? */
          return OK;
        }
        else {
          p->curinc = (segp->nxtpt - p->curval) / segp->cnt;
          p->curval += p->curinc;
          return OK;
        }
      }
      if (p->curcnt<10)         /* This is a fiddle to get rounding right!  */
        p->curinc = (p->cursegp->nxtpt - p->curval) / p->curcnt; /* recalc */
      p->curval += p->curinc;           /* advance the cur val  */
    }
    return OK;
 err1:
    return csound->InitError(csound, Str("linseg not initialised (krate)\n"));
}

int linseg(CSOUND *csound, LINSEG *p)
{
    double val, ainc;
    MYFLT *rs = p->rslt;
    uint32_t offset = p->h.insdshead->ksmps_offset;
    uint32_t early  = p->h.insdshead->ksmps_no_end;
    uint32_t n, nsmps = CS_KSMPS;

    if (UNLIKELY(p->auxch.auxp==NULL)) goto err1;  /* RWD fix */

    val = p->curval;                      /* sav the cur value    */
    if (UNLIKELY(offset)) memset(rs, '\0', offset*sizeof(MYFLT));
    if (UNLIKELY(early)) {
      nsmps -= early;
      memset(&rs[nsmps], '\0', early*sizeof(MYFLT));
    }

   for (n=offset; n<nsmps; n++) {
    if (LIKELY(p->segsrem)) {             /* if no more segs putk */
      if (--p->curcnt <= 0) {             /*  if done cur segment */
        SEG *segp = p->cursegp;
      chk1:
        if (UNLIKELY(!--p->segsrem)) {    /*   if none left       */
          val = p->curval = segp->nxtpt;
          goto putk;                      /*      put endval      */
        }
        p->cursegp = ++segp;              /*   else find the next */
        if (UNLIKELY(!(p->curcnt = segp->acnt))) {
          val = p->curval = segp->nxtpt;  /* nonlen = discontin */
          goto chk1;
        }                                 /*   poslen = new slope */
        p->curainc = (segp->nxtpt - val) / segp->acnt;
        // p->curainc = p->curinc * CS_ONEDKSMPS;
      }
      // p->curval = val + p->curinc;        /* advance the cur val  */
      if (UNLIKELY((ainc = p->curainc) == FL(0.0)))
        goto putk;
        rs[n] = (MYFLT)val;
        val += ainc;
      }
    else {                      /* no more segments */
    putk:
        rs[n] = (MYFLT)val;
    }
   }
    p->curval = val;
    return OK;
 err1:
    return csound->PerfError(csound, p->h.insdshead,
                             Str("linseg: not initialised (arate)\n"));
}

/* **** ADSR is just a construction and use of linseg */

static void adsrset1(CSOUND *csound, LINSEG *p, int midip)
{
    SEG         *segp;
    int         nsegs;
    MYFLT       **argp = p->argums;
    double      dur;
    MYFLT       len = csound->curip->p3;
    MYFLT       release = *argp[3];
    int32       relestim;

    if (UNLIKELY(len<=FL(0.0))) len = FL(100000.0); /* MIDI case set int32 */
    len -= release;         /* len is time remaining */
    if (UNLIKELY(len<FL(0.0))) { /* Odd case of release time greater than dur */
      release = csound->curip->p3; len = FL(0.0);
    }
    nsegs = 6;          /* DADSR */
    if ((segp = (SEG *) p->auxch.auxp) == NULL ||
        nsegs*sizeof(SEG) < (unsigned int)p->auxch.size) {
      csoundAuxAlloc(csound, (size_t) nsegs * sizeof(SEG), &p->auxch);
      p->cursegp = segp = (SEG *) p->auxch.auxp;
      segp[nsegs-1].cnt = MAXPOS; /* set endcount for safety */
    }
    else if (**argp > FL(0.0))
      memset(p->auxch.auxp, 0, (size_t)nsegs*sizeof(SEG));
    if (**argp <= FL(0.0))  return;       /* if idur1 <= 0, skip init  */
    p->curval = 0.0;
    p->curcnt = 0;
    p->cursegp = segp - 1;      /* else setup null seg0 */
    p->segsrem = nsegs;
                                /* Delay */
    dur = (double)*argp[4];
    if (UNLIKELY(dur > len)) dur = len;
    len -= dur;
    segp->nxtpt = FL(0.0);
    if ((segp->cnt = (int32)(dur * CS_EKR + FL(0.5))) == 0)
      segp->cnt = 0;
    segp++;
                                /* Attack */
    dur = *argp[0];
    if (dur > len) dur = len;
    len -= dur;
    segp->nxtpt = FL(1.0);
    if (UNLIKELY((segp->cnt = (int32)(dur * CS_EKR + FL(0.5))) == 0))
      segp->cnt = 0;
    if (UNLIKELY((segp->acnt = (int32)(dur * csound->esr + FL(0.5))) < 0))
        segp->acnt = 0;
    segp++;
                                /* Decay */
    dur = *argp[1];
    if (dur > len) dur = len;
    len -= dur;
    segp->nxtpt = *argp[2];
    if (UNLIKELY((segp->cnt = (int32)(dur * CS_EKR + FL(0.5))) == 0))
      segp->cnt = 0;
   if (UNLIKELY((segp->acnt = (int32)(dur * csound->esr + FL(0.5))) < 0))
        segp->acnt = 0;
    segp++;
                                /* Sustain */
    /* Should use p3 from score, but how.... */
    dur = len;
/*  dur = csound->curip->p3 - *argp[4] - *argp[0] - *argp[1] - *argp[3]; */
    segp->nxtpt = *argp[2];
    if (UNLIKELY((segp->cnt = (int32)(dur * CS_EKR + FL(0.5))) == 0))
      segp->cnt = 0;
    if (UNLIKELY((segp->acnt = (int32)(dur * csound->esr + FL(0.5))) < 0))
        segp->acnt = 0;
    segp++;
                                /* Release */
    segp->nxtpt = FL(0.0);
    if (UNLIKELY((segp->cnt = (int32)(release * CS_EKR + FL(0.5))) == 0))
      segp->cnt = 0;
    if (UNLIKELY((segp->acnt = (int32)(dur * csound->esr + FL(0.5))) < 0))
        segp->acnt = 0;
    if (midip) {
      relestim = (p->cursegp + p->segsrem - 1)->cnt;
      p->xtra = relestim;
          /*  VL 4-1-2011 was (int32)(*argp[5] * CS_EKR + FL(0.5));
              this seems to fix it */
      if (relestim > p->h.insdshead->xtratim)
        p->h.insdshead->xtratim = (int)relestim;
    }
    else
      p->xtra = 0L;
}

int adsrset(CSOUND *csound, LINSEG *p)
{
    adsrset1(csound, p, 0);
    return OK;
}

int madsrset(CSOUND *csound, LINSEG *p)
{
    adsrset1(csound, p, 1);
    return OK;
}

/* End of ADSR */





int lsgrset(CSOUND *csound, LINSEG *p)
{
    int32 relestim;
    lsgset(csound,p);
    relestim = (p->cursegp + p->segsrem - 1)->cnt;
    p->xtra = relestim;  /* VL 4-1-2011 was -1, making all linsegr
                            releases in an instr => xtratim
                            set to relestim seems to fix this */
    if (relestim > p->h.insdshead->xtratim)
      p->h.insdshead->xtratim = (int)relestim;
    return OK;
}

int klnsegr(CSOUND *csound, LINSEG *p)
{
    *p->rslt = p->curval;                   /* put the cur value    */
    if (p->segsrem) {                       /* done if no more segs */
      SEG *segp;
      if (p->h.insdshead->relesing && p->segsrem > 1) {
        while (p->segsrem > 1) {           /* reles flag new:      */
          segp = ++p->cursegp;             /*   go to last segment */
          p->segsrem--;
        }                                  /*   get univ relestim  */
        segp->cnt = p->xtra>= 0 ? p->xtra : p->h.insdshead->xtratim;
        goto newi;                         /*   and set new curinc */
      }
      if (--p->curcnt <= 0) {              /* if done cur seg      */
      chk2:
        if (p->segsrem == 2) return OK;    /*   seg Y rpts lastval */
        if (!(--p->segsrem)) return OK;    /*   seg Z now done all */
        segp = ++p->cursegp;               /*   else find nextseg  */
      newi:
        if (!(p->curcnt = segp->cnt)) {    /*   nonlen = discontin */
          p->curval = segp->nxtpt;         /*     reload & rechk   */
          goto chk2;
        }                                  /*   else get new slope */
        p->curinc = (segp->nxtpt - p->curval) / segp->cnt;
      }
      p->curval += p->curinc;              /* advance the cur val  */
    }
    return OK;
}

int linsegr(CSOUND *csound, LINSEG *p)
{
    MYFLT  val, ainc, *rs = p->rslt;
    uint32_t offset = p->h.insdshead->ksmps_offset;
    uint32_t early  = p->h.insdshead->ksmps_no_end;
    uint32_t n, nsmps = CS_KSMPS;

    if (UNLIKELY(offset)) memset(rs, '\0', offset*sizeof(MYFLT));
    if (UNLIKELY(early)) {
      nsmps -= early;
      memset(&rs[nsmps], '\0', early*sizeof(MYFLT));
    }
    val = p->curval;                        /* sav the cur value    */
    for (n=offset; n<nsmps; n++) {
    if (LIKELY(p->segsrem)) {               /* if no more segs putk */
      SEG *segp;
      if (p->h.insdshead->relesing && p->segsrem > 1) {
        while (p->segsrem > 1) {            /* release flag new:    */
          segp = ++p->cursegp;              /*   go to last segment */
          p->segsrem--;
        }                                   /*   get univ relestim  */
        segp->acnt = (p->xtra >=0 ? p->xtra : p->h.insdshead->xtratim)*CS_KSMPS;
        goto newi;                          /*   and set new curinc */
      }
      if (--p->curcnt <= 0) {               /* if done cur seg      */
      chk2:
        if (p->segsrem == 2) goto putk;     /*   seg Y rpts lastval */
        if (!(--p->segsrem)) goto putk;     /*   seg Z now done all */
        segp = ++p->cursegp;                /*   else find nextseg  */
      newi:
        if (!(p->curcnt = segp->acnt)) {     /*   nonlen = discontin */
          val = p->curval = segp->nxtpt;    /*   reload & rechk  */
          goto chk2;
        }                                   /*   else get new slope */
        p->curainc = (segp->nxtpt - val) / segp->acnt;
        // p->curainc = p->curinc * CS_ONEDKSMPS;
      }
      //p->curval = val + p->curainc*CS_KSMPS;          /* advance the cur val  */
      if ((ainc = p->curainc) == FL(0.0))
        goto putk;

        rs[n] = val;
        val += ainc;
      }
    else {
    putk:
      rs[n] = val;
     }
    }
    p->curval = val;
    return OK;
}

int xsgset(CSOUND *csound, EXXPSEG *p)
{
    XSEG        *segp;
    int         nsegs;
    MYFLT       d, **argp, val, dur, nxtval;
    int         n=0;

    /* count segs & alloc if nec */
    nsegs = (p->INOCOUNT - (!(p->INOCOUNT & 1))) >> 1;
    if ((segp = (XSEG *) p->auxch.auxp) == NULL ||
        nsegs*sizeof(XSEG) < (unsigned int)p->auxch.size) {
      csound->AuxAlloc(csound, (int32)nsegs*sizeof(XSEG), &p->auxch);
      p->cursegp = segp = (XSEG *) p->auxch.auxp;
      (segp+nsegs-1)->cnt = MAXPOS;   /* set endcount for safety */
    }
    argp = p->argums;
    nxtval = **argp++;
    if (**argp <= FL(0.0))  return OK;          /* if idur1 <= 0, skip init  */
    p->cursegp = segp;                          /* else proceed from 1st seg */
    segp--;
    p->segsrem = nsegs;
    do {
      segp++;           /* init each seg ..  */
      val = nxtval;
      dur = **argp++;
      nxtval = **argp++;
      if (UNLIKELY(val * nxtval <= FL(0.0)))
        goto experr;
      d = dur * CS_EKR;
      segp->val = val;
      segp->mlt = (MYFLT) pow((double)(nxtval / val), (1.0/(double)d));
      segp->cnt = (int32) (d + FL(0.5));
      d = dur * csound->esr;
      segp->amlt = (MYFLT) pow((double)(nxtval / val), (1.0/(double)d));
      segp->acnt = (int32) (d + FL(0.5));
    } while (--nsegs);
    segp->cnt = MAXPOS;         /* set last cntr to infin */
    segp->acnt = MAXPOS;         /* set last cntr to infin */
    return OK;

 experr:
    n = segp - p->cursegp + 1;
    if (val == FL(0.0))
      return csound->InitError(csound, Str("ival%d is zero"), n);
    else if (nxtval == FL(0.0))
      return csound->InitError(csound, Str("ival%d is zero"), n+1);
    return csound->InitError(csound, Str("ival%d sign conflict"), n+1);
}

int xsgset_bkpt(CSOUND *csound, EXXPSEG *p)
{
   XSEG        *segp;
    int         nsegs;
    MYFLT       d, **argp, val, dur, dursum = FL(0.0), bkpt, nxtval;
    int         n=0;

    /* count segs & alloc if nec */
    nsegs = (p->INOCOUNT - (!(p->INOCOUNT & 1))) >> 1;
    if ((segp = (XSEG *) p->auxch.auxp) == NULL ||
        nsegs*sizeof(XSEG) < (unsigned int)p->auxch.size) {
      csound->AuxAlloc(csound, (int32)nsegs*sizeof(XSEG), &p->auxch);
      p->cursegp = segp = (XSEG *) p->auxch.auxp;
      (segp+nsegs-1)->cnt = MAXPOS;   /* set endcount for safety */
    }
    argp = p->argums;
    nxtval = **argp++;
    if (**argp <= FL(0.0))  return OK;          /* if idur1 <= 0, skip init  */
    p->cursegp = segp;                          /* else proceed from 1st seg */
    segp--;
    p->segsrem = nsegs;
    do {
      segp++;           /* init each seg ..  */
      val = nxtval;
      bkpt = **argp++;
      if (UNLIKELY(bkpt < dursum))
          return csound->InitError(csound,
                                   Str("Breakpoint time %f not valid"), bkpt);
      dur = bkpt - dursum;
      dursum += dur;
      nxtval = **argp++;
      if (UNLIKELY(val * nxtval <= FL(0.0)))
        goto experr;
      d = dur * CS_EKR;
      segp->val = val;
      segp->mlt = (MYFLT) pow((double)(nxtval / val), (1.0/(double)d));
      segp->cnt = (int32) (d + FL(0.5));
      d = dur * csound->esr;
      segp->amlt = (MYFLT) pow((double)(nxtval / val), (1.0/(double)d));
      segp->acnt = (int32) (d + FL(0.5));
    } while (--nsegs);
    segp->cnt = MAXPOS;         /* set last cntr to infin */
    segp->acnt = MAXPOS;
    return OK;

 experr:
    n = segp - p->cursegp + 1;
    if (val == FL(0.0))
      return csound->InitError(csound, Str("ival%d is zero"), n);
    else if (nxtval == FL(0.0))
      return csound->InitError(csound, Str("ival%d is zero"), n+1);
    return csound->InitError(csound, Str("ival%d sign conflict"), n+1);
}


int xsgset2b(CSOUND *csound, EXPSEG2 *p)
{
    XSEG        *segp;
    int         nsegs;
    MYFLT       d, **argp, val, dur, dursum = FL(0.0), bkpt, nxtval;
    int         n;

    /* count segs & alloc if nec */
    nsegs = (p->INOCOUNT - (!(p->INOCOUNT & 1))) >> 1;
    if ((segp = (XSEG*) p->auxch.auxp) == NULL ||
        (unsigned int)nsegs*sizeof(XSEG) > (unsigned int)p->auxch.size) {
      csound->AuxAlloc(csound, (int32)nsegs*sizeof(XSEG), &p->auxch);
      p->cursegp = segp = (XSEG *) p->auxch.auxp;
      (segp+nsegs-1)->cnt = MAXPOS;   /* set endcount for safety */
    }
    argp = p->argums;
    nxtval = **argp++;
    if (**argp <= FL(0.0))  return OK;        /* if idur1 <= 0, skip init  */
    p->cursegp = segp;                      /* else proceed from 1st seg */
    segp--;
    do {
      segp++;           /* init each seg ..  */
      val = nxtval;
      bkpt = **argp++;
      if (UNLIKELY(bkpt < dursum))
          return csound->InitError(csound,
                                   Str("Breakpoint time %f not valid"), bkpt);
      dur = bkpt - dursum;
      dursum += dur;
      nxtval = **argp++;
/*       if (dur > FL(0.0)) { */
      if (UNLIKELY(val * nxtval <= FL(0.0)))
          goto experr;
        d = dur * csound->esr;
        segp->val = val;
        segp->mlt = POWER((nxtval / val), FL(1.0)/d);
        segp->cnt = (int32) (d + FL(0.5));
         d = dur * csound->esr;
         segp->amlt = (MYFLT) pow((double)(nxtval / val), (1.0/(double)d));
         segp->acnt = (int32) (d + FL(0.5));
/*       } */
/*       else break;               /\*  .. til 0 dur or done *\/ */
    } while (--nsegs);
    segp->cnt = MAXPOS;         /* set last cntr to infin */
     segp->acnt = MAXPOS;
    return OK;

 experr:
    n = segp - p->cursegp + 1;
    if (val == FL(0.0))
      return csound->InitError(csound, Str("ival%d is zero"), n);
    else if (nxtval == FL(0.0))
      return csound->InitError(csound, Str("ival%d is zero"), n+1);
    return csound->InitError(csound, Str("ival%d sign conflict"), n+1);
}

int xsgset2(CSOUND *csound, EXPSEG2 *p)   /*gab-A1 (G.Maldonado) */
{
    XSEG        *segp;
    int         nsegs;
    MYFLT       d, **argp, val, dur, nxtval;
    int         n;

    /* count segs & alloc if nec */
    nsegs = (p->INOCOUNT - (!(p->INOCOUNT & 1))) >> 1;
    if ((segp = (XSEG*) p->auxch.auxp) == NULL ||
        (unsigned int)nsegs*sizeof(XSEG) > (unsigned int)p->auxch.size) {
      csound->AuxAlloc(csound, (int32)nsegs*sizeof(XSEG), &p->auxch);
      p->cursegp = segp = (XSEG *) p->auxch.auxp;
      (segp+nsegs-1)->cnt = MAXPOS;   /* set endcount for safety */
    }
    argp = p->argums;
    nxtval = **argp++;
    if (**argp <= FL(0.0))  return OK;        /* if idur1 <= 0, skip init  */
    p->cursegp = segp;                      /* else proceed from 1st seg */
    segp--;
    do {
      segp++;           /* init each seg ..  */
      val = nxtval;
      dur = **argp++;
      nxtval = **argp++;
/*       if (dur > FL(0.0)) { */
      if (UNLIKELY(val * nxtval <= FL(0.0)))
          goto experr;
        d = dur * csound->esr;
        segp->val = val;
        segp->mlt = POWER((nxtval / val), FL(1.0)/d);
        segp->cnt = (int32) (d + FL(0.5));
        d = dur * csound->esr;
        segp->amlt = (MYFLT) pow((double)(nxtval / val), (1.0/(double)d));
        segp->acnt = (int32) (d + FL(0.5));
/*       } */
/*       else break;               /\*  .. til 0 dur or done *\/ */
    } while (--nsegs);
    segp->cnt = MAXPOS;         /* set last cntr to infin */
    segp->acnt = MAXPOS;
    return OK;

 experr:
    n = segp - p->cursegp + 1;
    if (val == FL(0.0))
      return csound->InitError(csound, Str("ival%d is zero"), n);
    else if (nxtval == FL(0.0))
      return csound->InitError(csound, Str("ival%d is zero"), n+1);
    return csound->InitError(csound, Str("ival%d sign conflict"), n+1);
}

/***************************************/

int expseg2(CSOUND *csound, EXPSEG2 *p)             /* gab-A1 (G.Maldonado) */
{
    XSEG        *segp;
    uint32_t offset = p->h.insdshead->ksmps_offset;
    uint32_t early  = p->h.insdshead->ksmps_no_end;
    uint32_t n, nsmps = CS_KSMPS;
    MYFLT       val, *rs;
    segp = p->cursegp;
    val  = segp->val;
    rs   = p->rslt;
    if (UNLIKELY(offset)) memset(rs, '\0', offset*sizeof(MYFLT));
    if (UNLIKELY(early)) {
      nsmps -= early;
      memset(&rs[nsmps], '\0', early*sizeof(MYFLT));
    }
    for (n=offset; n<nsmps; n++) {
      while (--segp->cnt < 0)   {
        p->cursegp = ++segp;
        val = segp->val;
      }
      rs[n] = val;
      val *=  segp->mlt;
    }
    segp->val = val;
    return OK;
}

/* **** XDSR is just a construction and use of expseg */

int xdsrset(CSOUND *csound, EXXPSEG *p)
{
    XSEG    *segp;
    int     nsegs;
    MYFLT   **argp = p->argums;
    MYFLT   len = csound->curip->p3;
    MYFLT   delay = *argp[4], attack = *argp[0], decay = *argp[1];
    MYFLT   sus, dur;
    MYFLT   release = *argp[3];

    if (len<FL(0.0)) len = FL(100000.0); /* MIDI case set long */
    len -= release;                      /* len is time remaining */
    if (len<FL(0.0)) { /* Odd case of release time greater than dur */
      release = csound->curip->p3; len = FL(0.0);
    }
    nsegs = 5;          /* DXDSR */
    if ((segp = (XSEG *) p->auxch.auxp) == NULL ||
        nsegs*sizeof(XSEG) < (unsigned int)p->auxch.size) {
      csound->AuxAlloc(csound, (int32)nsegs*sizeof(XSEG), &p->auxch);
      segp = (XSEG *) p->auxch.auxp;
    }
    segp[nsegs-1].cnt = MAXPOS;         /* set endcount for safety */
    if (**argp <= FL(0.0))  return OK;  /* if idur1 <= 0, skip init  */
    p->cursegp = segp;                  /* else setup null seg0 */
    p->segsrem = nsegs;
    delay += FL(0.001);
    if (delay > len) delay = len; len -= delay;
    attack -= FL(0.001);
    if (attack > len) attack = len; len -= attack;
    if (decay > len) decay = len; len -= decay;
    sus = len;
    segp[0].val = FL(0.001);   /* Like zero start, but exponential */
    segp[0].mlt = FL(1.0);
    segp[0].cnt = (int32) (delay*CS_EKR + FL(0.5));
    segp[0].amlt =  FL(1.0);
    segp[0].acnt = (int32) (delay*CS_ESR + FL(0.5));
    dur = attack*CS_EKR;
    segp[1].val = FL(0.001);
    segp[1].mlt = POWER(FL(1000.0), FL(1.0)/dur);
    segp[1].cnt = (int32) (dur + FL(0.5));
    dur = attack*CS_ESR;
    segp[1].amlt = POWER(FL(1000.0), FL(1.0)/dur);
    segp[1].acnt = (int32) (dur + FL(0.5));

    dur = decay*CS_EKR;
    segp[2].val = FL(1.0);
    segp[2].mlt = POWER(*argp[2], FL(1.0)/dur);
    segp[2].cnt = (int32) (dur + FL(0.5));
    dur = decay*CS_ESR;
    segp[2].amlt = POWER(FL(1000.0), FL(1.0)/dur);
    segp[2].acnt = (int32) (dur + FL(0.5));

    segp[3].val = *argp[2];
    segp[3].mlt = FL(1.0);
    segp[3].cnt = (int32) (sus*CS_EKR + FL(0.5));

    segp[3].amlt = FL(1.0);
    segp[3].acnt = (int32) (sus*CS_ESR + FL(0.5));
    
    dur = release*CS_EKR;
    segp[4].val = *argp[2];
    segp[4].mlt = POWER(FL(0.001)/(*argp[2]), FL(1.0)/dur);
    segp[4].cnt = MAXPOS; /*(int32) (dur + FL(0.5)); */

    dur = release*CS_ESR;
    segp[4].amlt = POWER(FL(0.001)/(*argp[2]), FL(1.0)/dur);
    segp[4].acnt = MAXPOS; /*(int32) (dur + FL(0.5)); */

    return OK;
}

/* end of XDSR */

int kxpseg(CSOUND *csound, EXXPSEG *p)
{
    XSEG        *segp;

    segp = p->cursegp;
    if (UNLIKELY(p->auxch.auxp==NULL)) goto err1; /* RWD fix */
    while (--segp->cnt < 0)
      p->cursegp = ++segp;
    *p->rslt = segp->val;
    segp->val *= segp->mlt;
    return OK;
 err1:
    return csound->PerfError(csound, p->h.insdshead,
                             Str("expseg (krate): not initialised"));
}


int expseg(CSOUND *csound, EXXPSEG *p)
{
    XSEG        *segp;
    uint32_t offset = p->h.insdshead->ksmps_offset;
    uint32_t early  = p->h.insdshead->ksmps_no_end;
    uint32_t n, nsmps = CS_KSMPS;
    MYFLT       *rs = p->rslt;

    if (UNLIKELY(offset)) memset(rs, '\0', offset*sizeof(MYFLT));
    if (UNLIKELY(early)) {
      nsmps -= early;
      memset(&rs[nsmps], '\0', early*sizeof(MYFLT));
    }
    for (n=offset; n<nsmps; n++) {
    segp = p->cursegp;
    /* if (UNLIKELY(p->auxch.auxp==NULL)) goto err1; /\* RWD fix *\/ */
    while (--segp->acnt < 0) 
       p->cursegp = ++segp; 
    rs[n] = segp->val; 
       segp->val *= segp->amlt; 
    }
    return OK;
 err1:
    return csound->PerfError(csound, p->h.insdshead,
                             Str("expseg (arate): not initialised"));
}

int xsgrset(CSOUND *csound, EXPSEG *p)
{
    int     relestim;
    SEG     *segp;
    int     nsegs, n = 0;
    MYFLT   **argp, prvpt;

    p->xtra = -1;
    /* count segs & alloc if nec */
    nsegs = (p->INOCOUNT - (!(p->INOCOUNT & 1))) >> 1;
    if ((segp = (SEG *) p->auxch.auxp) == NULL ||
        (unsigned int)nsegs*sizeof(SEG) > (unsigned int)p->auxch.size) {
      csound->AuxAlloc(csound, (int32)nsegs*sizeof(SEG), &p->auxch);
      p->cursegp = segp = (SEG *) p->auxch.auxp;
    }
    argp = p->argums;
    prvpt = **argp++;
    if (**argp < FL(0.0))  return OK; /* if idur1 < 0, skip init      */
    p->curval  = prvpt;
    p->curcnt  = 0;                   /* else setup null seg0         */
    p->cursegp = segp - 1;
    p->segsrem = nsegs + 1;
    do {                              /* init & chk each real seg ..  */
      MYFLT dur = **argp++;
      segp->nxtpt = **argp++;
      if ((segp->cnt = (int32)(dur * CS_EKR + FL(0.5))) <= 0)
        segp->cnt = 0;
      else if (segp->nxtpt * prvpt <= FL(0.0))
        goto experr;
      if ((segp->acnt = (int32)(dur * CS_ESR )) <= 0)
        segp->acnt = 0;
      prvpt = segp->nxtpt;
      segp++;
    } while (--nsegs);
    relestim = (int)(p->cursegp + p->segsrem - 1)->cnt;
    if (relestim > p->h.insdshead->xtratim)
      p->h.insdshead->xtratim = relestim;
    return OK;

 experr:
    n = segp - p->cursegp + 2;
    if (prvpt == FL(0.0))
      return csound->InitError(csound, Str("ival%d is zero"), n);
    else if (segp->nxtpt == FL(0.0))
      return csound->InitError(csound, Str("ival%d is zero"), n+1);
    return csound->InitError(csound, Str("ival%d sign conflict"), n+1);
}

/* **** MXDSR is just a construction and use of expseg */

int mxdsrset(CSOUND *csound, EXPSEG *p)
{
    int         relestim;
    SEG         *segp;
    int         nsegs;
    MYFLT       **argp = p->argums;
    MYFLT       delay = *argp[4], attack = *argp[0], decay = *argp[1];
    MYFLT       rel = *argp[3];

    nsegs = 4;          /* DXDSR */
    if ((segp = (SEG *) p->auxch.auxp) == NULL ||
        nsegs*sizeof(SEG) < (unsigned int)p->auxch.size) {
      csound->AuxAlloc(csound, (int32)nsegs*sizeof(SEG), &p->auxch);
      segp = (SEG *) p->auxch.auxp;
    }
    if (**argp <= FL(0.0))  return OK;  /* if idur1 <= 0, skip init  */
    p->cursegp = segp-1;                /* else setup null seg0 */
    p->segsrem = nsegs+1;
    p->curval = FL(0.001);
    p->curcnt = 0;                      /* else setup null seg0 */
    delay += FL(0.001);
    attack -= FL(0.001);
    segp[0].nxtpt = FL(0.001);
    segp[0].cnt = (int32) (delay*CS_EKR + FL(0.5));
    segp[0].acnt = (int32) (delay*CS_ESR + FL(0.5));
    segp[1].nxtpt = FL(1.0);
    segp[1].cnt = (int32) (attack*CS_EKR + FL(0.5));
    segp[1].acnt = (int32) (attack*CS_ESR + FL(0.5));
    segp[2].nxtpt = *argp[2];
    segp[2].cnt = (int32) (decay*CS_EKR + FL(0.5));
    segp[2].acnt = (int32) (decay*CS_ESR + FL(0.5));
    segp[3].nxtpt = FL(0.001);
    segp[3].cnt = (int32) (rel*CS_EKR + FL(0.5));
    segp[3].acnt = (int32) (rel*CS_ESR + FL(0.5));
    relestim = (int)(p->cursegp + p->segsrem - 1)->cnt;
    p->xtra = (int32)(*argp[5] * CS_EKR + FL(0.5));     /* Release time?? */
    if (relestim > p->h.insdshead->xtratim)
      p->h.insdshead->xtratim = relestim;
    return OK;
}

/* end of MXDSR */

int kxpsegr(CSOUND *csound, EXPSEG *p)
{
    *p->rslt = p->curval;               /* put the cur value    */
    if (p->segsrem) {                   /* done if no more segs */
      SEG *segp;
      if (p->h.insdshead->relesing && p->segsrem > 1) {
        while (p->segsrem > 1) {        /* reles flag new:      */
          segp = ++p->cursegp;          /*   go to last segment */
          p->segsrem--;
        }                               /*   get univ relestim  */
        segp->cnt = p->xtra>=0 ? p->xtra : p->h.insdshead->xtratim;
        goto newm;                      /*   and set new curmlt */
      }
      if (--p->curcnt <= 0) {           /* if done cur seg      */
      chk2:
        if (p->segsrem == 2) return OK; /*   seg Y rpts lastval */
        if (!(--p->segsrem)) return OK; /*   seg Z now done all */
        segp = ++p->cursegp;            /*   else find nextseg  */
      newm:
        if (!(p->curcnt = segp->cnt)) { /*   nonlen = discontin */
          p->curval = segp->nxtpt;      /*     reload & rechk   */
          goto chk2;
        }
        if (segp->nxtpt == p->curval)   /*   else get new mlt   */
          p->curmlt = FL(1.0);
        else p->curmlt = (MYFLT) pow(segp->nxtpt/p->curval, 1.0/segp->cnt);
      }
      p->curval *= p->curmlt;           /* advance the cur val  */
    }
    return OK;
}

int expsegr(CSOUND *csound, EXPSEG *p)
{
    MYFLT  val, amlt, *rs = p->rslt;
    uint32_t offset = p->h.insdshead->ksmps_offset;
    uint32_t early  = p->h.insdshead->ksmps_no_end;
    uint32_t n, nsmps = CS_KSMPS;

    if (UNLIKELY(offset)) memset(rs, '\0', offset*sizeof(MYFLT));
    if (UNLIKELY(early)) {
      nsmps -= early;
      memset(&rs[nsmps], '\0', early*sizeof(MYFLT));
    }
                      /* sav the cur value    */
    val = p->curval;
    for (n=offset; n<nsmps; n++) {

    if (p->segsrem) {                   /* if no more segs putk */
      SEG *segp;
      if (p->h.insdshead->relesing && p->segsrem > 1) {
        while (p->segsrem > 1) {        /* if reles flag new    */
          segp = ++p->cursegp;          /*   go to last segment */
          p->segsrem--;
        }                               /*   get univ relestim  */
        segp->acnt = (p->xtra>=0 ? p->xtra : p->h.insdshead->xtratim)*CS_KSMPS;
        goto newm;                      /*   and set new curmlt */
      }
      if (--p->curcnt <= 0) {           /* if done cur seg      */
      chk2:
        if (p->segsrem == 2) goto putk; /*   seg Y rpts lastval */
        if (!(--p->segsrem)) goto putk; /*   seg Z now done all */
        segp = ++p->cursegp;            /*   else find nextseg  */
      newm:
        if (!(p->curcnt = segp->acnt)) { /*   nonlen = discontin */
          val = p->curval = segp->nxtpt; /*   reload & rechk  */
          goto chk2;
        }                               /*   else get new mlts  */
        if (segp->nxtpt == val) {
          p->curmlt = p->curamlt = FL(1.0);
          p->curval = val;
          goto putk;
        }
        else {
          p->curmlt = POWER((segp->nxtpt/val), FL(1.0)/segp->cnt);
          p->curamlt = POWER(p->curmlt, FL(1.0)/(MYFLT)(nsmps-offset));
        }
      }
       if ((amlt = p->curamlt) == FL(1.0)) goto putk;
        rs[n] = val;
        val *= amlt;
    }
    else {
    putk:
      rs[n] =  val;
    }
    }
    p->curval = val;
    return OK;
}

int lnnset(CSOUND *csound, LINEN *p)
{
    MYFLT a,b,dur;

    if ((dur = *p->idur) > FL(0.0)) {
      p->cnt1 = (int32)(*p->iris * CS_EKR + FL(0.5));
      if (p->cnt1 > (int32)0) {
        p->inc1 = FL(1.0) / (MYFLT) p->cnt1;
        p->val = FL(0.0);
      }
      else p->inc1 = p->val = FL(1.0);
      a = dur * CS_EKR + FL(0.5);
      b = *p->idec * CS_EKR + FL(0.5);
      if ((int32) b > 0) {
        p->cnt2 = (int32) (a - b);
        p->inc2 = FL(1.0) /  b;
      }
      else {
        p->inc2 = FL(1.0);
        p->cnt2 = (int32) a;
      }
      p->lin1 = FL(0.0);
      p->lin2 = FL(1.0);
    }
    return OK;
}

int alnnset(CSOUND *csound, LINEN *p)
{
    MYFLT a,b,dur;

    if ((dur = *p->idur) > FL(0.0)) {
      p->cnt1 = (int32)(*p->iris * CS_ESR + FL(0.5));
      if (p->cnt1 > (int32)0) {
        p->inc1 = FL(1.0) / (MYFLT) p->cnt1;
        p->val = FL(0.0);
      }
      else p->inc1 = p->val = FL(1.0);
      a = dur * CS_ESR + FL(0.5);
      b = *p->idec * CS_ESR + FL(0.5);
      if ((int32) b > 0) {
        p->cnt2 = (int32) (a - b);
        p->inc2 = FL(1.0) /  b;
      }
      else {
        p->inc2 = FL(1.0);
        p->cnt2 = (int32) a;
      }
      p->lin1 = FL(0.0);
      p->lin2 = FL(1.0);
    }
    return OK;
}

int klinen(CSOUND *csound, LINEN *p)
{
    MYFLT fact = FL(1.0);

    if (p->cnt1 > 0) {
      fact = p->lin1;
      p->lin1 += p->inc1;
      p->cnt1--;
    }
    if (p->cnt2)
      p->cnt2--;
    else {
      fact *= p->lin2;
      p->lin2 -= p->inc2;
    }
    *p->rslt = *p->sig * fact;
    return OK;
}

int linen(CSOUND *csound, LINEN *p)
{
    uint32_t offset = p->h.insdshead->ksmps_offset;
    uint32_t early  = p->h.insdshead->ksmps_no_end;
    uint32_t flag=0, n, nsmps = CS_KSMPS;
    MYFLT *rs,*sg,val;

    val = p->val;
    rs = p->rslt;
    sg = p->sig;

    if (UNLIKELY(offset)) memset(rs, '\0', offset*sizeof(MYFLT));
    if (UNLIKELY(early)) {
      nsmps -= early;
      memset(&rs[nsmps], '\0', early*sizeof(MYFLT));
    }

    for (n=offset; n<nsmps; n++) {
    if (p->cnt1 > 0) {
      flag = 1;
      val = p->lin1;
      p->lin1 += p->inc1;
      p->cnt1--;
    }
    if (p->cnt2 <= 0) {
      flag = 1;
      val = p->lin2;
      p->lin2 -= p->inc2;
    }
    else p->cnt2--;

    if (flag) {
      if (p->XINCODE)
          rs[n] = sg[n] * val;
      else
          rs[n] = *sg * val;
      }
    else {
      if (p->XINCODE)
        rs[n] = sg[n];
      else rs[n] = *sg;
      }
    }
    p->val = val;
    return OK;
}



#if 0
int linen(CSOUND *csound, LINEN *p)
{
    uint32_t offset = p->h.insdshead->ksmps_offset;
    uint32_t early  = p->h.insdshead->ksmps_no_end;
    uint32_t flag=0, n, nsmps = CS_KSMPS;
    MYFLT *rs,*sg,li,val,nxtval=FL(1.0);

    val = p->val;
    rs = p->rslt;
    sg = p->sig;
    if (p->cnt1 > 0) {
      flag = 1;
      p->lin1 += p->inc1;
      p->cnt1--;
      nxtval = p->lin1;
    }
    if (p->cnt2 <= 0) {
      flag = 1;
      p->lin2 -= p->inc2;
      nxtval *= p->lin2;
    }
    else p->cnt2--;
    p->val = nxtval;
    if (UNLIKELY(offset)) memset(rs, '\0', offset*sizeof(MYFLT));
    if (UNLIKELY(early)) {
      nsmps -= early;
      memset(&rs[nsmps], '\0', early*sizeof(MYFLT));
    }
    if (flag) {
      li = (nxtval - val) / (nsmps-offset);
      if (p->XINCODE) {
        for (n=offset; n<nsmps; n++) {
          rs[n] = sg[n] * val;
          val += li;
        }
      }
      else {
        MYFLT s = *sg;
        for (n=offset; n<nsmps; n++) {
          rs[n] = s * val;
          val += li;
        }
      }
    }
    else {
      if (p->XINCODE) {
        /* for (n=0; n<nsmps; n++) rs[n] = sg[n]; */
        memcpy(rs+offset, sg+offset, (nsmps-offset)*sizeof(MYFLT));
      }
      else {
        MYFLT ss = *sg;
        for (n=offset; n<nsmps; n++) rs[n] = ss;
      }
    }
    return OK;
}
#endif


int lnrset(CSOUND *csound, LINENR *p)
{
    p->cnt1 = (int32)(*p->iris * CS_EKR + FL(0.5));
    if (p->cnt1 > 0L) {
      p->inc1 = FL(1.0) / (MYFLT)p->cnt1;
      p->val = FL(0.0);
    }
    else p->inc1 = p->val = FL(1.0);
    if (*p->idec > FL(0.0)) {
      int relestim = (int)(*p->idec * CS_EKR + FL(0.5));
      if (relestim > p->h.insdshead->xtratim)
        p->h.insdshead->xtratim = relestim;
      if (UNLIKELY(*p->iatdec <= FL(0.0))) {
        return csound->InitError(csound, Str("non-positive iatdec"));
      }
      else p->mlt2 = POWER(*p->iatdec, CS_ONEDKR / *p->idec);
    }
    else p->mlt2 = FL(1.0);
    p->lin1 = FL(0.0);
    p->val2 = FL(1.0);
    return OK;
}

int alnrset(CSOUND *csound, LINENR *p)
{
    p->cnt1 = (int32)(*p->iris * CS_ESR);
    if (p->cnt1 > 0L) {
      p->inc1 = FL(1.0) / (MYFLT)p->cnt1;
      p->val = FL(0.0);
    }
    else p->inc1 = p->val = FL(1.0);
    if (*p->idec > FL(0.0)) {
      int relestim = (int)(*p->idec * CS_EKR + FL(0.5));
      if (relestim > p->h.insdshead->xtratim)
        p->h.insdshead->xtratim = relestim;
      if (UNLIKELY(*p->iatdec <= FL(0.0))) {
        return csound->InitError(csound, Str("non-positive iatdec"));
      }
      else p->mlt2 = POWER(*p->iatdec, csound->onedsr / *p->idec);
    }
    else p->mlt2 = FL(1.0);
    p->lin1 = FL(0.0);
    p->val2 = FL(1.0);
    return OK;
}


int klinenr(CSOUND *csound, LINENR *p)
{
    MYFLT fact = FL(1.0);

    if (p->cnt1 > 0L) {
      fact = p->lin1;
      p->lin1 += p->inc1;
      p->cnt1--;
    }
    if (p->h.insdshead->relesing) {
      fact *= p->val2;
      p->val2 *= p->mlt2;
    }
    *p->rslt = *p->sig * fact;
    return OK;
}

int linenr(CSOUND *csound, LINENR *p)
{
    uint32_t offset = p->h.insdshead->ksmps_offset;
    uint32_t early  = p->h.insdshead->ksmps_no_end;
    uint32_t flag=0, n, nsmps = CS_KSMPS;
    MYFLT *rs,*sg,val;

    val = p->val;
    rs = p->rslt;
    sg = p->sig;
    if (UNLIKELY(offset)) memset(rs, '\0', offset*sizeof(MYFLT));
    if (UNLIKELY(early)) {
       nsmps -= early;
       memset(&rs[nsmps], '\0', early*sizeof(MYFLT));
    }

    for (n=offset; n<nsmps; n++) {
    if (p->cnt1 > 0L) {
      flag = 1;
      val = p->lin1;
      p->lin1 += p->inc1;
      p->cnt1--;
    }
    if (p->h.insdshead->relesing) {
      flag = 1;
      val = p->val2;
      p->val2 *= p->mlt2;
    }
    if (flag) {
      if (p->XINCODE)
          rs[n] = sg[n] * val;
      else
          rs[n] = *sg * val;
      }
    else {
      if (p->XINCODE) rs[n] = sg[n];
      else rs[n] = *sg;
      }
    }
    p->val = val;
    p->val2 = val;
    return OK;
}

#if 0
int linenr(CSOUND *csound, LINENR *p)
{
    uint32_t offset = p->h.insdshead->ksmps_offset;
    uint32_t early  = p->h.insdshead->ksmps_no_end;
    uint32_t flag=0, n, nsmps = CS_KSMPS;
    MYFLT *rs,*sg,li,val,nxtval=FL(1.0);

    val = p->val;
    rs = p->rslt;
    sg = p->sig;
    if (UNLIKELY(offset)) memset(rs, '\0', offset*sizeof(MYFLT));
    if (UNLIKELY(early)) {
      nsmps -= early;
      memset(&rs[nsmps], '\0', early*sizeof(MYFLT));
    }
    if (p->cnt1 > 0L) {
      flag = 1;
      p->lin1 += p->inc1;
      p->cnt1--;
      nxtval = p->lin1;
    }
    if (p->h.insdshead->relesing) {
      flag = 1;
      p->val2 *= p->mlt2;
      nxtval *= p->val2;
    }
    p->val = nxtval;
    if (flag) {
      li = (nxtval - val) / (nsmps-offset);
      if (p->XINCODE) {
        for (n=offset; n<nsmps; n++) {
          rs[n] = sg[n] * val;
          val += li;
        }
      }
      else {
        MYFLT ss = *sg;
        for (n=offset; n<nsmps; n++) {
          rs[n] =  ss * val;
          val += li;
        }
      }
    }
    else {
      if (p->XINCODE) {
        memcpy(&rs[offset], &sg[offset], (nsmps-offset)*sizeof(MYFLT));
        /* for (n=0; n<nsmps; n++) { */
        /*   rs[n] = sg[n]; */
        /* } */
      }
      else {
        MYFLT ss = *sg;
        for (n=offset; n<nsmps; n++) rs[n] = ss;
      }
    }
    return OK;
}
#endif


int evxset(CSOUND *csound, ENVLPX *p)
{
    FUNC        *ftp;
    MYFLT       ixmod, iatss, idur, prod, diff, asym, nk, denom, irise;
    int32       cnt1;

    if ((ftp = csound->FTFind(csound, p->ifn)) == NULL)
      return NOTOK;
    p->ftp = ftp;
    if ((idur = *p->idur) > FL(0.0)) {
      if (UNLIKELY((iatss = FABS(*p->iatss)) == FL(0.0))) {
        return csound->InitError(csound, "iatss = 0");
      }
      if (iatss != FL(1.0) && (ixmod = *p->ixmod) != FL(0.0)) {
        if (UNLIKELY(FABS(ixmod) > FL(0.95))) {
          return csound->InitError(csound, Str("ixmod out of range."));
        }
        ixmod = -SIN(SIN(ixmod));
        prod = ixmod * iatss;
        diff = ixmod - iatss;
        denom = diff + prod + FL(1.0);
        if (denom == FL(0.0))
          asym = FHUND;
        else {
          asym = FL(2.0) * prod / denom;
          if (FABS(asym) > FHUND)
            asym = FHUND;
        }
        iatss = (iatss - asym) / (FL(1.0) - asym);
        asym = asym* *(ftp->ftable + ftp->flen); /* +1 */
      }
      else asym = FL(0.0);
      if ((irise = *p->irise) > FL(0.0)) {
        p->phs = 0;
        p->ki = (int32) (CS_KICVT / irise);
        p->val = *ftp->ftable;
      }
      else {
        p->phs = -1;
        p->val = *(ftp->ftable + ftp->flen)-asym;
        irise = FL(0.0);  /* in case irise < 0 */
      }
      if (UNLIKELY(!(*(ftp->ftable + ftp->flen)))) {
        return csound->InitError(csound, Str("rise func ends with zero"));
      }
      cnt1 = (int32) ((idur - irise - *p->idec) * CS_EKR + FL(0.5));
      if (cnt1 < 0L) {
        cnt1 = 0;
        nk = CS_EKR;
      }
      else {
        if (*p->iatss < FL(0.0) || cnt1 <= 4L)
          nk = CS_EKR;
        else nk = (MYFLT) cnt1;
      }
      p->mlt1 = POWER(iatss, (FL(1.0)/nk));
      if (*p->idec > FL(0.0)) {
        if (UNLIKELY(*p->iatdec <= FL(0.0))) {
          return csound->InitError(csound, Str("non-positive iatdec"));
        }
        p->mlt2 = POWER(*p->iatdec, (CS_ONEDKR / *p->idec));
      }
      p->cnt1 = cnt1;
      p->asym = asym;
    }
    return OK;
}

int knvlpx(CSOUND *csound, ENVLPX *p)
{
    FUNC        *ftp;
    int32       phs;
    MYFLT       fact, v1, fract, *ftab;

    ftp = p->ftp;
    if (UNLIKELY(ftp==NULL)) goto err1;        /* RWD fix */

    if ((phs = p->phs) >= 0) {
      fract = (MYFLT) PFRAC(phs);
      ftab = ftp->ftable + (phs >> ftp->lobits);
      v1 = *ftab++;
      fact = (v1 + (*ftab - v1) * fract);
      phs += p->ki;
      if (phs >= MAXLEN) {  /* check that 2**N+1th pnt is good */
        p->val = *(ftp->ftable + ftp->flen );
        if (UNLIKELY(!p->val)) {
          return csound->PerfError(csound, p->h.insdshead,
                                   Str("envlpx rise func ends with zero"));
        }
        p->val -= p->asym;
        phs = -1L;
      }
      p->phs = phs;
    }
    else {
      fact = p->val;
      if (p->cnt1 > 0L) {
        p->val *= p->mlt1;
        fact += p->asym;
        p->cnt1--;
        if (p->cnt1 == 0L)
          p->val += p->asym;
      }
      else p->val *= p->mlt2;
    }
    *p->rslt = *p->xamp * fact;
    return OK;
 err1:
    return csound->PerfError(csound, p->h.insdshead,
                             Str("envlpx(krate): not initialised"));
}

int aevxset(CSOUND *csound, ENVLPX *p)
{
    FUNC        *ftp;
    MYFLT       ixmod, iatss, idur, prod, diff, asym, nk, denom, irise;
    int32       cnt1;

    if ((ftp = csound->FTFind(csound, p->ifn)) == NULL)
      return NOTOK;
    p->ftp = ftp;
    if ((idur = *p->idur) > FL(0.0)) {
      if (UNLIKELY((iatss = FABS(*p->iatss)) == FL(0.0))) {
        return csound->InitError(csound, "iatss = 0");
      }
      if (iatss != FL(1.0) && (ixmod = *p->ixmod) != FL(0.0)) {
        if (UNLIKELY(FABS(ixmod) > FL(0.95))) {
          return csound->InitError(csound, Str("ixmod out of range."));
        }
        ixmod = -SIN(SIN(ixmod));
        prod = ixmod * iatss;
        diff = ixmod - iatss;
        denom = diff + prod + FL(1.0);
        if (denom == FL(0.0))
          asym = FHUND;
        else {
          asym = FL(2.0) * prod / denom;
          if (FABS(asym) > FHUND)
            asym = FHUND;
        }
        iatss = (iatss - asym) / (FL(1.0) - asym);
        asym = asym* *(ftp->ftable + ftp->flen); /* +1 */
      }
      else asym = FL(0.0);
      if ((irise = *p->irise) > FL(0.0)) {
        p->phs = 0;
        p->ki = (int32) ((FMAXLEN / CS_ESR )/ irise);
        p->val = *ftp->ftable;
      }
      else {
        p->phs = -1;
        p->val = *(ftp->ftable + ftp->flen)-asym;
        irise = FL(0.0);  /* in case irise < 0 */
      }
      if (UNLIKELY(!(*(ftp->ftable + ftp->flen)))) {
        return csound->InitError(csound, Str("rise func ends with zero"));
      }
      cnt1 = (int32) ((idur - irise - *p->idec) * CS_ESR);
      if (cnt1 < 0L) {
        cnt1 = 0;
        nk = CS_ESR;
      }
      else {
        if (*p->iatss < FL(0.0) || cnt1 <= 4L)
          nk = CS_ESR;
        else nk = (MYFLT) cnt1;
      }
      p->mlt1 = POWER(iatss, (FL(1.0)/nk));
      if (*p->idec > FL(0.0)) {
        if (UNLIKELY(*p->iatdec <= FL(0.0))) {
          return csound->InitError(csound, Str("non-positive iatdec"));
        }
        p->mlt2 = POWER(*p->iatdec, (csound->onedsr / *p->idec));
      }
      p->cnt1 = cnt1;
      p->asym = asym;
    }
    return OK;
}


int envlpx(CSOUND *csound, ENVLPX *p)
{
    int32       phs;
    uint32_t offset = p->h.insdshead->ksmps_offset;
    uint32_t early  = p->h.insdshead->ksmps_no_end;
    uint32_t n, nsmps = CS_KSMPS;
    long pos, lobits, lomask;
    MYFLT      fact, *xamp, *rslt, val, asym, mlt, mlt2, v1, fract, *ftab, lodiv;

    xamp = p->xamp;
    rslt = p->rslt;
    val  = p->val;
    mlt = p->mlt1;
    mlt2 = p->mlt2;
    asym = p->asym;

    if (UNLIKELY(p->ftp==NULL))
       return csound->PerfError(csound, p->h.insdshead,
                             Str("envlpx(krate): not initialised"));
    ftab = p->ftp->ftable;
    lobits = p->ftp->lobits;
    lomask = p->ftp->lomask;
    lodiv  = p->ftp->lodiv;
    if (UNLIKELY(ftab[p->ftp->flen] == 0.0))
       return csound->PerfError(csound, p->h.insdshead,
                             Str("envlpx rise func ends with zero"));

    if (UNLIKELY(offset)) memset(rslt, '\0', offset*sizeof(MYFLT));
    if (UNLIKELY(early)) {
      nsmps -= early;
      memset(&rslt[nsmps], '\0', early*sizeof(MYFLT));
    }


    for (n=offset; n<nsmps;n++) {

     if ((phs = p->phs) >= 0L) {
       fract = ((phs) & lomask) * lodiv;
       pos = (long) (phs >> lobits);
       v1 = ftab[pos+1];
       fact = (v1 + (ftab[pos] - v1) * fract);
       phs += p->ki;
       if (phs >= MAXLEN) {
        val = ftab[p->ftp->flen];
        val -= p->asym;
        phs = -1;
      }
      p->phs = phs;
    }
    else {
      fact = val;
      if (p->cnt1 > 0L) {
        val *= mlt;
        fact += asym;
        p->cnt1--;
        if (p->cnt1 == 0L)
          val += asym;
      }
      else val *= mlt2;
    }
    if (p->XINCODE)
        rslt[n] = xamp[n] * fact;
    else
        rslt[n] = *xamp * fact;
    }
    p->val = val;
    return OK;
}

#if 0
int envlpx(CSOUND *csound, ENVLPX *p)
{
    FUNC        *ftp;
    int32       phs;
    uint32_t offset = p->h.insdshead->ksmps_offset;
    uint32_t early  = p->h.insdshead->ksmps_no_end;
    uint32_t n, nsmps = CS_KSMPS;
    MYFLT       *xamp, *rslt, val, nxtval, li, v1, fract, *ftab;

    xamp = p->xamp;
    rslt = p->rslt;
    val  = p->val;
    if (UNLIKELY(offset)) memset(rslt, '\0', offset*sizeof(MYFLT));
    if (UNLIKELY(early)) {
      nsmps -= early;
      memset(&rslt[nsmps], '\0', early*sizeof(MYFLT));
    }
    if ((phs = p->phs) >= 0L) {
      ftp = p->ftp;
      if (UNLIKELY(ftp==NULL)) goto err1; /* RWD fix */
      fract = (MYFLT) PFRAC(phs);
      ftab = ftp->ftable + (phs >> ftp->lobits);
      v1 = *ftab++;
      nxtval = (v1 + (*ftab - v1) * fract);
      phs += p->ki;
      if (phs >= MAXLEN) {  /* check that 2**N+1th pnt is good */
        nxtval = *(ftp->ftable + ftp->flen );
        if (UNLIKELY(!nxtval)) goto err2;
        nxtval -= p->asym;
        phs = -1;
      }
      p->phs = phs;
    }
    else {
      nxtval = val;
      if (p->cnt1 > 0L) {
        nxtval *= p->mlt1;
        nxtval += p->asym;
        p->cnt1--;
      }
      else nxtval *= p->mlt2;
    }
    p->val = nxtval;
    li = (nxtval - val) / (nsmps-offset);   /* linear interpolation factor */
    if (p->XINCODE) {                         /* for audio rate amplitude: */
      for (n=offset; n<nsmps;n++) {
        rslt[n] = xamp[n] * val;
        val += li;
      }
    }
    else {
      MYFLT sxamp = *xamp;
      for (n=offset; n<nsmps;n++) {
        rslt[n] = sxamp * val;
        val += li;
      }
    }
    return OK;
 err1:
    return csound->PerfError(csound, p->h.insdshead,
                             Str("envlpx(krate): not initialised"));
 err2:
    return csound->PerfError(csound, p->h.insdshead,
                             Str("envlpx rise func ends with zero"));
}
#endif


int evrset(CSOUND *csound, ENVLPR *p)
{
    FUNC        *ftp;
    MYFLT       ixmod, iatss, prod, diff, asym, denom, irise;

    if ((ftp = csound->FTFind(csound, p->ifn)) == NULL)
      return NOTOK;
    p->ftp = ftp;
    if (UNLIKELY((iatss = FABS(*p->iatss)) == FL(0.0))) {
      return csound->InitError(csound, "iatss = 0");
    }
    if (iatss != FL(1.0) && (ixmod = *p->ixmod) != FL(0.0)) {
      if (UNLIKELY(FABS(ixmod) > FL(0.95))) {
        return csound->InitError(csound, Str("ixmod out of range."));
      }
      ixmod = -SIN(SIN(ixmod));
      prod  = ixmod * iatss;
      diff  = ixmod - iatss;
      denom = diff + prod + FL(1.0);
      if (denom == FL(0.0))
        asym = FHUND;
      else {
        asym = FL(2.0) * prod / denom;
        if (FABS(asym) > FHUND)
          asym = FHUND;
      }
      iatss = (iatss - asym) / (FL(1.0) - asym);
      asym = asym * *(ftp->ftable + ftp->flen); /* +1 */
    }
    else asym = FL(0.0);
    if ((irise = *p->irise) > FL(0.0)) {
      p->phs = 0;
      p->ki = (int32) (CS_KICVT / irise);
      p->val = *ftp->ftable;
    }
    else {
      p->phs = -1;
      p->val = *(ftp->ftable + ftp->flen)-asym;
      /* irise = FL(0.0); */          /* in case irise < 0 */
    }
    if (UNLIKELY(!(*(ftp->ftable + ftp->flen)))) {
      return csound->InitError(csound, Str("rise func ends with zero"));
    }
    p->mlt1 = POWER(iatss, CS_ONEDKR);
    if (*p->idec > FL(0.0)) {
      int32 rlscnt = (int32)(*p->idec * CS_EKR + FL(0.5));
      if ((p->rindep = (int32)*p->irind))
        p->rlscnt = rlscnt;
      else if (rlscnt > p->h.insdshead->xtratim)
        p->h.insdshead->xtratim = (int)rlscnt;
      if (UNLIKELY((p->atdec = *p->iatdec) <= FL(0.0) )) {
        return csound->InitError(csound, Str("non-positive iatdec"));
      }
    }
    p->asym = asym;
    p->rlsing = 0;
    return OK;
}

int aevrset(CSOUND *csound, ENVLPR *p)
{
    FUNC        *ftp;
    MYFLT       ixmod, iatss, prod, diff, asym, denom, irise;

    if ((ftp = csound->FTFind(csound, p->ifn)) == NULL)
      return NOTOK;
    p->ftp = ftp;
    if (UNLIKELY((iatss = FABS(*p->iatss)) == FL(0.0))) {
      return csound->InitError(csound, "iatss = 0");
    }
    if (iatss != FL(1.0) && (ixmod = *p->ixmod) != FL(0.0)) {
      if (UNLIKELY(FABS(ixmod) > FL(0.95))) {
        return csound->InitError(csound, Str("ixmod out of range."));
      }
      ixmod = -SIN(SIN(ixmod));
      prod  = ixmod * iatss;
      diff  = ixmod - iatss;
      denom = diff + prod + FL(1.0);
      if (denom == FL(0.0))
        asym = FHUND;
      else {
        asym = FL(2.0) * prod / denom;
        if (FABS(asym) > FHUND)
          asym = FHUND;
      }
      iatss = (iatss - asym) / (FL(1.0) - asym);
      asym = asym * *(ftp->ftable + ftp->flen); /* +1 */
    }
    else asym = FL(0.0);
    if ((irise = *p->irise) > FL(0.0)) {
      p->phs = 0;
      p->ki = (int32) ((FMAXLEN / CS_ESR)/ irise);
      p->val = *ftp->ftable;
    }
    else {
      p->phs = -1;
      p->val = *(ftp->ftable + ftp->flen)-asym;
      /* irise = FL(0.0); */          /* in case irise < 0 */
    }
    if (UNLIKELY(!(*(ftp->ftable + ftp->flen)))) {
      return csound->InitError(csound, Str("rise func ends with zero"));
    }
    p->mlt1 = POWER(iatss, csound->onedsr);
    if (*p->idec > FL(0.0)) {
      int32 rlscnt = (int32)(*p->idec * CS_EKR + FL(0.5));
      if ((p->rindep = (int32)*p->irind))
        p->rlscnt = rlscnt;
      else if (rlscnt > p->h.insdshead->xtratim)
        p->h.insdshead->xtratim = (int)rlscnt;
      if (UNLIKELY((p->atdec = *p->iatdec) <= FL(0.0) )) {
        return csound->InitError(csound, Str("non-positive iatdec"));
      }
    }
    p->asym = asym;
    p->rlsing = 0;
    return OK;
}


int knvlpxr(CSOUND *csound, ENVLPR *p)
{
    MYFLT  fact;
    int32  rlscnt;

    if (!p->rlsing) {                   /* if not in reles seg  */
      if (p->h.insdshead->relesing) {
        p->rlsing = 1;                  /*   if new flag, set mlt2 */
        rlscnt = (p->rindep) ? p->rlscnt : p->h.insdshead->xtratim;
        if (rlscnt)
          p->mlt2 = POWER(p->atdec, FL(1.0)/rlscnt);
        else p->mlt2 = FL(1.0);
      }
      if (p->phs >= 0) {                /* do fn rise for seg 1 */
        FUNC *ftp = p->ftp;
        int32 phs = p->phs;
        MYFLT fract = PFRAC(phs);
        MYFLT *ftab = ftp->ftable + (phs >> ftp->lobits);
        MYFLT v1 = *ftab++;
        fact = (v1 + (*ftab - v1) * fract);
        phs += p->ki;
        if (phs < MAXLEN || p->rlsing)  /* if more fn or beg rls */
          p->val = fact;                /*      save cur val     */
        else {                          /* else prep for seg 2  */
          p->val = *(ftp->ftable + ftp->flen) - p->asym;
          phs = -1L;
        }
        p->phs = phs;
      }
      else {
        fact = p->val + p->asym;        /* do seg 2 with asym */
        p->val *= p->mlt1;
        if (p->rlsing)                  /* if ending, rm asym */
          p->val += p->asym;
      }
    }
    else fact = p->val *= p->mlt2;      /* else do seg 3 decay */
    *p->rslt = *p->xamp * fact;
    return OK;
}

int envlpxr(CSOUND *csound, ENVLPR *p)
{
    uint32_t offset = p->h.insdshead->ksmps_offset;
    uint32_t early  = p->h.insdshead->ksmps_no_end;
    uint32_t n, nsmps = CS_KSMPS;
    int32  rlscnt;
    long lobits, lomask, pos, phs = p->phs;
    MYFLT fact, *xamp, *rslt, val, asym, mlt, v1, fract, *ftab, lodiv;

    xamp = p->xamp;
    rslt = p->rslt;
    val  = p->val;
    mlt = p->mlt1;
    //mlt2 = p->mlt2;
    asym = p->asym;

    if (UNLIKELY(p->ftp==NULL))
       return csound->PerfError(csound, p->h.insdshead,
                             Str("envlpx(krate): not initialised"));
    ftab = p->ftp->ftable;
    lobits = p->ftp->lobits;
    lomask = p->ftp->lomask;
    lodiv  = p->ftp->lodiv;
    if (UNLIKELY(ftab[p->ftp->flen] == 0.0))
       return csound->PerfError(csound, p->h.insdshead,
                             Str("envlpx rise func ends with zero"));

    if (UNLIKELY(offset)) memset(rslt, '\0', offset*sizeof(MYFLT));
    if (UNLIKELY(early)) {
      nsmps -= early;
      memset(&rslt[nsmps], '\0', early*sizeof(MYFLT));
    }

   for (n=offset; n<nsmps; n++) {

    if (!p->rlsing) {                   /* if not in reles seg  */
      if (p->h.insdshead->relesing) {
        p->rlsing = 1;                  /*   if new flag, set mlt2 */
        rlscnt = (p->rindep) ? p->rlscnt : p->h.insdshead->xtratim;
        rlscnt *= CS_KSMPS;
        if (rlscnt)
          p->mlt2 = POWER(p->atdec, FL(1.0)/rlscnt);
        else p->mlt2 = FL(1.0);
      }
      if (p->phs >= 0) {                /* do fn rise for seg 1 */
       fract = ((phs) & lomask) * lodiv;
       pos = (long) (phs >> lobits);
       v1 = ftab[pos+1];
       fact = (v1 + (ftab[pos] - v1) * fract);
       phs += p->ki;
       if (phs >= MAXLEN) {
        val = ftab[p->ftp->flen];
        val -= p->asym;
        phs = -1;
      }
      p->phs = phs;
      }
      else {
        fact = val + asym;
        val *= mlt;
        if (p->rlsing)
          val += asym;
      }
    }
    else
      fact = val *= p->mlt2;     /* else do seg 3 decay  */

    if (p->XINCODE)
        rslt[n] = xamp[n] * fact;
    else
        rslt[n] = *xamp * fact;
   }
   p->val = val;
    return OK;
}


#if 0
int envlpxr(CSOUND *csound, ENVLPR *p)
{
    uint32_t offset = p->h.insdshead->ksmps_offset;
    uint32_t early  = p->h.insdshead->ksmps_no_end;
    uint32_t n, nsmps = CS_KSMPS;
    int32  rlscnt;
    MYFLT  *xamp, *rslt, val, nxtval, li;

    xamp = p->xamp;
    rslt = p->rslt;
    if (UNLIKELY(offset)) memset(rslt, '\0', offset*sizeof(MYFLT));
    if (UNLIKELY(early)) {
      nsmps -= early;
      memset(&rslt[nsmps], '\0', early*sizeof(MYFLT));
    }
    val  = p->val;
    if (!p->rlsing) {                   /* if not in reles seg  */
      if (p->h.insdshead->relesing) {
        p->rlsing = 1;                  /*   if new flag, set mlt2 */
        rlscnt = (p->rindep) ? p->rlscnt : p->h.insdshead->xtratim;
        if (rlscnt)
          p->mlt2 = POWER(p->atdec, FL(1.0)/rlscnt);
        else p->mlt2 = FL(1.0);
      }
      if (p->phs >= 0) {                /* do fn rise for seg 1 */
        FUNC *ftp   = p->ftp;
        int32 phs   = p->phs;
        MYFLT fract = PFRAC(phs);
        MYFLT *ftab = ftp->ftable + (phs >> ftp->lobits);
        MYFLT v1    = *ftab++;
        ftp = p->ftp;
        fract = PFRAC(phs);
        ftab = ftp->ftable + (phs >> ftp->lobits);
        v1 = *ftab++;
        nxtval = (v1 + (*ftab - v1) * fract);
        phs += p->ki;
        if (phs < MAXLEN || p->rlsing)  /* if more fn or beg rls */
          p->val = nxtval;              /*      save 2nd brkpnt */
        else {                          /* else prep for seg 2  */
          p->val = *(ftp->ftable + ftp->flen) - p->asym;
          phs = -1;
        }
        p->phs = phs;
      }
      else {
        nxtval = p->val *= p->mlt1;     /* do seg 2 with asym   */
        val += p->asym;
        nxtval += p->asym;
        if (p->rlsing)                  /* if ending, rm asym   */
          p->val += p->asym;
      }
    }
    else p->val = nxtval = val * p->mlt2;     /* else do seg 3 decay  */
    li = (nxtval - val) / (nsmps-offset);      /* all segs use interp  */
    if (p->XINCODE) {
      for (n=offset; n<nsmps; n++) {
        rslt[n] = xamp[n] * val;
        val += li;
      }
    }
    else {
      MYFLT sxamp = *xamp;
      for (n=offset; n<nsmps; n++) {
        rslt[n] = sxamp * val;
        val += li;
      }
    }
    return OK;
}
#endif


int csgset(CSOUND *csound, COSSEG *p)
{
    SEG *segp, *sp;
    int nsegs;
    MYFLT       **argp;
    double val, y1, y2;

    /* count segs & alloc if nec */
    nsegs = (p->INOCOUNT - (!(p->INOCOUNT & 1))) >> 1;
    //printf("nsegs = %d\n", nsegs);
    if ((segp = (SEG *) p->auxch.auxp) == NULL ||
        nsegs*sizeof(SEG) < (unsigned int)p->auxch.size) {
      csound->AuxAlloc(csound, (int32)(1+nsegs)*sizeof(SEG), &p->auxch);
      p->cursegp = 1+(segp = (SEG *) p->auxch.auxp);
      segp[nsegs-1].cnt = MAXPOS; /* set endcount for safety */
    }
    sp = segp;
    argp = p->argums;
    y1 = val = (double)**argp++;
    if (UNLIKELY(**argp <= FL(0.0)))  return OK;    /* if idur1 <= 0, skip init  */
    p->curcnt = 0;
    p->cursegp = segp+1;          /* else setup first seg */
    p->segsrem = nsegs;
    //printf("current seg = %p segp = %p\n", p->cursegp, segp);
    do {                                /* init each seg ..  */
      double dur = (double)**argp++;
      segp->nxtpt = (double)**argp++;
      if (UNLIKELY((segp->cnt = (int32)(dur * CS_EKR + FL(0.5))) < 0))
        segp->cnt = 0;
      if (UNLIKELY((segp->acnt = (int32)(dur * CS_ESR)) < 0))
        segp->acnt = 0;

      printf("i: %d(%p): cnt=%d nxtpt=%f\n",
           p->segsrem-nsegs, segp, segp->cnt, segp->nxtpt);
      segp++;
    } while (--nsegs);
    p->y1 = y1;
    p->y2 = y2 = sp->nxtpt;
    p->x = 0.0;
    if(p->XOUTCODE) {
      p->inc = (y2!=y1 ? 1.0/(sp->acnt) : 0.0);
       p->curcnt = sp->acnt;
    }
    else {
    p->inc = (y2!=y1 ? 1.0/(sp->cnt) : 0.0);
    p->curcnt = sp->cnt;
    }
//printf("incx, y1,y2 = %g, %f, %f\n", p->inc, p->y1, p->y2);
    p->val = p->y1;
    return OK;
}

int csgset_bkpt(CSOUND *csound, COSSEG *p)
{
    int32 cnt, bkpt = 0;
    int nsegs;
    int n;
    SEG *segp;
    n = csgset(csound, p);
    if (UNLIKELY(n!=0)) return n;
    cnt = p->curcnt;
    nsegs = p->segsrem-1;
    segp = p->cursegp;
    if(p->XOUTCODE)
    do {
      if (UNLIKELY(cnt > segp->acnt))
        return csound->InitError(csound, Str("Breakpoint %d not valid"), bkpt);
      segp->acnt -= cnt;
      cnt += segp->acnt;
      segp++;
      bkpt++;
    } while (--nsegs);
    else
    do {
      //csound->Message(csound, "%d/ %d: %d, %d ", nsegs, bkpt, cnt, segp->cnt);
      if (UNLIKELY(cnt > segp->cnt))
        return csound->InitError(csound, Str("Breakpoint %d not valid"), bkpt);
      segp->cnt -= cnt;
      cnt += segp->cnt;
      //csound->Message(csound, "-> %d, %d %f\n", cnt, segp->cnt, segp->nxtpt);
      segp++;
      bkpt++;
    } while (--nsegs);

    return OK;
}

int csgrset(CSOUND *csound, COSSEG *p)
{
    int32 relestim;
    csgset(csound,p);
    relestim = (p->cursegp + p->segsrem-2)->cnt;
    p->xtra = relestim;
    if (relestim > p->h.insdshead->xtratim)
      p->h.insdshead->xtratim = (int)relestim;
    return OK;
}

int kosseg(CSOUND *csound, COSSEG *p)
{
    double val1 = p->y1, val2 = p->y2, x = p->x;
    double inc = p->inc;

    if (UNLIKELY(p->auxch.auxp==NULL)) goto err1;          /* RWD fix */

    if (LIKELY(p->segsrem)) {             /* if no more segs putk */
      if (--p->curcnt <= 0) {             /*  if done cur segment */
        SEG *segp = p->cursegp;
      chk1:
        p->y1 = val1 = val2;
        if (UNLIKELY(!--p->segsrem)) {    /*   if none left       */
          p->y2 = val2 = segp->nxtpt;
          goto putk;                      /*      put endval      */
        }
        //printf("new seg: %d %f\n", segp->cnt, segp->nxtpt);
        val2 = p->y2 = segp->nxtpt;          /* Base of next segment */
        inc = p->inc = (segp->cnt ? 1.0/(segp->cnt) : 0.0);
        x = 0.0;
        p->cursegp = segp+1;              /*   else find the next */
        if (UNLIKELY(!(p->curcnt = segp->cnt))) {
          val2 = p->y2 = segp->nxtpt;  /* nonlen = discontin */
          inc = p->inc = (segp->cnt ? 1.0/(segp->cnt) : 0.0);
          goto chk1;
        }                                 /*   poslen = new slope */
      }
      {
        double mu2 = (1.0-cos(x*PI))*0.5;
        *p->rslt = (MYFLT)(val1*(1.0-mu2)+val2*mu2);
        x += inc;
      }
    }
    else {
    putk:
        *p->rslt = (MYFLT)val1;
    }
    p->x = x;
    return OK;
 err1:
    return csound->InitError(csound, Str("cosseg not initialised (krate)\n"));
}

int cosseg(CSOUND *csound, COSSEG *p)
{
    double val1 = p->y1, val2 = p->y2, x = p->x;
    MYFLT *rs = p->rslt;
    uint32_t offset = p->h.insdshead->ksmps_offset;
    uint32_t early  = p->h.insdshead->ksmps_no_end;
    uint32_t n, nsmps = CS_KSMPS;
    double inc = p->inc;///(nsmps-offset);

    if (UNLIKELY(p->auxch.auxp==NULL)) goto err1;

    if (UNLIKELY(offset)) memset(rs, '\0', offset*sizeof(MYFLT));
    if (UNLIKELY(early)) {
      nsmps -= early;
      memset(&rs[nsmps], '\0', early*sizeof(MYFLT));
    }

   for (n=offset; n<nsmps; n++) {
    if (LIKELY(p->segsrem)) {             /* if no more segs putk */
      if (--p->curcnt <= 0) {             /*  if done cur segment */
        SEG *segp = p->cursegp;
      chk1:
        p->y1 = val1 = val2;
        if (UNLIKELY(!--p->segsrem)) {    /*   if none left       */
          p->y2 = val2 = segp->nxtpt;
          goto putk;                      /*      put endval      */
        }
        val2 = p->y2 = segp->nxtpt;          /* Base of next segment */
        p->inc = (segp->acnt ? 1.0/(segp->acnt) : 0.0);
        x = 0.0;
        p->cursegp = segp+1;              /*   else find the next */
        if (UNLIKELY(!(p->curcnt = segp->acnt))) {
          val2 = p->y2 = segp->nxtpt;  /* nonlen = discontin */
          p->inc = (segp->acnt ? 1.0/(segp->acnt) : 0.0);
          goto chk1;
        }                                 /*   poslen = new slope */
      }
        double mu2 = (1.0-cos(x*PI))*0.5;
        rs[n] = (MYFLT)(val1*(1.0-mu2)+val2*mu2);
        x += inc;
      }
    else {
    putk:
      rs[n] = (MYFLT)val1;

    }
   }
    p->inc = inc;
    p->x = x;
    return OK;
 err1:
    return csound->PerfError(csound, p->h.insdshead,
                             Str("cosseg: not initialised (arate)\n"));
}

#if 0
int cosseg(CSOUND *csound, COSSEG *p)
{
    double val1 = p->y1, val2 = p->y2, x = p->x;
    MYFLT *rs = p->rslt;
    uint32_t offset = p->h.insdshead->ksmps_offset;
    uint32_t early  = p->h.insdshead->ksmps_no_end;
    uint32_t n, nsmps = CS_KSMPS;
    double inc = p->inc/(nsmps-offset);

    if (UNLIKELY(p->auxch.auxp==NULL)) goto err1;

    if (UNLIKELY(offset)) memset(rs, '\0', offset*sizeof(MYFLT));
    if (UNLIKELY(early)) {
      nsmps -= early;
      memset(&rs[nsmps], '\0', early*sizeof(MYFLT));
    }


    if (LIKELY(p->segsrem)) {             /* if no more segs putk */
      if (--p->curcnt <= 0) {             /*  if done cur segment */
        SEG *segp = p->cursegp;
      chk1:
        p->y1 = val1 = val2;
        if (UNLIKELY(!--p->segsrem)) {    /*   if none left       */
          p->y2 = val2 = segp->nxtpt;
          goto putk;                      /*      put endval      */
        }
        //printf("new seg: %d %f\n", segp->cnt, segp->nxtpt);
        val2 = p->y2 = segp->nxtpt;          /* Base of next segment */
        p->inc = (segp->cnt ? 1.0/(segp->cnt) : 0.0);
        inc /= nsmps;
        x = 0.0;
        p->cursegp = segp+1;              /*   else find the next */
        if (UNLIKELY(!(p->curcnt = segp->cnt))) {
          val2 = p->y2 = segp->nxtpt;  /* nonlen = discontin */
          p->inc = (segp->cnt ? 1.0/(segp->cnt) : 0.0);
          inc /= nsmps;
          //printf("zero length: incx, y1,y2 = %f, %f, %f\n", inc, val1, val2);
          goto chk1;
        }                                 /*   poslen = new slope */
        //printf("New segment incx, y1,y2 = %g, %f, %f\n", inc, val1, val2);
      }
      for (n=offset; n<nsmps; n++) {
        double mu2 = (1.0-cos(x*PI))*0.5;
        rs[n] = (MYFLT)(val1*(1.0-mu2)+val2*mu2);
        x += inc;
        //if (x>1 || x<0) printf("x=%f out of range\n", x);
      }
    }
    else {
    putk:
      //printf("ending at %f\n", val1);
      for (n=offset; n<nsmps; n++) {
        rs[n] = (MYFLT)val1;
      }
    }
    p->x = x;
    return OK;
 err1:
    return csound->PerfError(csound, p->h.insdshead,
                             Str("cosseg: not initialised (arate)\n"));
}

#endif

int cossegr(CSOUND *csound, COSSEG *p)
{
  double val1 = p->y1, val2 = p->y2, x = p->x, val = p->val;
    MYFLT *rs = p->rslt;
    uint32_t offset = p->h.insdshead->ksmps_offset;
    uint32_t n, nsmps = CS_KSMPS;
    double inc = p->inc;

    memset(rs, '\0', offset*sizeof(MYFLT));
    if (UNLIKELY(p->auxch.auxp==NULL)) goto err1;

   for (n=offset; n<nsmps; n++) {
    if (LIKELY(p->segsrem)) {             /* if no more segs putk */
      SEG *segp = p->cursegp;
      if (p->h.insdshead->relesing && p->segsrem > 1) {
        while (p->segsrem > 1) {            /* release flag new:    */
          segp = ++p->cursegp;              /*   go to last segment */
          p->segsrem--;
        }
        segp--;                                 /*   get univ relestim  */
        segp->acnt = (p->xtra >=0 ? p->xtra : p->h.insdshead->xtratim)*CS_KSMPS;
        //p->y1 = val1 = val2;
        p->y1 = val1 = val;
        //printf("%d(%p): cnt=%d strt= %f nxtpt=%f\n",
        //      p->segsrem, segp, segp->cnt,val1, segp->nxtpt);
        goto newi;                          /*   and set new curinc */
      }
      if (--p->curcnt <= 0) {             /*  if done cur segment */
      chk1:
        p->y1 = val1 = val2;
        if (UNLIKELY(!--p->segsrem)) {    /*   if none left       */
          p->y2 = val2 = segp->nxtpt;
          goto putk;                      /*      put endval      */
        }
      newi:
        //printf("new seg: %d %f\n", segp->cnt, segp->nxtpt);
        val2 = p->y2 = segp->nxtpt;          /* Base of next segment */
        inc =p->inc = (segp->acnt ? 1.0/(segp->acnt) : 0.0);
        x = 0.0;
        p->cursegp = segp+1;              /*   else find the next */
        if (UNLIKELY(!(p->curcnt = segp->acnt))) {
          val2 = p->y2 = segp->nxtpt;  /* nonlen = discontin */
          inc = p->inc = (segp->acnt ? 1.0/(segp->acnt) : 0.0);
          goto chk1;
        }                                 /*   poslen = new slope */
        //printf("New segment incx, y1,y2 = %g, %f, %f\n", inc, val1, val2);
      }
        double mu2 = (1.0-cos(x*PI))*0.5;
        val = rs[n] = (MYFLT)(val1*(1.0-mu2)+val2*mu2);
        x += inc;
        //if (x>1 || x<0) printf("x=%f out of range\n", x);
      }
    else {
    putk:
        rs[n] = (MYFLT)val1;
    }
   }
    p->inc = inc;
    p->x = x;
    p->val = val;
    return OK;
 err1:
    return csound->PerfError(csound, p->h.insdshead,
                             Str("cossegr: not initialised (arate)\n"));
}


#if 0
int cossegr(CSOUND *csound, COSSEG *p)
{
    double val1 = p->y1, val2 = p->y2, x = p->x;
    MYFLT *rs = p->rslt;
    uint32_t offset = p->h.insdshead->ksmps_offset;
    uint32_t n, nsmps = CS_KSMPS;
    double inc = p->inc/(nsmps-offset);

    memset(rs, '\0', offset*sizeof(MYFLT));
    if (UNLIKELY(p->auxch.auxp==NULL)) goto err1;

    if (LIKELY(p->segsrem)) {             /* if no more segs putk */
      SEG *segp = p->cursegp;
      if (p->h.insdshead->relesing && p->segsrem > 1) {
        while (p->segsrem > 1) {            /* release flag new:    */
          segp = ++p->cursegp;              /*   go to last segment */
          p->segsrem--;
        }                                   /*   get univ relestim  */
        segp->cnt = p->xtra >=0 ? p->xtra : p->h.insdshead->xtratim;
        goto newi;                          /*   and set new curinc */
      }
      if (--p->curcnt <= 0) {             /*  if done cur segment */
      chk1:
        p->y1 = val1 = val2;
        if (UNLIKELY(!--p->segsrem)) {    /*   if none left       */
          p->y2 = val2 = segp->nxtpt;
          goto putk;                      /*      put endval      */
        }
      newi:
        //printf("new seg: %d %f\n", segp->cnt, segp->nxtpt);
        val2 = p->y2 = segp->nxtpt;          /* Base of next segment */
        p->inc = (segp->cnt ? 1.0/(segp->cnt) : 0.0);
        inc /= nsmps;
        x = 0.0;
        p->cursegp = segp+1;              /*   else find the next */
        if (UNLIKELY(!(p->curcnt = segp->cnt))) {
          val2 = p->y2 = segp->nxtpt;  /* nonlen = discontin */
          p->inc = (segp->cnt ? 1.0/(segp->cnt) : 0.0);
          inc /= nsmps;
          //printf("zero length: incx, y1,y2 = %f, %f, %f\n", inc, val1, val2);
          goto chk1;
        }                                 /*   poslen = new slope */
        //printf("New segment incx, y1,y2 = %g, %f, %f\n", inc, val1, val2);
      }
      for (n=offset; n<nsmps; n++) {
        double mu2 = (1.0-cos(x*PI))*0.5;
        rs[n] = (MYFLT)(val1*(1.0-mu2)+val2*mu2);
        x += inc;
        //if (x>1 || x<0) printf("x=%f out of range\n", x);
      }
    }
    else {
    putk:
      //printf("ending at %f\n", val1);
      for (n=offset; n<nsmps; n++) {
        rs[n] = (MYFLT)val1;
      }
    }
    p->x = x;
    return OK;
 err1:
    return csound->PerfError(csound, p->h.insdshead,
                             Str("cossegr: not initialised (arate)\n"));
}
#endif

int kcssegr(CSOUND *csound, COSSEG *p)
{
  double val1 = p->y1, val2 = p->y2, x = p->x, val = p->val;
    double inc = p->inc;

    if (UNLIKELY(p->auxch.auxp==NULL)) goto err1;          /* RWD fix */

    if (LIKELY(p->segsrem)) {             /* if no more segs putk */
      SEG *segp = p->cursegp;
      if (p->h.insdshead->relesing && p->segsrem > 1) {
        while (p->segsrem > 1) {           /* reles flag new:      */
          segp = ++p->cursegp;             /*   go to last segment */
          p->segsrem--;
        }
        segp--;                             /*   get univ relestim  */
        segp->cnt = p->xtra>= 0 ? p->xtra : p->h.insdshead->xtratim;
        p->y1 = val1 = val;
        goto newi;                         /*   and set new curinc */
      }
      if (--p->curcnt <= 0) {             /*  if done cur segment */
      chk1:
        p->y1 = val1 = val2;
        if (UNLIKELY(!--p->segsrem)) {    /*   if none left       */
          p->y2 = val2 = segp->nxtpt;
          goto putk;                      /*      put endval      */
        }
      newi:
        val2 = p->y2 = segp->nxtpt;          /* Base of next segment */
        inc = p->inc = (segp->cnt ? 1.0/(segp->cnt) : 0.0);
        x = 0.0;
        p->cursegp = segp+1;              /*   else find the next */
        if (UNLIKELY(!(p->curcnt = segp->cnt))) {
          val2 = p->y2 = segp->nxtpt;  /* nonlen = discontin */
          inc = p->inc = (segp->cnt ? 1.0/(segp->cnt) : 0.0);
          goto chk1;
        }                                 /*   poslen = new slope */
      }
      {
        double mu2 = (1.0-cos(x*PI))*0.5;
        val = *p->rslt = (MYFLT)(val1*(1.0-mu2)+val2*mu2);
        x += inc;
      }
    }
    else {
    putk:
        *p->rslt = (MYFLT)val1;
    }
    p->x = x;
    p->val = val;
    return OK;
 err1:
    return csound->InitError(csound, Str("cosseg not initialised (krate)\n"));
}
>>>>>>> dae4716d
<|MERGE_RESOLUTION|>--- conflicted
+++ resolved
@@ -1,4 +1,3 @@
-<<<<<<< HEAD
 /*%
     ugens1.c:
 
@@ -2444,2449 +2443,4 @@
  err1:
     return csound->InitError(csound, Str("cosseg not initialised (krate)\n"));
 }
-=======
-/*%
-    ugens1.c:
-
-    Copyright (C) 1991 Barry Vercoe, John ffitch
-
-    This file is part of Csound.
-
-    The Csound Library is free software; you can redistribute it
-    and/or modify it under the terms of the GNU Lesser General Public
-    License as published by the Free Software Foundation; either
-    version 2.1 of the License, or (at your option) any later version.
-
-    Csound is distributed in the hope that it will be useful,
-    but WITHOUT ANY WARRANTY; without even the implied warranty of
-    MERCHANTABILITY or FITNESS FOR A PARTICULAR PURPOSE.  See the
-    GNU Lesser General Public License for more details.
-
-    You should have received a copy of the GNU Lesser General Public
-    License along with Csound; if not, write to the Free Software
-    Foundation, Inc., 59 Temple Place, Suite 330, Boston, MA
-    02111-1307 USA
-*/
-
-#include "csoundCore.h"         /*                      UGENS1.C        */
-#include "ugens1.h"
-#include <math.h>
-
-#define FHUND (FL(100.0))
-
-int linset(CSOUND *csound, LINE *p)
-{
-   double       dur;
-    if ((dur = *p->idur) > FL(0.0)) {
-      p->incr = (*p->ib - *p->ia) / dur * csound->onedsr;
-      p->kincr = p->incr*CS_KSMPS;
-      p->val = *p->ia;
-    }
-    return OK;
-}
-
-int kline(CSOUND *csound, LINE *p)
-{
-    *p->xr = p->val;            /* rslt = val   */
-    p->val += p->kincr;          /* val += incr  */
-    return OK;
-}
-
-int aline(CSOUND *csound, LINE *p)
-{
-    double val, inc;
-    MYFLT *ar;
-    uint32_t offset = p->h.insdshead->ksmps_offset;
-    uint32_t early  = p->h.insdshead->ksmps_no_end;
-    uint32_t n, nsmps = CS_KSMPS;
-    ar = p->xr;
-    val = p->val;
-    inc = p->incr;
-
-    if (UNLIKELY(offset)) memset(ar, '\0', offset*sizeof(MYFLT));
-    if (UNLIKELY(early)) {
-      nsmps -= early;
-      memset(&ar[nsmps], '\0', early*sizeof(MYFLT));
-    }
-
-    //p->val += inc;/* nxtval = val + inc */
-    //inc /= (nsmps - offset);
-    for (n=offset; n<nsmps; n++) {
-      ar[n] = (MYFLT)val;
-      val += inc;       /* interp val for ksmps */
-    }
-    p->val = val;
-    return OK;
-}
-
-int expset(CSOUND *csound, EXPON *p)
-{
-    double       dur, a, b;
-    //printf("kr = %f , 1/kr = %f \n",CS_EKR, CS_ONEDKR);
-    if (LIKELY((dur = *p->idur) > FL(0.0) )) {
-      a = *p->ia;
-      b = *p->ib;
-      if (LIKELY((a * b) > FL(0.0))) {
-        p->mlt = POWER(b/a, csound->onedsr/dur);
-        p->kmlt = POWER(b/a, CS_ONEDKR/dur);
-        p->val = a;
-      }
-      else if (a == FL(0.0))
-        return csound->InitError(csound, Str("arg1 is zero"));
-      else if (b == FL(0.0))
-        return csound->InitError(csound, Str("arg2 is zero"));
-      else return csound->InitError(csound, Str("unlike signs"));
-    }
-    return OK;
-}
-
-int kexpon(CSOUND *csound, EXPON *p)
-{
-    *p->xr = p->val;            /* rslt = val   */
-    p->val *= p->kmlt;           /* val *= mlt  */
-    return OK;
-}
-
-int expon(CSOUND *csound, EXPON *p)
-{
-    double val, mlt;//, inc;//, nxtval;
-    MYFLT *ar;
-    uint32_t offset = p->h.insdshead->ksmps_offset;
-    uint32_t early  = p->h.insdshead->ksmps_no_end;
-    uint32_t n, nsmps = CS_KSMPS;
-
-    val = p->val;
-    mlt = p->mlt;
-    // nxtval = val * mlt;
-    ar = p->xr;
-    if (UNLIKELY(offset)) memset(ar, '\0', offset*sizeof(MYFLT));
-    if (UNLIKELY(early)) {
-      nsmps -= early;
-      memset(&ar[nsmps], '\0', early*sizeof(MYFLT));
-    }
-    //inc = nxtval - val;
-    //inc /= (nsmps - offset);   /* increment per sample */
-    for (n=offset; n<nsmps; n++) {
-      ar[n] = (MYFLT)val;
-      val *= mlt;               /* interp val for ksmps */
-    }
-    // p->val = nxtval;            /* store next value */
-    p->val = val;
-    return OK;
-}
-
-int lsgset(CSOUND *csound, LINSEG *p)
-{
-    SEG *segp;
-    int nsegs;
-    MYFLT       **argp;
-    double val;
-
-    /* count segs & alloc if nec */
-    nsegs = (p->INOCOUNT - (!(p->INOCOUNT & 1))) >> 1;
-    if ((segp = (SEG *) p->auxch.auxp) == NULL ||
-        nsegs*sizeof(SEG) < (unsigned int)p->auxch.size) {
-      csound->AuxAlloc(csound, (int32)nsegs*sizeof(SEG), &p->auxch);
-      p->cursegp = segp = (SEG *) p->auxch.auxp;
-      segp[nsegs-1].cnt = MAXPOS; /* set endcount for safety */
-    }
-    argp = p->argums;
-    val = (double)**argp++;
-    if (UNLIKELY(**argp <= FL(0.0)))  return OK;    /* if idur1 <= 0, skip init  */
-    p->curval = val;
-    p->curcnt = 0;
-    p->cursegp = segp - 1;          /* else setup null seg0 */
-    p->segsrem = nsegs + 1;
-    do {                                /* init each seg ..  */
-      double dur = (double)**argp++;
-      segp->nxtpt = (double)**argp++;
-      if (UNLIKELY((segp->cnt = (int32)(dur * CS_EKR + FL(0.5))) < 0))
-        segp->cnt = 0;
-      if (UNLIKELY((segp->acnt = (int32)(dur * csound->esr + FL(0.5))) < 0))
-        segp->acnt = 0;
-      segp++;
-    } while (--nsegs);
-    p->xtra = -1;
-    return OK;
-}
-
-int lsgset_bkpt(CSOUND *csound, LINSEG *p)
-{
-    int32 cnt = 0, bkpt = 0;
-    int nsegs;
-    int n;
-    SEG *segp;
-    n = lsgset(csound, p);
-    if (UNLIKELY(n!=0)) return n;
-    nsegs = p->segsrem;
-    segp = p->cursegp;
-    do {
-      if (UNLIKELY(cnt > segp->cnt))
-        return csound->InitError(csound, Str("Breakpoint %d not valid"), bkpt);
-      segp->cnt -= cnt;
-      cnt += segp->cnt;
-      segp++;
-      bkpt++;
-    } while (--nsegs);
-    return OK;
-}
-
-
-int klnseg(CSOUND *csound, LINSEG *p)
-{
-    *p->rslt = p->curval;               /* put the cur value    */
-    if (UNLIKELY(p->auxch.auxp==NULL)) goto err1;          /* RWD fix */
-    if (p->segsrem) {                   /* done if no more segs */
-      if (--p->curcnt <= 0) {           /* if done cur segment  */
-        SEG *segp = p->cursegp;
-        if (UNLIKELY(!(--p->segsrem)))  {
-          p->curval = segp->nxtpt;      /* advance the cur val  */
-          return OK;
-        }
-        p->cursegp = ++segp;            /*   find the next      */
-        if (UNLIKELY(!(p->curcnt = segp->cnt))) { /*   nonlen = discontin */
-          p->curval = segp->nxtpt;      /*   poslen = new slope */
-          /*          p->curval += p->curinc;  ??????? */
-          return OK;
-        }
-        else {
-          p->curinc = (segp->nxtpt - p->curval) / segp->cnt;
-          p->curval += p->curinc;
-          return OK;
-        }
-      }
-      if (p->curcnt<10)         /* This is a fiddle to get rounding right!  */
-        p->curinc = (p->cursegp->nxtpt - p->curval) / p->curcnt; /* recalc */
-      p->curval += p->curinc;           /* advance the cur val  */
-    }
-    return OK;
- err1:
-    return csound->InitError(csound, Str("linseg not initialised (krate)\n"));
-}
-
-int linseg(CSOUND *csound, LINSEG *p)
-{
-    double val, ainc;
-    MYFLT *rs = p->rslt;
-    uint32_t offset = p->h.insdshead->ksmps_offset;
-    uint32_t early  = p->h.insdshead->ksmps_no_end;
-    uint32_t n, nsmps = CS_KSMPS;
-
-    if (UNLIKELY(p->auxch.auxp==NULL)) goto err1;  /* RWD fix */
-
-    val = p->curval;                      /* sav the cur value    */
-    if (UNLIKELY(offset)) memset(rs, '\0', offset*sizeof(MYFLT));
-    if (UNLIKELY(early)) {
-      nsmps -= early;
-      memset(&rs[nsmps], '\0', early*sizeof(MYFLT));
-    }
-
-   for (n=offset; n<nsmps; n++) {
-    if (LIKELY(p->segsrem)) {             /* if no more segs putk */
-      if (--p->curcnt <= 0) {             /*  if done cur segment */
-        SEG *segp = p->cursegp;
-      chk1:
-        if (UNLIKELY(!--p->segsrem)) {    /*   if none left       */
-          val = p->curval = segp->nxtpt;
-          goto putk;                      /*      put endval      */
-        }
-        p->cursegp = ++segp;              /*   else find the next */
-        if (UNLIKELY(!(p->curcnt = segp->acnt))) {
-          val = p->curval = segp->nxtpt;  /* nonlen = discontin */
-          goto chk1;
-        }                                 /*   poslen = new slope */
-        p->curainc = (segp->nxtpt - val) / segp->acnt;
-        // p->curainc = p->curinc * CS_ONEDKSMPS;
-      }
-      // p->curval = val + p->curinc;        /* advance the cur val  */
-      if (UNLIKELY((ainc = p->curainc) == FL(0.0)))
-        goto putk;
-        rs[n] = (MYFLT)val;
-        val += ainc;
-      }
-    else {                      /* no more segments */
-    putk:
-        rs[n] = (MYFLT)val;
-    }
-   }
-    p->curval = val;
-    return OK;
- err1:
-    return csound->PerfError(csound, p->h.insdshead,
-                             Str("linseg: not initialised (arate)\n"));
-}
-
-/* **** ADSR is just a construction and use of linseg */
-
-static void adsrset1(CSOUND *csound, LINSEG *p, int midip)
-{
-    SEG         *segp;
-    int         nsegs;
-    MYFLT       **argp = p->argums;
-    double      dur;
-    MYFLT       len = csound->curip->p3;
-    MYFLT       release = *argp[3];
-    int32       relestim;
-
-    if (UNLIKELY(len<=FL(0.0))) len = FL(100000.0); /* MIDI case set int32 */
-    len -= release;         /* len is time remaining */
-    if (UNLIKELY(len<FL(0.0))) { /* Odd case of release time greater than dur */
-      release = csound->curip->p3; len = FL(0.0);
-    }
-    nsegs = 6;          /* DADSR */
-    if ((segp = (SEG *) p->auxch.auxp) == NULL ||
-        nsegs*sizeof(SEG) < (unsigned int)p->auxch.size) {
-      csoundAuxAlloc(csound, (size_t) nsegs * sizeof(SEG), &p->auxch);
-      p->cursegp = segp = (SEG *) p->auxch.auxp;
-      segp[nsegs-1].cnt = MAXPOS; /* set endcount for safety */
-    }
-    else if (**argp > FL(0.0))
-      memset(p->auxch.auxp, 0, (size_t)nsegs*sizeof(SEG));
-    if (**argp <= FL(0.0))  return;       /* if idur1 <= 0, skip init  */
-    p->curval = 0.0;
-    p->curcnt = 0;
-    p->cursegp = segp - 1;      /* else setup null seg0 */
-    p->segsrem = nsegs;
-                                /* Delay */
-    dur = (double)*argp[4];
-    if (UNLIKELY(dur > len)) dur = len;
-    len -= dur;
-    segp->nxtpt = FL(0.0);
-    if ((segp->cnt = (int32)(dur * CS_EKR + FL(0.5))) == 0)
-      segp->cnt = 0;
-    segp++;
-                                /* Attack */
-    dur = *argp[0];
-    if (dur > len) dur = len;
-    len -= dur;
-    segp->nxtpt = FL(1.0);
-    if (UNLIKELY((segp->cnt = (int32)(dur * CS_EKR + FL(0.5))) == 0))
-      segp->cnt = 0;
-    if (UNLIKELY((segp->acnt = (int32)(dur * csound->esr + FL(0.5))) < 0))
-        segp->acnt = 0;
-    segp++;
-                                /* Decay */
-    dur = *argp[1];
-    if (dur > len) dur = len;
-    len -= dur;
-    segp->nxtpt = *argp[2];
-    if (UNLIKELY((segp->cnt = (int32)(dur * CS_EKR + FL(0.5))) == 0))
-      segp->cnt = 0;
-   if (UNLIKELY((segp->acnt = (int32)(dur * csound->esr + FL(0.5))) < 0))
-        segp->acnt = 0;
-    segp++;
-                                /* Sustain */
-    /* Should use p3 from score, but how.... */
-    dur = len;
-/*  dur = csound->curip->p3 - *argp[4] - *argp[0] - *argp[1] - *argp[3]; */
-    segp->nxtpt = *argp[2];
-    if (UNLIKELY((segp->cnt = (int32)(dur * CS_EKR + FL(0.5))) == 0))
-      segp->cnt = 0;
-    if (UNLIKELY((segp->acnt = (int32)(dur * csound->esr + FL(0.5))) < 0))
-        segp->acnt = 0;
-    segp++;
-                                /* Release */
-    segp->nxtpt = FL(0.0);
-    if (UNLIKELY((segp->cnt = (int32)(release * CS_EKR + FL(0.5))) == 0))
-      segp->cnt = 0;
-    if (UNLIKELY((segp->acnt = (int32)(dur * csound->esr + FL(0.5))) < 0))
-        segp->acnt = 0;
-    if (midip) {
-      relestim = (p->cursegp + p->segsrem - 1)->cnt;
-      p->xtra = relestim;
-          /*  VL 4-1-2011 was (int32)(*argp[5] * CS_EKR + FL(0.5));
-              this seems to fix it */
-      if (relestim > p->h.insdshead->xtratim)
-        p->h.insdshead->xtratim = (int)relestim;
-    }
-    else
-      p->xtra = 0L;
-}
-
-int adsrset(CSOUND *csound, LINSEG *p)
-{
-    adsrset1(csound, p, 0);
-    return OK;
-}
-
-int madsrset(CSOUND *csound, LINSEG *p)
-{
-    adsrset1(csound, p, 1);
-    return OK;
-}
-
-/* End of ADSR */
-
-
-
-
-
-int lsgrset(CSOUND *csound, LINSEG *p)
-{
-    int32 relestim;
-    lsgset(csound,p);
-    relestim = (p->cursegp + p->segsrem - 1)->cnt;
-    p->xtra = relestim;  /* VL 4-1-2011 was -1, making all linsegr
-                            releases in an instr => xtratim
-                            set to relestim seems to fix this */
-    if (relestim > p->h.insdshead->xtratim)
-      p->h.insdshead->xtratim = (int)relestim;
-    return OK;
-}
-
-int klnsegr(CSOUND *csound, LINSEG *p)
-{
-    *p->rslt = p->curval;                   /* put the cur value    */
-    if (p->segsrem) {                       /* done if no more segs */
-      SEG *segp;
-      if (p->h.insdshead->relesing && p->segsrem > 1) {
-        while (p->segsrem > 1) {           /* reles flag new:      */
-          segp = ++p->cursegp;             /*   go to last segment */
-          p->segsrem--;
-        }                                  /*   get univ relestim  */
-        segp->cnt = p->xtra>= 0 ? p->xtra : p->h.insdshead->xtratim;
-        goto newi;                         /*   and set new curinc */
-      }
-      if (--p->curcnt <= 0) {              /* if done cur seg      */
-      chk2:
-        if (p->segsrem == 2) return OK;    /*   seg Y rpts lastval */
-        if (!(--p->segsrem)) return OK;    /*   seg Z now done all */
-        segp = ++p->cursegp;               /*   else find nextseg  */
-      newi:
-        if (!(p->curcnt = segp->cnt)) {    /*   nonlen = discontin */
-          p->curval = segp->nxtpt;         /*     reload & rechk   */
-          goto chk2;
-        }                                  /*   else get new slope */
-        p->curinc = (segp->nxtpt - p->curval) / segp->cnt;
-      }
-      p->curval += p->curinc;              /* advance the cur val  */
-    }
-    return OK;
-}
-
-int linsegr(CSOUND *csound, LINSEG *p)
-{
-    MYFLT  val, ainc, *rs = p->rslt;
-    uint32_t offset = p->h.insdshead->ksmps_offset;
-    uint32_t early  = p->h.insdshead->ksmps_no_end;
-    uint32_t n, nsmps = CS_KSMPS;
-
-    if (UNLIKELY(offset)) memset(rs, '\0', offset*sizeof(MYFLT));
-    if (UNLIKELY(early)) {
-      nsmps -= early;
-      memset(&rs[nsmps], '\0', early*sizeof(MYFLT));
-    }
-    val = p->curval;                        /* sav the cur value    */
-    for (n=offset; n<nsmps; n++) {
-    if (LIKELY(p->segsrem)) {               /* if no more segs putk */
-      SEG *segp;
-      if (p->h.insdshead->relesing && p->segsrem > 1) {
-        while (p->segsrem > 1) {            /* release flag new:    */
-          segp = ++p->cursegp;              /*   go to last segment */
-          p->segsrem--;
-        }                                   /*   get univ relestim  */
-        segp->acnt = (p->xtra >=0 ? p->xtra : p->h.insdshead->xtratim)*CS_KSMPS;
-        goto newi;                          /*   and set new curinc */
-      }
-      if (--p->curcnt <= 0) {               /* if done cur seg      */
-      chk2:
-        if (p->segsrem == 2) goto putk;     /*   seg Y rpts lastval */
-        if (!(--p->segsrem)) goto putk;     /*   seg Z now done all */
-        segp = ++p->cursegp;                /*   else find nextseg  */
-      newi:
-        if (!(p->curcnt = segp->acnt)) {     /*   nonlen = discontin */
-          val = p->curval = segp->nxtpt;    /*   reload & rechk  */
-          goto chk2;
-        }                                   /*   else get new slope */
-        p->curainc = (segp->nxtpt - val) / segp->acnt;
-        // p->curainc = p->curinc * CS_ONEDKSMPS;
-      }
-      //p->curval = val + p->curainc*CS_KSMPS;          /* advance the cur val  */
-      if ((ainc = p->curainc) == FL(0.0))
-        goto putk;
-
-        rs[n] = val;
-        val += ainc;
-      }
-    else {
-    putk:
-      rs[n] = val;
-     }
-    }
-    p->curval = val;
-    return OK;
-}
-
-int xsgset(CSOUND *csound, EXXPSEG *p)
-{
-    XSEG        *segp;
-    int         nsegs;
-    MYFLT       d, **argp, val, dur, nxtval;
-    int         n=0;
-
-    /* count segs & alloc if nec */
-    nsegs = (p->INOCOUNT - (!(p->INOCOUNT & 1))) >> 1;
-    if ((segp = (XSEG *) p->auxch.auxp) == NULL ||
-        nsegs*sizeof(XSEG) < (unsigned int)p->auxch.size) {
-      csound->AuxAlloc(csound, (int32)nsegs*sizeof(XSEG), &p->auxch);
-      p->cursegp = segp = (XSEG *) p->auxch.auxp;
-      (segp+nsegs-1)->cnt = MAXPOS;   /* set endcount for safety */
-    }
-    argp = p->argums;
-    nxtval = **argp++;
-    if (**argp <= FL(0.0))  return OK;          /* if idur1 <= 0, skip init  */
-    p->cursegp = segp;                          /* else proceed from 1st seg */
-    segp--;
-    p->segsrem = nsegs;
-    do {
-      segp++;           /* init each seg ..  */
-      val = nxtval;
-      dur = **argp++;
-      nxtval = **argp++;
-      if (UNLIKELY(val * nxtval <= FL(0.0)))
-        goto experr;
-      d = dur * CS_EKR;
-      segp->val = val;
-      segp->mlt = (MYFLT) pow((double)(nxtval / val), (1.0/(double)d));
-      segp->cnt = (int32) (d + FL(0.5));
-      d = dur * csound->esr;
-      segp->amlt = (MYFLT) pow((double)(nxtval / val), (1.0/(double)d));
-      segp->acnt = (int32) (d + FL(0.5));
-    } while (--nsegs);
-    segp->cnt = MAXPOS;         /* set last cntr to infin */
-    segp->acnt = MAXPOS;         /* set last cntr to infin */
-    return OK;
-
- experr:
-    n = segp - p->cursegp + 1;
-    if (val == FL(0.0))
-      return csound->InitError(csound, Str("ival%d is zero"), n);
-    else if (nxtval == FL(0.0))
-      return csound->InitError(csound, Str("ival%d is zero"), n+1);
-    return csound->InitError(csound, Str("ival%d sign conflict"), n+1);
-}
-
-int xsgset_bkpt(CSOUND *csound, EXXPSEG *p)
-{
-   XSEG        *segp;
-    int         nsegs;
-    MYFLT       d, **argp, val, dur, dursum = FL(0.0), bkpt, nxtval;
-    int         n=0;
-
-    /* count segs & alloc if nec */
-    nsegs = (p->INOCOUNT - (!(p->INOCOUNT & 1))) >> 1;
-    if ((segp = (XSEG *) p->auxch.auxp) == NULL ||
-        nsegs*sizeof(XSEG) < (unsigned int)p->auxch.size) {
-      csound->AuxAlloc(csound, (int32)nsegs*sizeof(XSEG), &p->auxch);
-      p->cursegp = segp = (XSEG *) p->auxch.auxp;
-      (segp+nsegs-1)->cnt = MAXPOS;   /* set endcount for safety */
-    }
-    argp = p->argums;
-    nxtval = **argp++;
-    if (**argp <= FL(0.0))  return OK;          /* if idur1 <= 0, skip init  */
-    p->cursegp = segp;                          /* else proceed from 1st seg */
-    segp--;
-    p->segsrem = nsegs;
-    do {
-      segp++;           /* init each seg ..  */
-      val = nxtval;
-      bkpt = **argp++;
-      if (UNLIKELY(bkpt < dursum))
-          return csound->InitError(csound,
-                                   Str("Breakpoint time %f not valid"), bkpt);
-      dur = bkpt - dursum;
-      dursum += dur;
-      nxtval = **argp++;
-      if (UNLIKELY(val * nxtval <= FL(0.0)))
-        goto experr;
-      d = dur * CS_EKR;
-      segp->val = val;
-      segp->mlt = (MYFLT) pow((double)(nxtval / val), (1.0/(double)d));
-      segp->cnt = (int32) (d + FL(0.5));
-      d = dur * csound->esr;
-      segp->amlt = (MYFLT) pow((double)(nxtval / val), (1.0/(double)d));
-      segp->acnt = (int32) (d + FL(0.5));
-    } while (--nsegs);
-    segp->cnt = MAXPOS;         /* set last cntr to infin */
-    segp->acnt = MAXPOS;
-    return OK;
-
- experr:
-    n = segp - p->cursegp + 1;
-    if (val == FL(0.0))
-      return csound->InitError(csound, Str("ival%d is zero"), n);
-    else if (nxtval == FL(0.0))
-      return csound->InitError(csound, Str("ival%d is zero"), n+1);
-    return csound->InitError(csound, Str("ival%d sign conflict"), n+1);
-}
-
-
-int xsgset2b(CSOUND *csound, EXPSEG2 *p)
-{
-    XSEG        *segp;
-    int         nsegs;
-    MYFLT       d, **argp, val, dur, dursum = FL(0.0), bkpt, nxtval;
-    int         n;
-
-    /* count segs & alloc if nec */
-    nsegs = (p->INOCOUNT - (!(p->INOCOUNT & 1))) >> 1;
-    if ((segp = (XSEG*) p->auxch.auxp) == NULL ||
-        (unsigned int)nsegs*sizeof(XSEG) > (unsigned int)p->auxch.size) {
-      csound->AuxAlloc(csound, (int32)nsegs*sizeof(XSEG), &p->auxch);
-      p->cursegp = segp = (XSEG *) p->auxch.auxp;
-      (segp+nsegs-1)->cnt = MAXPOS;   /* set endcount for safety */
-    }
-    argp = p->argums;
-    nxtval = **argp++;
-    if (**argp <= FL(0.0))  return OK;        /* if idur1 <= 0, skip init  */
-    p->cursegp = segp;                      /* else proceed from 1st seg */
-    segp--;
-    do {
-      segp++;           /* init each seg ..  */
-      val = nxtval;
-      bkpt = **argp++;
-      if (UNLIKELY(bkpt < dursum))
-          return csound->InitError(csound,
-                                   Str("Breakpoint time %f not valid"), bkpt);
-      dur = bkpt - dursum;
-      dursum += dur;
-      nxtval = **argp++;
-/*       if (dur > FL(0.0)) { */
-      if (UNLIKELY(val * nxtval <= FL(0.0)))
-          goto experr;
-        d = dur * csound->esr;
-        segp->val = val;
-        segp->mlt = POWER((nxtval / val), FL(1.0)/d);
-        segp->cnt = (int32) (d + FL(0.5));
-         d = dur * csound->esr;
-         segp->amlt = (MYFLT) pow((double)(nxtval / val), (1.0/(double)d));
-         segp->acnt = (int32) (d + FL(0.5));
-/*       } */
-/*       else break;               /\*  .. til 0 dur or done *\/ */
-    } while (--nsegs);
-    segp->cnt = MAXPOS;         /* set last cntr to infin */
-     segp->acnt = MAXPOS;
-    return OK;
-
- experr:
-    n = segp - p->cursegp + 1;
-    if (val == FL(0.0))
-      return csound->InitError(csound, Str("ival%d is zero"), n);
-    else if (nxtval == FL(0.0))
-      return csound->InitError(csound, Str("ival%d is zero"), n+1);
-    return csound->InitError(csound, Str("ival%d sign conflict"), n+1);
-}
-
-int xsgset2(CSOUND *csound, EXPSEG2 *p)   /*gab-A1 (G.Maldonado) */
-{
-    XSEG        *segp;
-    int         nsegs;
-    MYFLT       d, **argp, val, dur, nxtval;
-    int         n;
-
-    /* count segs & alloc if nec */
-    nsegs = (p->INOCOUNT - (!(p->INOCOUNT & 1))) >> 1;
-    if ((segp = (XSEG*) p->auxch.auxp) == NULL ||
-        (unsigned int)nsegs*sizeof(XSEG) > (unsigned int)p->auxch.size) {
-      csound->AuxAlloc(csound, (int32)nsegs*sizeof(XSEG), &p->auxch);
-      p->cursegp = segp = (XSEG *) p->auxch.auxp;
-      (segp+nsegs-1)->cnt = MAXPOS;   /* set endcount for safety */
-    }
-    argp = p->argums;
-    nxtval = **argp++;
-    if (**argp <= FL(0.0))  return OK;        /* if idur1 <= 0, skip init  */
-    p->cursegp = segp;                      /* else proceed from 1st seg */
-    segp--;
-    do {
-      segp++;           /* init each seg ..  */
-      val = nxtval;
-      dur = **argp++;
-      nxtval = **argp++;
-/*       if (dur > FL(0.0)) { */
-      if (UNLIKELY(val * nxtval <= FL(0.0)))
-          goto experr;
-        d = dur * csound->esr;
-        segp->val = val;
-        segp->mlt = POWER((nxtval / val), FL(1.0)/d);
-        segp->cnt = (int32) (d + FL(0.5));
-        d = dur * csound->esr;
-        segp->amlt = (MYFLT) pow((double)(nxtval / val), (1.0/(double)d));
-        segp->acnt = (int32) (d + FL(0.5));
-/*       } */
-/*       else break;               /\*  .. til 0 dur or done *\/ */
-    } while (--nsegs);
-    segp->cnt = MAXPOS;         /* set last cntr to infin */
-    segp->acnt = MAXPOS;
-    return OK;
-
- experr:
-    n = segp - p->cursegp + 1;
-    if (val == FL(0.0))
-      return csound->InitError(csound, Str("ival%d is zero"), n);
-    else if (nxtval == FL(0.0))
-      return csound->InitError(csound, Str("ival%d is zero"), n+1);
-    return csound->InitError(csound, Str("ival%d sign conflict"), n+1);
-}
-
-/***************************************/
-
-int expseg2(CSOUND *csound, EXPSEG2 *p)             /* gab-A1 (G.Maldonado) */
-{
-    XSEG        *segp;
-    uint32_t offset = p->h.insdshead->ksmps_offset;
-    uint32_t early  = p->h.insdshead->ksmps_no_end;
-    uint32_t n, nsmps = CS_KSMPS;
-    MYFLT       val, *rs;
-    segp = p->cursegp;
-    val  = segp->val;
-    rs   = p->rslt;
-    if (UNLIKELY(offset)) memset(rs, '\0', offset*sizeof(MYFLT));
-    if (UNLIKELY(early)) {
-      nsmps -= early;
-      memset(&rs[nsmps], '\0', early*sizeof(MYFLT));
-    }
-    for (n=offset; n<nsmps; n++) {
-      while (--segp->cnt < 0)   {
-        p->cursegp = ++segp;
-        val = segp->val;
-      }
-      rs[n] = val;
-      val *=  segp->mlt;
-    }
-    segp->val = val;
-    return OK;
-}
-
-/* **** XDSR is just a construction and use of expseg */
-
-int xdsrset(CSOUND *csound, EXXPSEG *p)
-{
-    XSEG    *segp;
-    int     nsegs;
-    MYFLT   **argp = p->argums;
-    MYFLT   len = csound->curip->p3;
-    MYFLT   delay = *argp[4], attack = *argp[0], decay = *argp[1];
-    MYFLT   sus, dur;
-    MYFLT   release = *argp[3];
-
-    if (len<FL(0.0)) len = FL(100000.0); /* MIDI case set long */
-    len -= release;                      /* len is time remaining */
-    if (len<FL(0.0)) { /* Odd case of release time greater than dur */
-      release = csound->curip->p3; len = FL(0.0);
-    }
-    nsegs = 5;          /* DXDSR */
-    if ((segp = (XSEG *) p->auxch.auxp) == NULL ||
-        nsegs*sizeof(XSEG) < (unsigned int)p->auxch.size) {
-      csound->AuxAlloc(csound, (int32)nsegs*sizeof(XSEG), &p->auxch);
-      segp = (XSEG *) p->auxch.auxp;
-    }
-    segp[nsegs-1].cnt = MAXPOS;         /* set endcount for safety */
-    if (**argp <= FL(0.0))  return OK;  /* if idur1 <= 0, skip init  */
-    p->cursegp = segp;                  /* else setup null seg0 */
-    p->segsrem = nsegs;
-    delay += FL(0.001);
-    if (delay > len) delay = len; len -= delay;
-    attack -= FL(0.001);
-    if (attack > len) attack = len; len -= attack;
-    if (decay > len) decay = len; len -= decay;
-    sus = len;
-    segp[0].val = FL(0.001);   /* Like zero start, but exponential */
-    segp[0].mlt = FL(1.0);
-    segp[0].cnt = (int32) (delay*CS_EKR + FL(0.5));
-    segp[0].amlt =  FL(1.0);
-    segp[0].acnt = (int32) (delay*CS_ESR + FL(0.5));
-    dur = attack*CS_EKR;
-    segp[1].val = FL(0.001);
-    segp[1].mlt = POWER(FL(1000.0), FL(1.0)/dur);
-    segp[1].cnt = (int32) (dur + FL(0.5));
-    dur = attack*CS_ESR;
-    segp[1].amlt = POWER(FL(1000.0), FL(1.0)/dur);
-    segp[1].acnt = (int32) (dur + FL(0.5));
-
-    dur = decay*CS_EKR;
-    segp[2].val = FL(1.0);
-    segp[2].mlt = POWER(*argp[2], FL(1.0)/dur);
-    segp[2].cnt = (int32) (dur + FL(0.5));
-    dur = decay*CS_ESR;
-    segp[2].amlt = POWER(FL(1000.0), FL(1.0)/dur);
-    segp[2].acnt = (int32) (dur + FL(0.5));
-
-    segp[3].val = *argp[2];
-    segp[3].mlt = FL(1.0);
-    segp[3].cnt = (int32) (sus*CS_EKR + FL(0.5));
-
-    segp[3].amlt = FL(1.0);
-    segp[3].acnt = (int32) (sus*CS_ESR + FL(0.5));
-    
-    dur = release*CS_EKR;
-    segp[4].val = *argp[2];
-    segp[4].mlt = POWER(FL(0.001)/(*argp[2]), FL(1.0)/dur);
-    segp[4].cnt = MAXPOS; /*(int32) (dur + FL(0.5)); */
-
-    dur = release*CS_ESR;
-    segp[4].amlt = POWER(FL(0.001)/(*argp[2]), FL(1.0)/dur);
-    segp[4].acnt = MAXPOS; /*(int32) (dur + FL(0.5)); */
-
-    return OK;
-}
-
-/* end of XDSR */
-
-int kxpseg(CSOUND *csound, EXXPSEG *p)
-{
-    XSEG        *segp;
-
-    segp = p->cursegp;
-    if (UNLIKELY(p->auxch.auxp==NULL)) goto err1; /* RWD fix */
-    while (--segp->cnt < 0)
-      p->cursegp = ++segp;
-    *p->rslt = segp->val;
-    segp->val *= segp->mlt;
-    return OK;
- err1:
-    return csound->PerfError(csound, p->h.insdshead,
-                             Str("expseg (krate): not initialised"));
-}
-
-
-int expseg(CSOUND *csound, EXXPSEG *p)
-{
-    XSEG        *segp;
-    uint32_t offset = p->h.insdshead->ksmps_offset;
-    uint32_t early  = p->h.insdshead->ksmps_no_end;
-    uint32_t n, nsmps = CS_KSMPS;
-    MYFLT       *rs = p->rslt;
-
-    if (UNLIKELY(offset)) memset(rs, '\0', offset*sizeof(MYFLT));
-    if (UNLIKELY(early)) {
-      nsmps -= early;
-      memset(&rs[nsmps], '\0', early*sizeof(MYFLT));
-    }
-    for (n=offset; n<nsmps; n++) {
-    segp = p->cursegp;
-    /* if (UNLIKELY(p->auxch.auxp==NULL)) goto err1; /\* RWD fix *\/ */
-    while (--segp->acnt < 0) 
-       p->cursegp = ++segp; 
-    rs[n] = segp->val; 
-       segp->val *= segp->amlt; 
-    }
-    return OK;
- err1:
-    return csound->PerfError(csound, p->h.insdshead,
-                             Str("expseg (arate): not initialised"));
-}
-
-int xsgrset(CSOUND *csound, EXPSEG *p)
-{
-    int     relestim;
-    SEG     *segp;
-    int     nsegs, n = 0;
-    MYFLT   **argp, prvpt;
-
-    p->xtra = -1;
-    /* count segs & alloc if nec */
-    nsegs = (p->INOCOUNT - (!(p->INOCOUNT & 1))) >> 1;
-    if ((segp = (SEG *) p->auxch.auxp) == NULL ||
-        (unsigned int)nsegs*sizeof(SEG) > (unsigned int)p->auxch.size) {
-      csound->AuxAlloc(csound, (int32)nsegs*sizeof(SEG), &p->auxch);
-      p->cursegp = segp = (SEG *) p->auxch.auxp;
-    }
-    argp = p->argums;
-    prvpt = **argp++;
-    if (**argp < FL(0.0))  return OK; /* if idur1 < 0, skip init      */
-    p->curval  = prvpt;
-    p->curcnt  = 0;                   /* else setup null seg0         */
-    p->cursegp = segp - 1;
-    p->segsrem = nsegs + 1;
-    do {                              /* init & chk each real seg ..  */
-      MYFLT dur = **argp++;
-      segp->nxtpt = **argp++;
-      if ((segp->cnt = (int32)(dur * CS_EKR + FL(0.5))) <= 0)
-        segp->cnt = 0;
-      else if (segp->nxtpt * prvpt <= FL(0.0))
-        goto experr;
-      if ((segp->acnt = (int32)(dur * CS_ESR )) <= 0)
-        segp->acnt = 0;
-      prvpt = segp->nxtpt;
-      segp++;
-    } while (--nsegs);
-    relestim = (int)(p->cursegp + p->segsrem - 1)->cnt;
-    if (relestim > p->h.insdshead->xtratim)
-      p->h.insdshead->xtratim = relestim;
-    return OK;
-
- experr:
-    n = segp - p->cursegp + 2;
-    if (prvpt == FL(0.0))
-      return csound->InitError(csound, Str("ival%d is zero"), n);
-    else if (segp->nxtpt == FL(0.0))
-      return csound->InitError(csound, Str("ival%d is zero"), n+1);
-    return csound->InitError(csound, Str("ival%d sign conflict"), n+1);
-}
-
-/* **** MXDSR is just a construction and use of expseg */
-
-int mxdsrset(CSOUND *csound, EXPSEG *p)
-{
-    int         relestim;
-    SEG         *segp;
-    int         nsegs;
-    MYFLT       **argp = p->argums;
-    MYFLT       delay = *argp[4], attack = *argp[0], decay = *argp[1];
-    MYFLT       rel = *argp[3];
-
-    nsegs = 4;          /* DXDSR */
-    if ((segp = (SEG *) p->auxch.auxp) == NULL ||
-        nsegs*sizeof(SEG) < (unsigned int)p->auxch.size) {
-      csound->AuxAlloc(csound, (int32)nsegs*sizeof(SEG), &p->auxch);
-      segp = (SEG *) p->auxch.auxp;
-    }
-    if (**argp <= FL(0.0))  return OK;  /* if idur1 <= 0, skip init  */
-    p->cursegp = segp-1;                /* else setup null seg0 */
-    p->segsrem = nsegs+1;
-    p->curval = FL(0.001);
-    p->curcnt = 0;                      /* else setup null seg0 */
-    delay += FL(0.001);
-    attack -= FL(0.001);
-    segp[0].nxtpt = FL(0.001);
-    segp[0].cnt = (int32) (delay*CS_EKR + FL(0.5));
-    segp[0].acnt = (int32) (delay*CS_ESR + FL(0.5));
-    segp[1].nxtpt = FL(1.0);
-    segp[1].cnt = (int32) (attack*CS_EKR + FL(0.5));
-    segp[1].acnt = (int32) (attack*CS_ESR + FL(0.5));
-    segp[2].nxtpt = *argp[2];
-    segp[2].cnt = (int32) (decay*CS_EKR + FL(0.5));
-    segp[2].acnt = (int32) (decay*CS_ESR + FL(0.5));
-    segp[3].nxtpt = FL(0.001);
-    segp[3].cnt = (int32) (rel*CS_EKR + FL(0.5));
-    segp[3].acnt = (int32) (rel*CS_ESR + FL(0.5));
-    relestim = (int)(p->cursegp + p->segsrem - 1)->cnt;
-    p->xtra = (int32)(*argp[5] * CS_EKR + FL(0.5));     /* Release time?? */
-    if (relestim > p->h.insdshead->xtratim)
-      p->h.insdshead->xtratim = relestim;
-    return OK;
-}
-
-/* end of MXDSR */
-
-int kxpsegr(CSOUND *csound, EXPSEG *p)
-{
-    *p->rslt = p->curval;               /* put the cur value    */
-    if (p->segsrem) {                   /* done if no more segs */
-      SEG *segp;
-      if (p->h.insdshead->relesing && p->segsrem > 1) {
-        while (p->segsrem > 1) {        /* reles flag new:      */
-          segp = ++p->cursegp;          /*   go to last segment */
-          p->segsrem--;
-        }                               /*   get univ relestim  */
-        segp->cnt = p->xtra>=0 ? p->xtra : p->h.insdshead->xtratim;
-        goto newm;                      /*   and set new curmlt */
-      }
-      if (--p->curcnt <= 0) {           /* if done cur seg      */
-      chk2:
-        if (p->segsrem == 2) return OK; /*   seg Y rpts lastval */
-        if (!(--p->segsrem)) return OK; /*   seg Z now done all */
-        segp = ++p->cursegp;            /*   else find nextseg  */
-      newm:
-        if (!(p->curcnt = segp->cnt)) { /*   nonlen = discontin */
-          p->curval = segp->nxtpt;      /*     reload & rechk   */
-          goto chk2;
-        }
-        if (segp->nxtpt == p->curval)   /*   else get new mlt   */
-          p->curmlt = FL(1.0);
-        else p->curmlt = (MYFLT) pow(segp->nxtpt/p->curval, 1.0/segp->cnt);
-      }
-      p->curval *= p->curmlt;           /* advance the cur val  */
-    }
-    return OK;
-}
-
-int expsegr(CSOUND *csound, EXPSEG *p)
-{
-    MYFLT  val, amlt, *rs = p->rslt;
-    uint32_t offset = p->h.insdshead->ksmps_offset;
-    uint32_t early  = p->h.insdshead->ksmps_no_end;
-    uint32_t n, nsmps = CS_KSMPS;
-
-    if (UNLIKELY(offset)) memset(rs, '\0', offset*sizeof(MYFLT));
-    if (UNLIKELY(early)) {
-      nsmps -= early;
-      memset(&rs[nsmps], '\0', early*sizeof(MYFLT));
-    }
-                      /* sav the cur value    */
-    val = p->curval;
-    for (n=offset; n<nsmps; n++) {
-
-    if (p->segsrem) {                   /* if no more segs putk */
-      SEG *segp;
-      if (p->h.insdshead->relesing && p->segsrem > 1) {
-        while (p->segsrem > 1) {        /* if reles flag new    */
-          segp = ++p->cursegp;          /*   go to last segment */
-          p->segsrem--;
-        }                               /*   get univ relestim  */
-        segp->acnt = (p->xtra>=0 ? p->xtra : p->h.insdshead->xtratim)*CS_KSMPS;
-        goto newm;                      /*   and set new curmlt */
-      }
-      if (--p->curcnt <= 0) {           /* if done cur seg      */
-      chk2:
-        if (p->segsrem == 2) goto putk; /*   seg Y rpts lastval */
-        if (!(--p->segsrem)) goto putk; /*   seg Z now done all */
-        segp = ++p->cursegp;            /*   else find nextseg  */
-      newm:
-        if (!(p->curcnt = segp->acnt)) { /*   nonlen = discontin */
-          val = p->curval = segp->nxtpt; /*   reload & rechk  */
-          goto chk2;
-        }                               /*   else get new mlts  */
-        if (segp->nxtpt == val) {
-          p->curmlt = p->curamlt = FL(1.0);
-          p->curval = val;
-          goto putk;
-        }
-        else {
-          p->curmlt = POWER((segp->nxtpt/val), FL(1.0)/segp->cnt);
-          p->curamlt = POWER(p->curmlt, FL(1.0)/(MYFLT)(nsmps-offset));
-        }
-      }
-       if ((amlt = p->curamlt) == FL(1.0)) goto putk;
-        rs[n] = val;
-        val *= amlt;
-    }
-    else {
-    putk:
-      rs[n] =  val;
-    }
-    }
-    p->curval = val;
-    return OK;
-}
-
-int lnnset(CSOUND *csound, LINEN *p)
-{
-    MYFLT a,b,dur;
-
-    if ((dur = *p->idur) > FL(0.0)) {
-      p->cnt1 = (int32)(*p->iris * CS_EKR + FL(0.5));
-      if (p->cnt1 > (int32)0) {
-        p->inc1 = FL(1.0) / (MYFLT) p->cnt1;
-        p->val = FL(0.0);
-      }
-      else p->inc1 = p->val = FL(1.0);
-      a = dur * CS_EKR + FL(0.5);
-      b = *p->idec * CS_EKR + FL(0.5);
-      if ((int32) b > 0) {
-        p->cnt2 = (int32) (a - b);
-        p->inc2 = FL(1.0) /  b;
-      }
-      else {
-        p->inc2 = FL(1.0);
-        p->cnt2 = (int32) a;
-      }
-      p->lin1 = FL(0.0);
-      p->lin2 = FL(1.0);
-    }
-    return OK;
-}
-
-int alnnset(CSOUND *csound, LINEN *p)
-{
-    MYFLT a,b,dur;
-
-    if ((dur = *p->idur) > FL(0.0)) {
-      p->cnt1 = (int32)(*p->iris * CS_ESR + FL(0.5));
-      if (p->cnt1 > (int32)0) {
-        p->inc1 = FL(1.0) / (MYFLT) p->cnt1;
-        p->val = FL(0.0);
-      }
-      else p->inc1 = p->val = FL(1.0);
-      a = dur * CS_ESR + FL(0.5);
-      b = *p->idec * CS_ESR + FL(0.5);
-      if ((int32) b > 0) {
-        p->cnt2 = (int32) (a - b);
-        p->inc2 = FL(1.0) /  b;
-      }
-      else {
-        p->inc2 = FL(1.0);
-        p->cnt2 = (int32) a;
-      }
-      p->lin1 = FL(0.0);
-      p->lin2 = FL(1.0);
-    }
-    return OK;
-}
-
-int klinen(CSOUND *csound, LINEN *p)
-{
-    MYFLT fact = FL(1.0);
-
-    if (p->cnt1 > 0) {
-      fact = p->lin1;
-      p->lin1 += p->inc1;
-      p->cnt1--;
-    }
-    if (p->cnt2)
-      p->cnt2--;
-    else {
-      fact *= p->lin2;
-      p->lin2 -= p->inc2;
-    }
-    *p->rslt = *p->sig * fact;
-    return OK;
-}
-
-int linen(CSOUND *csound, LINEN *p)
-{
-    uint32_t offset = p->h.insdshead->ksmps_offset;
-    uint32_t early  = p->h.insdshead->ksmps_no_end;
-    uint32_t flag=0, n, nsmps = CS_KSMPS;
-    MYFLT *rs,*sg,val;
-
-    val = p->val;
-    rs = p->rslt;
-    sg = p->sig;
-
-    if (UNLIKELY(offset)) memset(rs, '\0', offset*sizeof(MYFLT));
-    if (UNLIKELY(early)) {
-      nsmps -= early;
-      memset(&rs[nsmps], '\0', early*sizeof(MYFLT));
-    }
-
-    for (n=offset; n<nsmps; n++) {
-    if (p->cnt1 > 0) {
-      flag = 1;
-      val = p->lin1;
-      p->lin1 += p->inc1;
-      p->cnt1--;
-    }
-    if (p->cnt2 <= 0) {
-      flag = 1;
-      val = p->lin2;
-      p->lin2 -= p->inc2;
-    }
-    else p->cnt2--;
-
-    if (flag) {
-      if (p->XINCODE)
-          rs[n] = sg[n] * val;
-      else
-          rs[n] = *sg * val;
-      }
-    else {
-      if (p->XINCODE)
-        rs[n] = sg[n];
-      else rs[n] = *sg;
-      }
-    }
-    p->val = val;
-    return OK;
-}
-
-
-
-#if 0
-int linen(CSOUND *csound, LINEN *p)
-{
-    uint32_t offset = p->h.insdshead->ksmps_offset;
-    uint32_t early  = p->h.insdshead->ksmps_no_end;
-    uint32_t flag=0, n, nsmps = CS_KSMPS;
-    MYFLT *rs,*sg,li,val,nxtval=FL(1.0);
-
-    val = p->val;
-    rs = p->rslt;
-    sg = p->sig;
-    if (p->cnt1 > 0) {
-      flag = 1;
-      p->lin1 += p->inc1;
-      p->cnt1--;
-      nxtval = p->lin1;
-    }
-    if (p->cnt2 <= 0) {
-      flag = 1;
-      p->lin2 -= p->inc2;
-      nxtval *= p->lin2;
-    }
-    else p->cnt2--;
-    p->val = nxtval;
-    if (UNLIKELY(offset)) memset(rs, '\0', offset*sizeof(MYFLT));
-    if (UNLIKELY(early)) {
-      nsmps -= early;
-      memset(&rs[nsmps], '\0', early*sizeof(MYFLT));
-    }
-    if (flag) {
-      li = (nxtval - val) / (nsmps-offset);
-      if (p->XINCODE) {
-        for (n=offset; n<nsmps; n++) {
-          rs[n] = sg[n] * val;
-          val += li;
-        }
-      }
-      else {
-        MYFLT s = *sg;
-        for (n=offset; n<nsmps; n++) {
-          rs[n] = s * val;
-          val += li;
-        }
-      }
-    }
-    else {
-      if (p->XINCODE) {
-        /* for (n=0; n<nsmps; n++) rs[n] = sg[n]; */
-        memcpy(rs+offset, sg+offset, (nsmps-offset)*sizeof(MYFLT));
-      }
-      else {
-        MYFLT ss = *sg;
-        for (n=offset; n<nsmps; n++) rs[n] = ss;
-      }
-    }
-    return OK;
-}
-#endif
-
-
-int lnrset(CSOUND *csound, LINENR *p)
-{
-    p->cnt1 = (int32)(*p->iris * CS_EKR + FL(0.5));
-    if (p->cnt1 > 0L) {
-      p->inc1 = FL(1.0) / (MYFLT)p->cnt1;
-      p->val = FL(0.0);
-    }
-    else p->inc1 = p->val = FL(1.0);
-    if (*p->idec > FL(0.0)) {
-      int relestim = (int)(*p->idec * CS_EKR + FL(0.5));
-      if (relestim > p->h.insdshead->xtratim)
-        p->h.insdshead->xtratim = relestim;
-      if (UNLIKELY(*p->iatdec <= FL(0.0))) {
-        return csound->InitError(csound, Str("non-positive iatdec"));
-      }
-      else p->mlt2 = POWER(*p->iatdec, CS_ONEDKR / *p->idec);
-    }
-    else p->mlt2 = FL(1.0);
-    p->lin1 = FL(0.0);
-    p->val2 = FL(1.0);
-    return OK;
-}
-
-int alnrset(CSOUND *csound, LINENR *p)
-{
-    p->cnt1 = (int32)(*p->iris * CS_ESR);
-    if (p->cnt1 > 0L) {
-      p->inc1 = FL(1.0) / (MYFLT)p->cnt1;
-      p->val = FL(0.0);
-    }
-    else p->inc1 = p->val = FL(1.0);
-    if (*p->idec > FL(0.0)) {
-      int relestim = (int)(*p->idec * CS_EKR + FL(0.5));
-      if (relestim > p->h.insdshead->xtratim)
-        p->h.insdshead->xtratim = relestim;
-      if (UNLIKELY(*p->iatdec <= FL(0.0))) {
-        return csound->InitError(csound, Str("non-positive iatdec"));
-      }
-      else p->mlt2 = POWER(*p->iatdec, csound->onedsr / *p->idec);
-    }
-    else p->mlt2 = FL(1.0);
-    p->lin1 = FL(0.0);
-    p->val2 = FL(1.0);
-    return OK;
-}
-
-
-int klinenr(CSOUND *csound, LINENR *p)
-{
-    MYFLT fact = FL(1.0);
-
-    if (p->cnt1 > 0L) {
-      fact = p->lin1;
-      p->lin1 += p->inc1;
-      p->cnt1--;
-    }
-    if (p->h.insdshead->relesing) {
-      fact *= p->val2;
-      p->val2 *= p->mlt2;
-    }
-    *p->rslt = *p->sig * fact;
-    return OK;
-}
-
-int linenr(CSOUND *csound, LINENR *p)
-{
-    uint32_t offset = p->h.insdshead->ksmps_offset;
-    uint32_t early  = p->h.insdshead->ksmps_no_end;
-    uint32_t flag=0, n, nsmps = CS_KSMPS;
-    MYFLT *rs,*sg,val;
-
-    val = p->val;
-    rs = p->rslt;
-    sg = p->sig;
-    if (UNLIKELY(offset)) memset(rs, '\0', offset*sizeof(MYFLT));
-    if (UNLIKELY(early)) {
-       nsmps -= early;
-       memset(&rs[nsmps], '\0', early*sizeof(MYFLT));
-    }
-
-    for (n=offset; n<nsmps; n++) {
-    if (p->cnt1 > 0L) {
-      flag = 1;
-      val = p->lin1;
-      p->lin1 += p->inc1;
-      p->cnt1--;
-    }
-    if (p->h.insdshead->relesing) {
-      flag = 1;
-      val = p->val2;
-      p->val2 *= p->mlt2;
-    }
-    if (flag) {
-      if (p->XINCODE)
-          rs[n] = sg[n] * val;
-      else
-          rs[n] = *sg * val;
-      }
-    else {
-      if (p->XINCODE) rs[n] = sg[n];
-      else rs[n] = *sg;
-      }
-    }
-    p->val = val;
-    p->val2 = val;
-    return OK;
-}
-
-#if 0
-int linenr(CSOUND *csound, LINENR *p)
-{
-    uint32_t offset = p->h.insdshead->ksmps_offset;
-    uint32_t early  = p->h.insdshead->ksmps_no_end;
-    uint32_t flag=0, n, nsmps = CS_KSMPS;
-    MYFLT *rs,*sg,li,val,nxtval=FL(1.0);
-
-    val = p->val;
-    rs = p->rslt;
-    sg = p->sig;
-    if (UNLIKELY(offset)) memset(rs, '\0', offset*sizeof(MYFLT));
-    if (UNLIKELY(early)) {
-      nsmps -= early;
-      memset(&rs[nsmps], '\0', early*sizeof(MYFLT));
-    }
-    if (p->cnt1 > 0L) {
-      flag = 1;
-      p->lin1 += p->inc1;
-      p->cnt1--;
-      nxtval = p->lin1;
-    }
-    if (p->h.insdshead->relesing) {
-      flag = 1;
-      p->val2 *= p->mlt2;
-      nxtval *= p->val2;
-    }
-    p->val = nxtval;
-    if (flag) {
-      li = (nxtval - val) / (nsmps-offset);
-      if (p->XINCODE) {
-        for (n=offset; n<nsmps; n++) {
-          rs[n] = sg[n] * val;
-          val += li;
-        }
-      }
-      else {
-        MYFLT ss = *sg;
-        for (n=offset; n<nsmps; n++) {
-          rs[n] =  ss * val;
-          val += li;
-        }
-      }
-    }
-    else {
-      if (p->XINCODE) {
-        memcpy(&rs[offset], &sg[offset], (nsmps-offset)*sizeof(MYFLT));
-        /* for (n=0; n<nsmps; n++) { */
-        /*   rs[n] = sg[n]; */
-        /* } */
-      }
-      else {
-        MYFLT ss = *sg;
-        for (n=offset; n<nsmps; n++) rs[n] = ss;
-      }
-    }
-    return OK;
-}
-#endif
-
-
-int evxset(CSOUND *csound, ENVLPX *p)
-{
-    FUNC        *ftp;
-    MYFLT       ixmod, iatss, idur, prod, diff, asym, nk, denom, irise;
-    int32       cnt1;
-
-    if ((ftp = csound->FTFind(csound, p->ifn)) == NULL)
-      return NOTOK;
-    p->ftp = ftp;
-    if ((idur = *p->idur) > FL(0.0)) {
-      if (UNLIKELY((iatss = FABS(*p->iatss)) == FL(0.0))) {
-        return csound->InitError(csound, "iatss = 0");
-      }
-      if (iatss != FL(1.0) && (ixmod = *p->ixmod) != FL(0.0)) {
-        if (UNLIKELY(FABS(ixmod) > FL(0.95))) {
-          return csound->InitError(csound, Str("ixmod out of range."));
-        }
-        ixmod = -SIN(SIN(ixmod));
-        prod = ixmod * iatss;
-        diff = ixmod - iatss;
-        denom = diff + prod + FL(1.0);
-        if (denom == FL(0.0))
-          asym = FHUND;
-        else {
-          asym = FL(2.0) * prod / denom;
-          if (FABS(asym) > FHUND)
-            asym = FHUND;
-        }
-        iatss = (iatss - asym) / (FL(1.0) - asym);
-        asym = asym* *(ftp->ftable + ftp->flen); /* +1 */
-      }
-      else asym = FL(0.0);
-      if ((irise = *p->irise) > FL(0.0)) {
-        p->phs = 0;
-        p->ki = (int32) (CS_KICVT / irise);
-        p->val = *ftp->ftable;
-      }
-      else {
-        p->phs = -1;
-        p->val = *(ftp->ftable + ftp->flen)-asym;
-        irise = FL(0.0);  /* in case irise < 0 */
-      }
-      if (UNLIKELY(!(*(ftp->ftable + ftp->flen)))) {
-        return csound->InitError(csound, Str("rise func ends with zero"));
-      }
-      cnt1 = (int32) ((idur - irise - *p->idec) * CS_EKR + FL(0.5));
-      if (cnt1 < 0L) {
-        cnt1 = 0;
-        nk = CS_EKR;
-      }
-      else {
-        if (*p->iatss < FL(0.0) || cnt1 <= 4L)
-          nk = CS_EKR;
-        else nk = (MYFLT) cnt1;
-      }
-      p->mlt1 = POWER(iatss, (FL(1.0)/nk));
-      if (*p->idec > FL(0.0)) {
-        if (UNLIKELY(*p->iatdec <= FL(0.0))) {
-          return csound->InitError(csound, Str("non-positive iatdec"));
-        }
-        p->mlt2 = POWER(*p->iatdec, (CS_ONEDKR / *p->idec));
-      }
-      p->cnt1 = cnt1;
-      p->asym = asym;
-    }
-    return OK;
-}
-
-int knvlpx(CSOUND *csound, ENVLPX *p)
-{
-    FUNC        *ftp;
-    int32       phs;
-    MYFLT       fact, v1, fract, *ftab;
-
-    ftp = p->ftp;
-    if (UNLIKELY(ftp==NULL)) goto err1;        /* RWD fix */
-
-    if ((phs = p->phs) >= 0) {
-      fract = (MYFLT) PFRAC(phs);
-      ftab = ftp->ftable + (phs >> ftp->lobits);
-      v1 = *ftab++;
-      fact = (v1 + (*ftab - v1) * fract);
-      phs += p->ki;
-      if (phs >= MAXLEN) {  /* check that 2**N+1th pnt is good */
-        p->val = *(ftp->ftable + ftp->flen );
-        if (UNLIKELY(!p->val)) {
-          return csound->PerfError(csound, p->h.insdshead,
-                                   Str("envlpx rise func ends with zero"));
-        }
-        p->val -= p->asym;
-        phs = -1L;
-      }
-      p->phs = phs;
-    }
-    else {
-      fact = p->val;
-      if (p->cnt1 > 0L) {
-        p->val *= p->mlt1;
-        fact += p->asym;
-        p->cnt1--;
-        if (p->cnt1 == 0L)
-          p->val += p->asym;
-      }
-      else p->val *= p->mlt2;
-    }
-    *p->rslt = *p->xamp * fact;
-    return OK;
- err1:
-    return csound->PerfError(csound, p->h.insdshead,
-                             Str("envlpx(krate): not initialised"));
-}
-
-int aevxset(CSOUND *csound, ENVLPX *p)
-{
-    FUNC        *ftp;
-    MYFLT       ixmod, iatss, idur, prod, diff, asym, nk, denom, irise;
-    int32       cnt1;
-
-    if ((ftp = csound->FTFind(csound, p->ifn)) == NULL)
-      return NOTOK;
-    p->ftp = ftp;
-    if ((idur = *p->idur) > FL(0.0)) {
-      if (UNLIKELY((iatss = FABS(*p->iatss)) == FL(0.0))) {
-        return csound->InitError(csound, "iatss = 0");
-      }
-      if (iatss != FL(1.0) && (ixmod = *p->ixmod) != FL(0.0)) {
-        if (UNLIKELY(FABS(ixmod) > FL(0.95))) {
-          return csound->InitError(csound, Str("ixmod out of range."));
-        }
-        ixmod = -SIN(SIN(ixmod));
-        prod = ixmod * iatss;
-        diff = ixmod - iatss;
-        denom = diff + prod + FL(1.0);
-        if (denom == FL(0.0))
-          asym = FHUND;
-        else {
-          asym = FL(2.0) * prod / denom;
-          if (FABS(asym) > FHUND)
-            asym = FHUND;
-        }
-        iatss = (iatss - asym) / (FL(1.0) - asym);
-        asym = asym* *(ftp->ftable + ftp->flen); /* +1 */
-      }
-      else asym = FL(0.0);
-      if ((irise = *p->irise) > FL(0.0)) {
-        p->phs = 0;
-        p->ki = (int32) ((FMAXLEN / CS_ESR )/ irise);
-        p->val = *ftp->ftable;
-      }
-      else {
-        p->phs = -1;
-        p->val = *(ftp->ftable + ftp->flen)-asym;
-        irise = FL(0.0);  /* in case irise < 0 */
-      }
-      if (UNLIKELY(!(*(ftp->ftable + ftp->flen)))) {
-        return csound->InitError(csound, Str("rise func ends with zero"));
-      }
-      cnt1 = (int32) ((idur - irise - *p->idec) * CS_ESR);
-      if (cnt1 < 0L) {
-        cnt1 = 0;
-        nk = CS_ESR;
-      }
-      else {
-        if (*p->iatss < FL(0.0) || cnt1 <= 4L)
-          nk = CS_ESR;
-        else nk = (MYFLT) cnt1;
-      }
-      p->mlt1 = POWER(iatss, (FL(1.0)/nk));
-      if (*p->idec > FL(0.0)) {
-        if (UNLIKELY(*p->iatdec <= FL(0.0))) {
-          return csound->InitError(csound, Str("non-positive iatdec"));
-        }
-        p->mlt2 = POWER(*p->iatdec, (csound->onedsr / *p->idec));
-      }
-      p->cnt1 = cnt1;
-      p->asym = asym;
-    }
-    return OK;
-}
-
-
-int envlpx(CSOUND *csound, ENVLPX *p)
-{
-    int32       phs;
-    uint32_t offset = p->h.insdshead->ksmps_offset;
-    uint32_t early  = p->h.insdshead->ksmps_no_end;
-    uint32_t n, nsmps = CS_KSMPS;
-    long pos, lobits, lomask;
-    MYFLT      fact, *xamp, *rslt, val, asym, mlt, mlt2, v1, fract, *ftab, lodiv;
-
-    xamp = p->xamp;
-    rslt = p->rslt;
-    val  = p->val;
-    mlt = p->mlt1;
-    mlt2 = p->mlt2;
-    asym = p->asym;
-
-    if (UNLIKELY(p->ftp==NULL))
-       return csound->PerfError(csound, p->h.insdshead,
-                             Str("envlpx(krate): not initialised"));
-    ftab = p->ftp->ftable;
-    lobits = p->ftp->lobits;
-    lomask = p->ftp->lomask;
-    lodiv  = p->ftp->lodiv;
-    if (UNLIKELY(ftab[p->ftp->flen] == 0.0))
-       return csound->PerfError(csound, p->h.insdshead,
-                             Str("envlpx rise func ends with zero"));
-
-    if (UNLIKELY(offset)) memset(rslt, '\0', offset*sizeof(MYFLT));
-    if (UNLIKELY(early)) {
-      nsmps -= early;
-      memset(&rslt[nsmps], '\0', early*sizeof(MYFLT));
-    }
-
-
-    for (n=offset; n<nsmps;n++) {
-
-     if ((phs = p->phs) >= 0L) {
-       fract = ((phs) & lomask) * lodiv;
-       pos = (long) (phs >> lobits);
-       v1 = ftab[pos+1];
-       fact = (v1 + (ftab[pos] - v1) * fract);
-       phs += p->ki;
-       if (phs >= MAXLEN) {
-        val = ftab[p->ftp->flen];
-        val -= p->asym;
-        phs = -1;
-      }
-      p->phs = phs;
-    }
-    else {
-      fact = val;
-      if (p->cnt1 > 0L) {
-        val *= mlt;
-        fact += asym;
-        p->cnt1--;
-        if (p->cnt1 == 0L)
-          val += asym;
-      }
-      else val *= mlt2;
-    }
-    if (p->XINCODE)
-        rslt[n] = xamp[n] * fact;
-    else
-        rslt[n] = *xamp * fact;
-    }
-    p->val = val;
-    return OK;
-}
-
-#if 0
-int envlpx(CSOUND *csound, ENVLPX *p)
-{
-    FUNC        *ftp;
-    int32       phs;
-    uint32_t offset = p->h.insdshead->ksmps_offset;
-    uint32_t early  = p->h.insdshead->ksmps_no_end;
-    uint32_t n, nsmps = CS_KSMPS;
-    MYFLT       *xamp, *rslt, val, nxtval, li, v1, fract, *ftab;
-
-    xamp = p->xamp;
-    rslt = p->rslt;
-    val  = p->val;
-    if (UNLIKELY(offset)) memset(rslt, '\0', offset*sizeof(MYFLT));
-    if (UNLIKELY(early)) {
-      nsmps -= early;
-      memset(&rslt[nsmps], '\0', early*sizeof(MYFLT));
-    }
-    if ((phs = p->phs) >= 0L) {
-      ftp = p->ftp;
-      if (UNLIKELY(ftp==NULL)) goto err1; /* RWD fix */
-      fract = (MYFLT) PFRAC(phs);
-      ftab = ftp->ftable + (phs >> ftp->lobits);
-      v1 = *ftab++;
-      nxtval = (v1 + (*ftab - v1) * fract);
-      phs += p->ki;
-      if (phs >= MAXLEN) {  /* check that 2**N+1th pnt is good */
-        nxtval = *(ftp->ftable + ftp->flen );
-        if (UNLIKELY(!nxtval)) goto err2;
-        nxtval -= p->asym;
-        phs = -1;
-      }
-      p->phs = phs;
-    }
-    else {
-      nxtval = val;
-      if (p->cnt1 > 0L) {
-        nxtval *= p->mlt1;
-        nxtval += p->asym;
-        p->cnt1--;
-      }
-      else nxtval *= p->mlt2;
-    }
-    p->val = nxtval;
-    li = (nxtval - val) / (nsmps-offset);   /* linear interpolation factor */
-    if (p->XINCODE) {                         /* for audio rate amplitude: */
-      for (n=offset; n<nsmps;n++) {
-        rslt[n] = xamp[n] * val;
-        val += li;
-      }
-    }
-    else {
-      MYFLT sxamp = *xamp;
-      for (n=offset; n<nsmps;n++) {
-        rslt[n] = sxamp * val;
-        val += li;
-      }
-    }
-    return OK;
- err1:
-    return csound->PerfError(csound, p->h.insdshead,
-                             Str("envlpx(krate): not initialised"));
- err2:
-    return csound->PerfError(csound, p->h.insdshead,
-                             Str("envlpx rise func ends with zero"));
-}
-#endif
-
-
-int evrset(CSOUND *csound, ENVLPR *p)
-{
-    FUNC        *ftp;
-    MYFLT       ixmod, iatss, prod, diff, asym, denom, irise;
-
-    if ((ftp = csound->FTFind(csound, p->ifn)) == NULL)
-      return NOTOK;
-    p->ftp = ftp;
-    if (UNLIKELY((iatss = FABS(*p->iatss)) == FL(0.0))) {
-      return csound->InitError(csound, "iatss = 0");
-    }
-    if (iatss != FL(1.0) && (ixmod = *p->ixmod) != FL(0.0)) {
-      if (UNLIKELY(FABS(ixmod) > FL(0.95))) {
-        return csound->InitError(csound, Str("ixmod out of range."));
-      }
-      ixmod = -SIN(SIN(ixmod));
-      prod  = ixmod * iatss;
-      diff  = ixmod - iatss;
-      denom = diff + prod + FL(1.0);
-      if (denom == FL(0.0))
-        asym = FHUND;
-      else {
-        asym = FL(2.0) * prod / denom;
-        if (FABS(asym) > FHUND)
-          asym = FHUND;
-      }
-      iatss = (iatss - asym) / (FL(1.0) - asym);
-      asym = asym * *(ftp->ftable + ftp->flen); /* +1 */
-    }
-    else asym = FL(0.0);
-    if ((irise = *p->irise) > FL(0.0)) {
-      p->phs = 0;
-      p->ki = (int32) (CS_KICVT / irise);
-      p->val = *ftp->ftable;
-    }
-    else {
-      p->phs = -1;
-      p->val = *(ftp->ftable + ftp->flen)-asym;
-      /* irise = FL(0.0); */          /* in case irise < 0 */
-    }
-    if (UNLIKELY(!(*(ftp->ftable + ftp->flen)))) {
-      return csound->InitError(csound, Str("rise func ends with zero"));
-    }
-    p->mlt1 = POWER(iatss, CS_ONEDKR);
-    if (*p->idec > FL(0.0)) {
-      int32 rlscnt = (int32)(*p->idec * CS_EKR + FL(0.5));
-      if ((p->rindep = (int32)*p->irind))
-        p->rlscnt = rlscnt;
-      else if (rlscnt > p->h.insdshead->xtratim)
-        p->h.insdshead->xtratim = (int)rlscnt;
-      if (UNLIKELY((p->atdec = *p->iatdec) <= FL(0.0) )) {
-        return csound->InitError(csound, Str("non-positive iatdec"));
-      }
-    }
-    p->asym = asym;
-    p->rlsing = 0;
-    return OK;
-}
-
-int aevrset(CSOUND *csound, ENVLPR *p)
-{
-    FUNC        *ftp;
-    MYFLT       ixmod, iatss, prod, diff, asym, denom, irise;
-
-    if ((ftp = csound->FTFind(csound, p->ifn)) == NULL)
-      return NOTOK;
-    p->ftp = ftp;
-    if (UNLIKELY((iatss = FABS(*p->iatss)) == FL(0.0))) {
-      return csound->InitError(csound, "iatss = 0");
-    }
-    if (iatss != FL(1.0) && (ixmod = *p->ixmod) != FL(0.0)) {
-      if (UNLIKELY(FABS(ixmod) > FL(0.95))) {
-        return csound->InitError(csound, Str("ixmod out of range."));
-      }
-      ixmod = -SIN(SIN(ixmod));
-      prod  = ixmod * iatss;
-      diff  = ixmod - iatss;
-      denom = diff + prod + FL(1.0);
-      if (denom == FL(0.0))
-        asym = FHUND;
-      else {
-        asym = FL(2.0) * prod / denom;
-        if (FABS(asym) > FHUND)
-          asym = FHUND;
-      }
-      iatss = (iatss - asym) / (FL(1.0) - asym);
-      asym = asym * *(ftp->ftable + ftp->flen); /* +1 */
-    }
-    else asym = FL(0.0);
-    if ((irise = *p->irise) > FL(0.0)) {
-      p->phs = 0;
-      p->ki = (int32) ((FMAXLEN / CS_ESR)/ irise);
-      p->val = *ftp->ftable;
-    }
-    else {
-      p->phs = -1;
-      p->val = *(ftp->ftable + ftp->flen)-asym;
-      /* irise = FL(0.0); */          /* in case irise < 0 */
-    }
-    if (UNLIKELY(!(*(ftp->ftable + ftp->flen)))) {
-      return csound->InitError(csound, Str("rise func ends with zero"));
-    }
-    p->mlt1 = POWER(iatss, csound->onedsr);
-    if (*p->idec > FL(0.0)) {
-      int32 rlscnt = (int32)(*p->idec * CS_EKR + FL(0.5));
-      if ((p->rindep = (int32)*p->irind))
-        p->rlscnt = rlscnt;
-      else if (rlscnt > p->h.insdshead->xtratim)
-        p->h.insdshead->xtratim = (int)rlscnt;
-      if (UNLIKELY((p->atdec = *p->iatdec) <= FL(0.0) )) {
-        return csound->InitError(csound, Str("non-positive iatdec"));
-      }
-    }
-    p->asym = asym;
-    p->rlsing = 0;
-    return OK;
-}
-
-
-int knvlpxr(CSOUND *csound, ENVLPR *p)
-{
-    MYFLT  fact;
-    int32  rlscnt;
-
-    if (!p->rlsing) {                   /* if not in reles seg  */
-      if (p->h.insdshead->relesing) {
-        p->rlsing = 1;                  /*   if new flag, set mlt2 */
-        rlscnt = (p->rindep) ? p->rlscnt : p->h.insdshead->xtratim;
-        if (rlscnt)
-          p->mlt2 = POWER(p->atdec, FL(1.0)/rlscnt);
-        else p->mlt2 = FL(1.0);
-      }
-      if (p->phs >= 0) {                /* do fn rise for seg 1 */
-        FUNC *ftp = p->ftp;
-        int32 phs = p->phs;
-        MYFLT fract = PFRAC(phs);
-        MYFLT *ftab = ftp->ftable + (phs >> ftp->lobits);
-        MYFLT v1 = *ftab++;
-        fact = (v1 + (*ftab - v1) * fract);
-        phs += p->ki;
-        if (phs < MAXLEN || p->rlsing)  /* if more fn or beg rls */
-          p->val = fact;                /*      save cur val     */
-        else {                          /* else prep for seg 2  */
-          p->val = *(ftp->ftable + ftp->flen) - p->asym;
-          phs = -1L;
-        }
-        p->phs = phs;
-      }
-      else {
-        fact = p->val + p->asym;        /* do seg 2 with asym */
-        p->val *= p->mlt1;
-        if (p->rlsing)                  /* if ending, rm asym */
-          p->val += p->asym;
-      }
-    }
-    else fact = p->val *= p->mlt2;      /* else do seg 3 decay */
-    *p->rslt = *p->xamp * fact;
-    return OK;
-}
-
-int envlpxr(CSOUND *csound, ENVLPR *p)
-{
-    uint32_t offset = p->h.insdshead->ksmps_offset;
-    uint32_t early  = p->h.insdshead->ksmps_no_end;
-    uint32_t n, nsmps = CS_KSMPS;
-    int32  rlscnt;
-    long lobits, lomask, pos, phs = p->phs;
-    MYFLT fact, *xamp, *rslt, val, asym, mlt, v1, fract, *ftab, lodiv;
-
-    xamp = p->xamp;
-    rslt = p->rslt;
-    val  = p->val;
-    mlt = p->mlt1;
-    //mlt2 = p->mlt2;
-    asym = p->asym;
-
-    if (UNLIKELY(p->ftp==NULL))
-       return csound->PerfError(csound, p->h.insdshead,
-                             Str("envlpx(krate): not initialised"));
-    ftab = p->ftp->ftable;
-    lobits = p->ftp->lobits;
-    lomask = p->ftp->lomask;
-    lodiv  = p->ftp->lodiv;
-    if (UNLIKELY(ftab[p->ftp->flen] == 0.0))
-       return csound->PerfError(csound, p->h.insdshead,
-                             Str("envlpx rise func ends with zero"));
-
-    if (UNLIKELY(offset)) memset(rslt, '\0', offset*sizeof(MYFLT));
-    if (UNLIKELY(early)) {
-      nsmps -= early;
-      memset(&rslt[nsmps], '\0', early*sizeof(MYFLT));
-    }
-
-   for (n=offset; n<nsmps; n++) {
-
-    if (!p->rlsing) {                   /* if not in reles seg  */
-      if (p->h.insdshead->relesing) {
-        p->rlsing = 1;                  /*   if new flag, set mlt2 */
-        rlscnt = (p->rindep) ? p->rlscnt : p->h.insdshead->xtratim;
-        rlscnt *= CS_KSMPS;
-        if (rlscnt)
-          p->mlt2 = POWER(p->atdec, FL(1.0)/rlscnt);
-        else p->mlt2 = FL(1.0);
-      }
-      if (p->phs >= 0) {                /* do fn rise for seg 1 */
-       fract = ((phs) & lomask) * lodiv;
-       pos = (long) (phs >> lobits);
-       v1 = ftab[pos+1];
-       fact = (v1 + (ftab[pos] - v1) * fract);
-       phs += p->ki;
-       if (phs >= MAXLEN) {
-        val = ftab[p->ftp->flen];
-        val -= p->asym;
-        phs = -1;
-      }
-      p->phs = phs;
-      }
-      else {
-        fact = val + asym;
-        val *= mlt;
-        if (p->rlsing)
-          val += asym;
-      }
-    }
-    else
-      fact = val *= p->mlt2;     /* else do seg 3 decay  */
-
-    if (p->XINCODE)
-        rslt[n] = xamp[n] * fact;
-    else
-        rslt[n] = *xamp * fact;
-   }
-   p->val = val;
-    return OK;
-}
-
-
-#if 0
-int envlpxr(CSOUND *csound, ENVLPR *p)
-{
-    uint32_t offset = p->h.insdshead->ksmps_offset;
-    uint32_t early  = p->h.insdshead->ksmps_no_end;
-    uint32_t n, nsmps = CS_KSMPS;
-    int32  rlscnt;
-    MYFLT  *xamp, *rslt, val, nxtval, li;
-
-    xamp = p->xamp;
-    rslt = p->rslt;
-    if (UNLIKELY(offset)) memset(rslt, '\0', offset*sizeof(MYFLT));
-    if (UNLIKELY(early)) {
-      nsmps -= early;
-      memset(&rslt[nsmps], '\0', early*sizeof(MYFLT));
-    }
-    val  = p->val;
-    if (!p->rlsing) {                   /* if not in reles seg  */
-      if (p->h.insdshead->relesing) {
-        p->rlsing = 1;                  /*   if new flag, set mlt2 */
-        rlscnt = (p->rindep) ? p->rlscnt : p->h.insdshead->xtratim;
-        if (rlscnt)
-          p->mlt2 = POWER(p->atdec, FL(1.0)/rlscnt);
-        else p->mlt2 = FL(1.0);
-      }
-      if (p->phs >= 0) {                /* do fn rise for seg 1 */
-        FUNC *ftp   = p->ftp;
-        int32 phs   = p->phs;
-        MYFLT fract = PFRAC(phs);
-        MYFLT *ftab = ftp->ftable + (phs >> ftp->lobits);
-        MYFLT v1    = *ftab++;
-        ftp = p->ftp;
-        fract = PFRAC(phs);
-        ftab = ftp->ftable + (phs >> ftp->lobits);
-        v1 = *ftab++;
-        nxtval = (v1 + (*ftab - v1) * fract);
-        phs += p->ki;
-        if (phs < MAXLEN || p->rlsing)  /* if more fn or beg rls */
-          p->val = nxtval;              /*      save 2nd brkpnt */
-        else {                          /* else prep for seg 2  */
-          p->val = *(ftp->ftable + ftp->flen) - p->asym;
-          phs = -1;
-        }
-        p->phs = phs;
-      }
-      else {
-        nxtval = p->val *= p->mlt1;     /* do seg 2 with asym   */
-        val += p->asym;
-        nxtval += p->asym;
-        if (p->rlsing)                  /* if ending, rm asym   */
-          p->val += p->asym;
-      }
-    }
-    else p->val = nxtval = val * p->mlt2;     /* else do seg 3 decay  */
-    li = (nxtval - val) / (nsmps-offset);      /* all segs use interp  */
-    if (p->XINCODE) {
-      for (n=offset; n<nsmps; n++) {
-        rslt[n] = xamp[n] * val;
-        val += li;
-      }
-    }
-    else {
-      MYFLT sxamp = *xamp;
-      for (n=offset; n<nsmps; n++) {
-        rslt[n] = sxamp * val;
-        val += li;
-      }
-    }
-    return OK;
-}
-#endif
-
-
-int csgset(CSOUND *csound, COSSEG *p)
-{
-    SEG *segp, *sp;
-    int nsegs;
-    MYFLT       **argp;
-    double val, y1, y2;
-
-    /* count segs & alloc if nec */
-    nsegs = (p->INOCOUNT - (!(p->INOCOUNT & 1))) >> 1;
-    //printf("nsegs = %d\n", nsegs);
-    if ((segp = (SEG *) p->auxch.auxp) == NULL ||
-        nsegs*sizeof(SEG) < (unsigned int)p->auxch.size) {
-      csound->AuxAlloc(csound, (int32)(1+nsegs)*sizeof(SEG), &p->auxch);
-      p->cursegp = 1+(segp = (SEG *) p->auxch.auxp);
-      segp[nsegs-1].cnt = MAXPOS; /* set endcount for safety */
-    }
-    sp = segp;
-    argp = p->argums;
-    y1 = val = (double)**argp++;
-    if (UNLIKELY(**argp <= FL(0.0)))  return OK;    /* if idur1 <= 0, skip init  */
-    p->curcnt = 0;
-    p->cursegp = segp+1;          /* else setup first seg */
-    p->segsrem = nsegs;
-    //printf("current seg = %p segp = %p\n", p->cursegp, segp);
-    do {                                /* init each seg ..  */
-      double dur = (double)**argp++;
-      segp->nxtpt = (double)**argp++;
-      if (UNLIKELY((segp->cnt = (int32)(dur * CS_EKR + FL(0.5))) < 0))
-        segp->cnt = 0;
-      if (UNLIKELY((segp->acnt = (int32)(dur * CS_ESR)) < 0))
-        segp->acnt = 0;
-
-      printf("i: %d(%p): cnt=%d nxtpt=%f\n",
-           p->segsrem-nsegs, segp, segp->cnt, segp->nxtpt);
-      segp++;
-    } while (--nsegs);
-    p->y1 = y1;
-    p->y2 = y2 = sp->nxtpt;
-    p->x = 0.0;
-    if(p->XOUTCODE) {
-      p->inc = (y2!=y1 ? 1.0/(sp->acnt) : 0.0);
-       p->curcnt = sp->acnt;
-    }
-    else {
-    p->inc = (y2!=y1 ? 1.0/(sp->cnt) : 0.0);
-    p->curcnt = sp->cnt;
-    }
-//printf("incx, y1,y2 = %g, %f, %f\n", p->inc, p->y1, p->y2);
-    p->val = p->y1;
-    return OK;
-}
-
-int csgset_bkpt(CSOUND *csound, COSSEG *p)
-{
-    int32 cnt, bkpt = 0;
-    int nsegs;
-    int n;
-    SEG *segp;
-    n = csgset(csound, p);
-    if (UNLIKELY(n!=0)) return n;
-    cnt = p->curcnt;
-    nsegs = p->segsrem-1;
-    segp = p->cursegp;
-    if(p->XOUTCODE)
-    do {
-      if (UNLIKELY(cnt > segp->acnt))
-        return csound->InitError(csound, Str("Breakpoint %d not valid"), bkpt);
-      segp->acnt -= cnt;
-      cnt += segp->acnt;
-      segp++;
-      bkpt++;
-    } while (--nsegs);
-    else
-    do {
-      //csound->Message(csound, "%d/ %d: %d, %d ", nsegs, bkpt, cnt, segp->cnt);
-      if (UNLIKELY(cnt > segp->cnt))
-        return csound->InitError(csound, Str("Breakpoint %d not valid"), bkpt);
-      segp->cnt -= cnt;
-      cnt += segp->cnt;
-      //csound->Message(csound, "-> %d, %d %f\n", cnt, segp->cnt, segp->nxtpt);
-      segp++;
-      bkpt++;
-    } while (--nsegs);
-
-    return OK;
-}
-
-int csgrset(CSOUND *csound, COSSEG *p)
-{
-    int32 relestim;
-    csgset(csound,p);
-    relestim = (p->cursegp + p->segsrem-2)->cnt;
-    p->xtra = relestim;
-    if (relestim > p->h.insdshead->xtratim)
-      p->h.insdshead->xtratim = (int)relestim;
-    return OK;
-}
-
-int kosseg(CSOUND *csound, COSSEG *p)
-{
-    double val1 = p->y1, val2 = p->y2, x = p->x;
-    double inc = p->inc;
-
-    if (UNLIKELY(p->auxch.auxp==NULL)) goto err1;          /* RWD fix */
-
-    if (LIKELY(p->segsrem)) {             /* if no more segs putk */
-      if (--p->curcnt <= 0) {             /*  if done cur segment */
-        SEG *segp = p->cursegp;
-      chk1:
-        p->y1 = val1 = val2;
-        if (UNLIKELY(!--p->segsrem)) {    /*   if none left       */
-          p->y2 = val2 = segp->nxtpt;
-          goto putk;                      /*      put endval      */
-        }
-        //printf("new seg: %d %f\n", segp->cnt, segp->nxtpt);
-        val2 = p->y2 = segp->nxtpt;          /* Base of next segment */
-        inc = p->inc = (segp->cnt ? 1.0/(segp->cnt) : 0.0);
-        x = 0.0;
-        p->cursegp = segp+1;              /*   else find the next */
-        if (UNLIKELY(!(p->curcnt = segp->cnt))) {
-          val2 = p->y2 = segp->nxtpt;  /* nonlen = discontin */
-          inc = p->inc = (segp->cnt ? 1.0/(segp->cnt) : 0.0);
-          goto chk1;
-        }                                 /*   poslen = new slope */
-      }
-      {
-        double mu2 = (1.0-cos(x*PI))*0.5;
-        *p->rslt = (MYFLT)(val1*(1.0-mu2)+val2*mu2);
-        x += inc;
-      }
-    }
-    else {
-    putk:
-        *p->rslt = (MYFLT)val1;
-    }
-    p->x = x;
-    return OK;
- err1:
-    return csound->InitError(csound, Str("cosseg not initialised (krate)\n"));
-}
-
-int cosseg(CSOUND *csound, COSSEG *p)
-{
-    double val1 = p->y1, val2 = p->y2, x = p->x;
-    MYFLT *rs = p->rslt;
-    uint32_t offset = p->h.insdshead->ksmps_offset;
-    uint32_t early  = p->h.insdshead->ksmps_no_end;
-    uint32_t n, nsmps = CS_KSMPS;
-    double inc = p->inc;///(nsmps-offset);
-
-    if (UNLIKELY(p->auxch.auxp==NULL)) goto err1;
-
-    if (UNLIKELY(offset)) memset(rs, '\0', offset*sizeof(MYFLT));
-    if (UNLIKELY(early)) {
-      nsmps -= early;
-      memset(&rs[nsmps], '\0', early*sizeof(MYFLT));
-    }
-
-   for (n=offset; n<nsmps; n++) {
-    if (LIKELY(p->segsrem)) {             /* if no more segs putk */
-      if (--p->curcnt <= 0) {             /*  if done cur segment */
-        SEG *segp = p->cursegp;
-      chk1:
-        p->y1 = val1 = val2;
-        if (UNLIKELY(!--p->segsrem)) {    /*   if none left       */
-          p->y2 = val2 = segp->nxtpt;
-          goto putk;                      /*      put endval      */
-        }
-        val2 = p->y2 = segp->nxtpt;          /* Base of next segment */
-        p->inc = (segp->acnt ? 1.0/(segp->acnt) : 0.0);
-        x = 0.0;
-        p->cursegp = segp+1;              /*   else find the next */
-        if (UNLIKELY(!(p->curcnt = segp->acnt))) {
-          val2 = p->y2 = segp->nxtpt;  /* nonlen = discontin */
-          p->inc = (segp->acnt ? 1.0/(segp->acnt) : 0.0);
-          goto chk1;
-        }                                 /*   poslen = new slope */
-      }
-        double mu2 = (1.0-cos(x*PI))*0.5;
-        rs[n] = (MYFLT)(val1*(1.0-mu2)+val2*mu2);
-        x += inc;
-      }
-    else {
-    putk:
-      rs[n] = (MYFLT)val1;
-
-    }
-   }
-    p->inc = inc;
-    p->x = x;
-    return OK;
- err1:
-    return csound->PerfError(csound, p->h.insdshead,
-                             Str("cosseg: not initialised (arate)\n"));
-}
-
-#if 0
-int cosseg(CSOUND *csound, COSSEG *p)
-{
-    double val1 = p->y1, val2 = p->y2, x = p->x;
-    MYFLT *rs = p->rslt;
-    uint32_t offset = p->h.insdshead->ksmps_offset;
-    uint32_t early  = p->h.insdshead->ksmps_no_end;
-    uint32_t n, nsmps = CS_KSMPS;
-    double inc = p->inc/(nsmps-offset);
-
-    if (UNLIKELY(p->auxch.auxp==NULL)) goto err1;
-
-    if (UNLIKELY(offset)) memset(rs, '\0', offset*sizeof(MYFLT));
-    if (UNLIKELY(early)) {
-      nsmps -= early;
-      memset(&rs[nsmps], '\0', early*sizeof(MYFLT));
-    }
-
-
-    if (LIKELY(p->segsrem)) {             /* if no more segs putk */
-      if (--p->curcnt <= 0) {             /*  if done cur segment */
-        SEG *segp = p->cursegp;
-      chk1:
-        p->y1 = val1 = val2;
-        if (UNLIKELY(!--p->segsrem)) {    /*   if none left       */
-          p->y2 = val2 = segp->nxtpt;
-          goto putk;                      /*      put endval      */
-        }
-        //printf("new seg: %d %f\n", segp->cnt, segp->nxtpt);
-        val2 = p->y2 = segp->nxtpt;          /* Base of next segment */
-        p->inc = (segp->cnt ? 1.0/(segp->cnt) : 0.0);
-        inc /= nsmps;
-        x = 0.0;
-        p->cursegp = segp+1;              /*   else find the next */
-        if (UNLIKELY(!(p->curcnt = segp->cnt))) {
-          val2 = p->y2 = segp->nxtpt;  /* nonlen = discontin */
-          p->inc = (segp->cnt ? 1.0/(segp->cnt) : 0.0);
-          inc /= nsmps;
-          //printf("zero length: incx, y1,y2 = %f, %f, %f\n", inc, val1, val2);
-          goto chk1;
-        }                                 /*   poslen = new slope */
-        //printf("New segment incx, y1,y2 = %g, %f, %f\n", inc, val1, val2);
-      }
-      for (n=offset; n<nsmps; n++) {
-        double mu2 = (1.0-cos(x*PI))*0.5;
-        rs[n] = (MYFLT)(val1*(1.0-mu2)+val2*mu2);
-        x += inc;
-        //if (x>1 || x<0) printf("x=%f out of range\n", x);
-      }
-    }
-    else {
-    putk:
-      //printf("ending at %f\n", val1);
-      for (n=offset; n<nsmps; n++) {
-        rs[n] = (MYFLT)val1;
-      }
-    }
-    p->x = x;
-    return OK;
- err1:
-    return csound->PerfError(csound, p->h.insdshead,
-                             Str("cosseg: not initialised (arate)\n"));
-}
-
-#endif
-
-int cossegr(CSOUND *csound, COSSEG *p)
-{
-  double val1 = p->y1, val2 = p->y2, x = p->x, val = p->val;
-    MYFLT *rs = p->rslt;
-    uint32_t offset = p->h.insdshead->ksmps_offset;
-    uint32_t n, nsmps = CS_KSMPS;
-    double inc = p->inc;
-
-    memset(rs, '\0', offset*sizeof(MYFLT));
-    if (UNLIKELY(p->auxch.auxp==NULL)) goto err1;
-
-   for (n=offset; n<nsmps; n++) {
-    if (LIKELY(p->segsrem)) {             /* if no more segs putk */
-      SEG *segp = p->cursegp;
-      if (p->h.insdshead->relesing && p->segsrem > 1) {
-        while (p->segsrem > 1) {            /* release flag new:    */
-          segp = ++p->cursegp;              /*   go to last segment */
-          p->segsrem--;
-        }
-        segp--;                                 /*   get univ relestim  */
-        segp->acnt = (p->xtra >=0 ? p->xtra : p->h.insdshead->xtratim)*CS_KSMPS;
-        //p->y1 = val1 = val2;
-        p->y1 = val1 = val;
-        //printf("%d(%p): cnt=%d strt= %f nxtpt=%f\n",
-        //      p->segsrem, segp, segp->cnt,val1, segp->nxtpt);
-        goto newi;                          /*   and set new curinc */
-      }
-      if (--p->curcnt <= 0) {             /*  if done cur segment */
-      chk1:
-        p->y1 = val1 = val2;
-        if (UNLIKELY(!--p->segsrem)) {    /*   if none left       */
-          p->y2 = val2 = segp->nxtpt;
-          goto putk;                      /*      put endval      */
-        }
-      newi:
-        //printf("new seg: %d %f\n", segp->cnt, segp->nxtpt);
-        val2 = p->y2 = segp->nxtpt;          /* Base of next segment */
-        inc =p->inc = (segp->acnt ? 1.0/(segp->acnt) : 0.0);
-        x = 0.0;
-        p->cursegp = segp+1;              /*   else find the next */
-        if (UNLIKELY(!(p->curcnt = segp->acnt))) {
-          val2 = p->y2 = segp->nxtpt;  /* nonlen = discontin */
-          inc = p->inc = (segp->acnt ? 1.0/(segp->acnt) : 0.0);
-          goto chk1;
-        }                                 /*   poslen = new slope */
-        //printf("New segment incx, y1,y2 = %g, %f, %f\n", inc, val1, val2);
-      }
-        double mu2 = (1.0-cos(x*PI))*0.5;
-        val = rs[n] = (MYFLT)(val1*(1.0-mu2)+val2*mu2);
-        x += inc;
-        //if (x>1 || x<0) printf("x=%f out of range\n", x);
-      }
-    else {
-    putk:
-        rs[n] = (MYFLT)val1;
-    }
-   }
-    p->inc = inc;
-    p->x = x;
-    p->val = val;
-    return OK;
- err1:
-    return csound->PerfError(csound, p->h.insdshead,
-                             Str("cossegr: not initialised (arate)\n"));
-}
-
-
-#if 0
-int cossegr(CSOUND *csound, COSSEG *p)
-{
-    double val1 = p->y1, val2 = p->y2, x = p->x;
-    MYFLT *rs = p->rslt;
-    uint32_t offset = p->h.insdshead->ksmps_offset;
-    uint32_t n, nsmps = CS_KSMPS;
-    double inc = p->inc/(nsmps-offset);
-
-    memset(rs, '\0', offset*sizeof(MYFLT));
-    if (UNLIKELY(p->auxch.auxp==NULL)) goto err1;
-
-    if (LIKELY(p->segsrem)) {             /* if no more segs putk */
-      SEG *segp = p->cursegp;
-      if (p->h.insdshead->relesing && p->segsrem > 1) {
-        while (p->segsrem > 1) {            /* release flag new:    */
-          segp = ++p->cursegp;              /*   go to last segment */
-          p->segsrem--;
-        }                                   /*   get univ relestim  */
-        segp->cnt = p->xtra >=0 ? p->xtra : p->h.insdshead->xtratim;
-        goto newi;                          /*   and set new curinc */
-      }
-      if (--p->curcnt <= 0) {             /*  if done cur segment */
-      chk1:
-        p->y1 = val1 = val2;
-        if (UNLIKELY(!--p->segsrem)) {    /*   if none left       */
-          p->y2 = val2 = segp->nxtpt;
-          goto putk;                      /*      put endval      */
-        }
-      newi:
-        //printf("new seg: %d %f\n", segp->cnt, segp->nxtpt);
-        val2 = p->y2 = segp->nxtpt;          /* Base of next segment */
-        p->inc = (segp->cnt ? 1.0/(segp->cnt) : 0.0);
-        inc /= nsmps;
-        x = 0.0;
-        p->cursegp = segp+1;              /*   else find the next */
-        if (UNLIKELY(!(p->curcnt = segp->cnt))) {
-          val2 = p->y2 = segp->nxtpt;  /* nonlen = discontin */
-          p->inc = (segp->cnt ? 1.0/(segp->cnt) : 0.0);
-          inc /= nsmps;
-          //printf("zero length: incx, y1,y2 = %f, %f, %f\n", inc, val1, val2);
-          goto chk1;
-        }                                 /*   poslen = new slope */
-        //printf("New segment incx, y1,y2 = %g, %f, %f\n", inc, val1, val2);
-      }
-      for (n=offset; n<nsmps; n++) {
-        double mu2 = (1.0-cos(x*PI))*0.5;
-        rs[n] = (MYFLT)(val1*(1.0-mu2)+val2*mu2);
-        x += inc;
-        //if (x>1 || x<0) printf("x=%f out of range\n", x);
-      }
-    }
-    else {
-    putk:
-      //printf("ending at %f\n", val1);
-      for (n=offset; n<nsmps; n++) {
-        rs[n] = (MYFLT)val1;
-      }
-    }
-    p->x = x;
-    return OK;
- err1:
-    return csound->PerfError(csound, p->h.insdshead,
-                             Str("cossegr: not initialised (arate)\n"));
-}
-#endif
-
-int kcssegr(CSOUND *csound, COSSEG *p)
-{
-  double val1 = p->y1, val2 = p->y2, x = p->x, val = p->val;
-    double inc = p->inc;
-
-    if (UNLIKELY(p->auxch.auxp==NULL)) goto err1;          /* RWD fix */
-
-    if (LIKELY(p->segsrem)) {             /* if no more segs putk */
-      SEG *segp = p->cursegp;
-      if (p->h.insdshead->relesing && p->segsrem > 1) {
-        while (p->segsrem > 1) {           /* reles flag new:      */
-          segp = ++p->cursegp;             /*   go to last segment */
-          p->segsrem--;
-        }
-        segp--;                             /*   get univ relestim  */
-        segp->cnt = p->xtra>= 0 ? p->xtra : p->h.insdshead->xtratim;
-        p->y1 = val1 = val;
-        goto newi;                         /*   and set new curinc */
-      }
-      if (--p->curcnt <= 0) {             /*  if done cur segment */
-      chk1:
-        p->y1 = val1 = val2;
-        if (UNLIKELY(!--p->segsrem)) {    /*   if none left       */
-          p->y2 = val2 = segp->nxtpt;
-          goto putk;                      /*      put endval      */
-        }
-      newi:
-        val2 = p->y2 = segp->nxtpt;          /* Base of next segment */
-        inc = p->inc = (segp->cnt ? 1.0/(segp->cnt) : 0.0);
-        x = 0.0;
-        p->cursegp = segp+1;              /*   else find the next */
-        if (UNLIKELY(!(p->curcnt = segp->cnt))) {
-          val2 = p->y2 = segp->nxtpt;  /* nonlen = discontin */
-          inc = p->inc = (segp->cnt ? 1.0/(segp->cnt) : 0.0);
-          goto chk1;
-        }                                 /*   poslen = new slope */
-      }
-      {
-        double mu2 = (1.0-cos(x*PI))*0.5;
-        val = *p->rslt = (MYFLT)(val1*(1.0-mu2)+val2*mu2);
-        x += inc;
-      }
-    }
-    else {
-    putk:
-        *p->rslt = (MYFLT)val1;
-    }
-    p->x = x;
-    p->val = val;
-    return OK;
- err1:
-    return csound->InitError(csound, Str("cosseg not initialised (krate)\n"));
-}
->>>>>>> dae4716d
+
