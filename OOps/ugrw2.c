/*
    ugrw2.c:

    Copyright (C) 1995, 1998 Robin Whittle, John ffitch

    This file is part of Csound.

    The Csound Library is free software; you can redistribute it
    and/or modify it under the terms of the GNU Lesser General Public
    License as published by the Free Software Foundation; either
    version 2.1 of the License, or (at your option) any later version.

    Csound is distributed in the hope that it will be useful,
    but WITHOUT ANY WARRANTY; without even the implied warranty of
    MERCHANTABILITY or FITNESS FOR A PARTICULAR PURPOSE.  See the
    GNU Lesser General Public License for more details.

    You should have received a copy of the GNU Lesser General Public
    License along with Csound; if not, write to the Free Software
    Foundation, Inc., 59 Temple Place, Suite 330, Boston, MA
    02111-1307 USA
*/

/* These files are based on Robin Whittle's
 *       ugrw2.c and ugrw2.h of 9 September 1995
 *
 * In February 1997, John Fitch reformatted the comments.
 * In February 1998, John Fitch modified the code wrt types so it
 * compiled with MicroSoft C without warnings.
*
 *
 * Copyright notice - Robin Whittle  25 February 1997
 *
 * Documentation files, and the original .c and .h files, with more
 * spaced out comments, are available from http://www.firstpr.com.au
 *
 * The code in both ugrw1 and ugrw2 is copyright Robin Whittle.
 * Permission is granted to use this in whole or in part for any
 * purpose, provided this copyright notice remains intact and
 * any alterations to the source code, including comments, are
 * clearly indicated as such.
 */
#if SOME_FINE_DAY

#include "ugrw2.h"
#include <math.h>

/*
 *      Unit generators by Robin Whittle        9 September 1995
 *      UGRW2.H contains data structures.
 *
 *      Ugens:          Subroutines:    Data structure:
 *
 *      kport           kporset()       KPORT
 *                      kport()         "
 *
 *      This is the same as the k rate port (portamento) ugen in ugens5.c,
 *      except the half time is a k rate variable, rather than an i rate.
 *
 *      Ugens:          Subroutines:    Data structure:
 *
 *      ktone           ktonset()       KTONE
 *                      ktone()         "
 *      katone          katone()        "
 *
 *      kreson          krsnset()       KRESON
 *                      kreson()        "
 *                      katone()        "
 *
 *      These are the same as tone, atone, reson and areson filters as per
 *      the Csound manual, except they operate with k rate data rather than
 *      a rate.
 *
 *      The code for all the above has been adapted from a commented version
 *      of ugens5.c.
 *
 *
 *      Ugens:          Subroutines:    Data structure:
 *
 *      limit           limit()         LIMIT
 *      ilimit          klimit()
 *
 *      limit sets upper and lower limits on k or a rate variables, where
 *      the limits are set by k rate variables.  ilimit does the same for
 *      init time variables.
 *
 */

/****************************************************************************
 *
 *      Filters - syntax
 *
*** kr  kport   ksig, khtime [,isig]
 *
 * ksig         k rate output.
 *
 * khtime       k rate time for output ot reach halfway to input.
 *
 * isig         i time, initialisation for internal state.
 *
 *
*** kr  ktone   ksig, khp [,istor]
*** kr  katone  ksig, khp [,istor]
 *
 * ksig         k rate output.
 *
 * khp          k rate frequency at which half power is reached.
 *
 * istor        i time, initialise internal state. Default 0 = clear.
 *
 *
*** kr  kreson  ksig, kcf, kbw [, iscl] [,istor]
*** kr  kareson ksig, kcf, kbw [, iscl] [,istor]
 *
 * ksig         k rate output.
 *
 * kcf          k rate centre frequency.
 *
 * kbw          k rate bandwidth - between lower and upper half power points.
 *
 * iscl         i time, 0 = no gain change (default or a rate reson, areson
 *                                          but leads to huge signals.)
 *                      1 = gain at centre = 1 (default in kreson, kareson)
 *                      2 = overal RMS gain = 1 (What exactly does this mean?)
 *
 * istor        i time, initialise internal state. Default 0 = clear.
 *
 *
 *>>>   Add these to the end of opcodlst in entry.c.
 *
 * opcode   dspace      thread  outarg  inargs   isub    ksub    asub
 *

{ "kport",   S(KPORT),  3,      "k",    "kko",  kporset, kport, NULL    },
{ "ktone",   S(KTONE),  3,      "k",    "kko",  ktonset, ktone, NULL    },
{ "katone",  S(KTONE),  3,      "k",    "kko",  ktonset, katone, NULL   },
{ "kreson",  S(KRESON), 3,      "k",    "kkkpo",krsnset, kreson, NULL   },
{ "kareson", S(KRESON), 3,      "k",    "kkkpo",krsnset, kareson, NULL  },

 *
 */

/****************************************************************************
 *
 *      limit, ilimit - syntax
 *
*** ir  ilimit  isig, ilow, ihigh
 *
*** kr  limit   ksig, klow, khigh
*** ar  limit   asig, klow, khigh
 *
 *      These set lower and upper limits on the xsig value they process.
 *
 *      If xhigh is lower than xlow, then the output will be the average of
 *      the two - it will not be affected by xsig.
 *
<<<<<<< HEAD
 *>>>   Add these to the end of opcodlst in entry.c.
 *
 * opcode   dspace      thread  outarg  inargs   isub    ksub    asub
 *

{ "ilimit", S(LIMIT),   1,      "i",    "iii",   klimit, NULL,   NULL},
{ "limit",  S(LIMIT),   2,      "k",    "xkk",   NULL, klimit, limit},
{ "limit",  S(LIMIT),   4,      "a",    "xkk",   NULL, klimit, limit},

 *
=======
>>>>>>> 2b96c34e
 */

/*---------------------------------------------------------------------------*/

/* kport = portamento
 * k rate low pass filter  with half time controlled by a k rate value.  */
int kporset(CSOUND *csound, KPORT *p)
{
    /* Set internal state to last input variable, but only if it is not
     * negative. (Why?) -- because that is how ugens without re-init is done
     * everywhere in Csound -- JPff */
    if (UNLIKELY(*p->isig >= 0))
      p->yt1 = *p->isig;
    p->prvhtim = -FL(100.0);
    return OK;
}

/*-----------------------------------*/

/* kport function.               */

int kport(CSOUND *csound, KPORT *p)
{
    /* Set up variables local to this instance of the port ugen, if
     * khtim has changed.
     *
     * onedkr = one divided by k rate.
     *
     * c2 = sqrt 1 / kr * half time
     * c1 = 1 - c2
     *
     */
    /* This previous comment is WRONG;  do not be misled -- JPff */

    if (UNLIKELY(p->prvhtim != *p->khtim)) {
      p->c2 = POWER(FL(0.5), CS_ONEDKR / *p->khtim);
      p->c1 = FL(1.0) - p->c2;
      p->prvhtim = *p->khtim;
    }
    /* New state =   (c2 * old state) + (c1 * input value)       */
    *p->kr = p->yt1 = p->c1 * *p->ksig + p->c2 * p->yt1;
    return OK;
}

/*****************************************************************************/

/* ktone = low pass single pole  filter.  ktonset function.      */
int ktonset(CSOUND *csound, KTONE *p)
{
    /* Initialise internal variables to  0 or 1.                 */
    p->c1 = p->prvhp = FL(0.0);
    p->c2 = FL(1.0);
    if (LIKELY(!(*p->istor)))
      p->yt1 = FL(0.0);
    return OK;
}
/*-----------------------------------*/

/* ktone function                                */
int ktone(CSOUND *csound, KTONE *p)
{
    /* If the current frequency is different from before, then calculate
     * new values for c1 and c2.                                 */
    if (UNLIKELY(*p->khp != p->prvhp)) {
      MYFLT b;
      p->prvhp = *p->khp;
      /* b = cos ( 2 * pi * freq / krate)
       * c2 = b - sqrt ( b squared - 1)
       * c1 = 1 - c2
       * tpidsr = 2 * pi / a sample rate
       * so tpidsr * ksmps = 2 * pi / k rate.
       * We need this since we are filtering at k rate, not a rate. */
    /* This previous comment is WRONG;  do not be misled -- JPff */

      b = FL(2.0) - COS(*p->khp * csound->tpidsr * CS_KSMPS);
      p->c2 = b - SQRT(b * b - FL(1.0));
      p->c1 = FL(1.0) - p->c2;
    }
    /* Filter calculation on each a rate sample:
     * New state =   (c2 * old state) + (c1 * input value)               */
    *p->kr = p->yt1 = p->c1 * *p->ksig + p->c2 * p->yt1;
    return OK;
}

/*-----------------------------------*/

/* katone = high pass single pole filter.   Uses toneset to set up its
 * variables. Identical to tone, except for the output calculation.      */
int katone(CSOUND *csound, KTONE *p)
{
    if (UNLIKELY(*p->khp != p->prvhp)) {
      MYFLT b;
      p->prvhp = *p->khp;
      b = FL(2.0) - COS(*p->khp * csound->tpidsr * CS_KSMPS);
      p->c2 = b - SQRT(b * b - FL(1.0));
      p->c1 = FL(1.0) - p->c2;
    }
    /* Output = c2 * (prev state + input)
     * new state = prev state - input            */

    *p->kr = p->yt1 = p->c2 * (p->yt1 + *p->ksig);
    p->yt1 -= *p->ksig;         /* yt1 contains yt1-xt1 */
    return OK;
}

/*****************************************************************************/

/* kreson = resonant filter                      */

int krsnset(CSOUND *csound, KRESON *p)
{
    /* Check scale = 0, 1 or 2.  */
    int scale;

    p->scale = scale = (int)*p->iscl;
    if (UNLIKELY(scale && scale != 1 && scale != 2)) {
      return csound->InitError(csound, Str("Illegal resonk iscl value, %f"),
                                       *p->iscl);
    }
    /* Put dummy values into previous centre freq and bandwidth.         */
    p->prvcf = p->prvbw = -FL(100.0);
    /* Set intial state to 0 if istor = 0.       */
    if (LIKELY(!(*p->istor)))
      p->yt1 = p->yt2 = FL(0.0);
    return OK;
}

/*-----------------------------------*/

/* kreson                        */
int kreson(CSOUND *csound, KRESON *p)
{
    int flag = 0; /* Set to 1 if either centre freq or bandwidth changed */
    MYFLT       c3p1, c3t4, omc3, c2sqr;

    /* Calculations for centre frequency if it changes.
     * cosf = cos (2pi * freq / krate)                   */
    if (UNLIKELY(*p->kcf != p->prvcf)) {
      p->prvcf = *p->kcf;
      p->cosf = COS(*p->kcf * csound->tpidsr * CS_KSMPS);
      flag = 1;
    }

    /* Calculations for bandwidth if it changes.
     * c3 = exp (-2pi * bwidth / krate)                  */
    if (UNLIKELY(*p->kbw != p->prvbw)) {
      p->prvbw = *p->kbw;
      p->c3 = EXP(*p->kbw * csound->mtpdsr * CS_KSMPS);
      flag = 1;
    }
    /* Final calculations for the factors
     * for the filter. Each multiplies
     * something and sums it to be the
     * output, and the input to the first
     * delay.
     * c1       Gain for input signal.
     * c2       Gain for output of delay 1.
     * c3       Gain for output of delay 2.
     */

    if (UNLIKELY(flag)) {
      c3p1 = p->c3 + FL(1.0);
      c3t4 = p->c3 * FL(4.0);
      omc3 = 1 - p->c3;

      /* c2= (c3 * 4 * cosf / (c3 + 1)      */
      p->c2 = c3t4 * p->cosf / c3p1;            /* -B, so + below */
      c2sqr = p->c2 * p->c2;

      if (p->scale == 1)
        /* iscl = 1. Make gain at centre = 1.
         * c1= (1 - c3) * sqrt( 1 - (c2 * c2 / (c3 * 4) )
         */
        p->c1 = omc3 * SQRT(FL(1.0) - c2sqr / c3t4);
      else if (p->scale == 2)
        /* iscl = 2 Higher gain, so "RMS gain" = 1.
         * c1= sqrt((c3 + 1)*(c3 + 1) - cs*c2) * (1 - c3) / (c3 + 1)
         * (I am not following the maths!)       */

        p->c1 = SQRT((c3p1*c3p1-c2sqr) * omc3/c3p1);
      /* iscl = 0. No scaling of the signal. Input gain c1 = 1.      */
      else p->c1 = FL(1.0);
    }

    /* Filter section, see c1, c2, c3 notes above.  Calculate output and
     * the new values for the first and second delays.     */

    *p->kr = p->c1 * *p->ksig + p->c2 * p->yt1 - p->c3 * p->yt2;
    p->yt2 = p->yt1;
    p->yt1 = *p->kr;
    return OK;
}

/*****************************************************************************/

/* karseson - band reject filter.
 *
 * uses krsnset() above.
 *
 * Comments not done yet. Modifications to make it k rate done with great care!
 */

int kareson(CSOUND *csound, KRESON *p)
{
    int flag = 0;
    MYFLT       c3p1, c3t4, omc3, c2sqr /*,D = FL(2.0)*/; /* 1/RMS = root2 (rand) */
    /*      or 1/.5  (sine) */
    if (UNLIKELY(*p->kcf != p->prvcf)) {
      p->prvcf = *p->kcf;
      p->cosf = COS(*p->kcf * csound->tpidsr * CS_KSMPS);
      flag = 1;
    }
    if (UNLIKELY(*p->kbw != p->prvbw)) {
      p->prvbw = *p->kbw;
      p->c3 = EXP(*p->kbw * csound->mtpdsr * CS_KSMPS);
      flag = 1;
    }
    if (UNLIKELY(flag)) {
      c3p1 = p->c3 + FL(1.0);
      c3t4 = p->c3 * FL(4.0);
      omc3 = FL(1.0) - p->c3;
      p->c2 = c3t4 * p->cosf / c3p1;
      c2sqr = p->c2 * p->c2;
      if (p->scale == 1)                        /* i.e. 1 - A(reson) */
        p->c1 = FL(1.0) - omc3 * SQRT(FL(1.0) - c2sqr / c3t4);
      else if (p->scale == 2)                 /* i.e. D - A(reson) */
        p->c1 = FL(2.0) - SQRT((c3p1*c3p1-c2sqr)*omc3/c3p1);
      else p->c1 = FL(0.0);                        /* cannot tell        */
    }

    if (p->scale == 1 || p->scale == 0)
      {
        *p->kr = p->c1 * *p->ksig + p->c2 * p->yt1 - p->c3 * p->yt2;
        p->yt2 = p->yt1;
        p->yt1 = *p->kr - *p->ksig;     /* yt1 contains yt1-xt1 */
      }

    else if (p->scale == 2)
      {
        *p->kr = p->c1 * *p->ksig + p->c2 * p->yt1 - p->c3 * p->yt2;
        p->yt2 = p->yt1;
        p->yt1 = *p->kr - (*p->ksig + *p->ksig); /* yt1 contains yt1-D*xt1 */
      }
    return OK;
}

/*****************************************************************************/
/*****************************************************************************/

/* limit and ilimit
 */

/* klimit()
 *
 * Used for k and i rate variables.
 */
int klimit(CSOUND *csound, LIMIT *p)
{
    MYFLT       xsig, xlow, xhigh;

    /* Optimise for speed when xsig is within the limits.   */

    if (LIKELY(((xsig = *p->xsig) <= *p->xhigh) && (xsig >= *p->xlow))) {
      *p->xdest = xsig;
    }
    else {
      /* xsig was not within the limits.
       *
       * Check to see if xlow > xhigh. If so, then the result will be
       * the mid point between them.       */

      if ( (xlow = *p->xlow) >= (xhigh = *p->xhigh) ) {
        *p->xdest = FL(0.5) * (xlow + xhigh); /* times 0.5 rather that /2 -- JPff */
      }
      else {
        if (xsig > xhigh)
          *p->xdest = xhigh;
        else
          *p->xdest = xlow;
      }
    }
    return OK;
}

/*************************************/

/* alimit()
 *
 * Used for a rate variables, with k rate limits. */
int limit(CSOUND *csound, LIMIT *p)
{
    MYFLT       *adest, *asig;
    MYFLT       xlow, xhigh, xaverage, xsig;
    uint32_t offset = p->h.insdshead->ksmps_offset;
    uint32_t early  = p->h.insdshead->ksmps_no_end;
    uint32_t n, nsmps = CS_KSMPS;
    /*-----------------------------------*/

    /* Optimise for speed when xsig is within the limits.     */

    /* Set up input and output pointers.    */
    adest = p->xdest;
    asig  = p->xsig;
    /* Test to see if xlow > xhigh. if so, then write the average to
     * the destination - no need to look at the input.
     *
     * Whilst doing the test, load the limit local variables.
     */

    if (UNLIKELY(offset)) memset(adest, '\0', offset*sizeof(MYFLT));
    if (UNLIKELY(early))) {
      nsmps -= early;
      memset(&adest[nsmps], '\0', early*sizeof(MYFLT));
    }
    if ((xlow = *p->xlow) >= (xhigh = *p->xhigh)) {
      xaverage = (xlow + xhigh) * FL(0.5);/* times 0.5 rather that /2 -- JPff */
      for (n=offset; n<nsmps; n++) {
        adest[n] = xaverage;
      }
    }
    else
      for (n=offset; n<nsmps; n++) {
        /* Do normal processing, testing each input value against the limits. */
        if (((xsig = asig[n]) <= xhigh) && (xsig >= xlow)) {
          /* xsig was within the limits.      */
          adest[n] = xsig;
        }
        else {
          if (xsig > xhigh)
            adest[n] = xhigh;
          else
            adest[n] = xlow;
        }
      }
    return OK;
}

#endif /* SOME_FINE_DAY */<|MERGE_RESOLUTION|>--- conflicted
+++ resolved
@@ -154,19 +154,6 @@
  *      If xhigh is lower than xlow, then the output will be the average of
  *      the two - it will not be affected by xsig.
  *
-<<<<<<< HEAD
- *>>>   Add these to the end of opcodlst in entry.c.
- *
- * opcode   dspace      thread  outarg  inargs   isub    ksub    asub
- *
-
-{ "ilimit", S(LIMIT),   1,      "i",    "iii",   klimit, NULL,   NULL},
-{ "limit",  S(LIMIT),   2,      "k",    "xkk",   NULL, klimit, limit},
-{ "limit",  S(LIMIT),   4,      "a",    "xkk",   NULL, klimit, limit},
-
- *
-=======
->>>>>>> 2b96c34e
  */
 
 /*---------------------------------------------------------------------------*/
