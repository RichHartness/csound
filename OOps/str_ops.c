--- conflicted
+++ resolved
@@ -425,14 +425,9 @@
             int offs = outstring - str->data;
             str->data = csound->ReAlloc(csound, str->data,
                                  str->size  + 24);
-<<<<<<< HEAD
-	    if(str->data == NULL) {
-	      return StrOp_ErrMsg(p, Str("memory allocation failure"));
-=======
-	    if(str->data == NULL){
+            if(str->data == NULL) {
               return StrOp_ErrMsg(p, Str("memory allocation failure"));
->>>>>>> 4af675ae
-	    }
+            }
             str->size += 24;
             maxChars += 24;
             outstring = str->data + offs;
@@ -456,14 +451,9 @@
           if (strlen(strseg) + 24 > (unsigned)maxChars) {
             int offs = outstring - str->data;
             str->data = csound->ReAlloc(csound, str->data, str->size  + 13);
-<<<<<<< HEAD
-	    if(str->data == NULL) {
-	      return StrOp_ErrMsg(p, Str("memory allocation failure"));
-=======
-	    if(str->data == NULL){
+            if(str->data == NULL) {
               return StrOp_ErrMsg(p, Str("memory allocation failure"));
->>>>>>> 4af675ae
-	    }
+            }
             str->size += 24;
             maxChars += 24;
             outstring = str->data + offs;
@@ -536,12 +526,8 @@
 
 int sprintf_opcode(CSOUND *csound, SPRINTF_OP *p)
 {
-<<<<<<< HEAD
     int size = p->sfmt->size+ 18*((int) p->INOCOUNT);
     //printf("%d %d \n", p->r->size, strlen(p->r->data)); 
-=======
-    int size = p->sfmt->size+ 10*((int) p->INOCOUNT);
->>>>>>> 4af675ae
     if (p->r->data == NULL || p->r->size < size) {
       /* this 10 is 1n incorrect guess which is OK with numbers*/
       p->r->data = csound->Calloc(csound, size);
