/*
    csound_orc.y:

    Copyright (C) 2006, 2007
    John ffitch, Steven Yi

    This file is part of Csound.

    The Csound Library is free software; you can redistribute it
    and/or modify it under the terms of the GNU Lesser General Public
    License as published by the Free Software Foundation; either
    version 2.1 of the License, or (at your option) any later version.

    Csound is distributed in the hope that it will be useful,
    but WITHOUT ANY WARRANTY; without even the implied warranty of
    MERCHANTABILITY or FITNESS FOR A PARTICULAR PURPOSE.  See the
    GNU Lesser General Public License for more details.

    You should have received a copy of the GNU Lesser General Public
    License along with Csound; if not, write to the Free Software
    Foundation, Inc., 59 Temple Place, Suite 330, Boston, MA
    02111-1307 USA
*/
%pure_parser
%parse-param {PARSE_PARM *parm}
%parse-param {void *scanner}
%lex-param { CSOUND * csound }
%lex-param {yyscan_t *scanner}

%token NEWLINE
%token S_NEQ
%token S_AND
%token S_OR
%token S_LT
%token S_LE
%token S_EQ
%token S_ADDIN
%token S_SUBIN
%token S_MULIN
%token S_DIVIN
%token S_GT
%token S_GE
%token S_BITSHIFT_LEFT
%token S_BITSHIFT_RRIGHT

%token LABEL_TOKEN
%token IF_TOKEN

%token T_OPCODE0
%token T_OPCODE

%token UDO_TOKEN
%token UDOSTART_DEFINITION
%token UDOEND_TOKEN
%token UDO_ANS_TOKEN
%token UDO_ARGS_TOKEN

%token T_ERROR

%token T_FUNCTION

%token INSTR_TOKEN
%token ENDIN_TOKEN
%token GOTO_TOKEN
%token KGOTO_TOKEN
%token IGOTO_TOKEN

%token SRATE_TOKEN
%token KRATE_TOKEN
%token KSMPS_TOKEN
%token NCHNLS_TOKEN
%token NCHNLSI_TOKEN
%token ZERODBFS_TOKEN
%token STRING_TOKEN
%token T_IDENT

%token INTEGER_TOKEN
%token NUMBER_TOKEN
%token THEN_TOKEN
%token ITHEN_TOKEN
%token KTHEN_TOKEN
%token ELSEIF_TOKEN
%token ELSE_TOKEN
%token ENDIF_TOKEN
%token UNTIL_TOKEN
%token DO_TOKEN
%token OD_TOKEN

%token T_INSTLIST
%token S_ELIPSIS
%token T_ARRAY
%token T_ARRAY_IDENT
%token T_MAPI
%token T_MAPK

%start orcfile
%left '?'
%left S_AND S_OR
%nonassoc THEN_TOKEN ITHEN_TOKEN KTHEN_TOKEN ELSE_TOKEN /* NOT SURE IF THIS IS NECESSARY */
%left '|'
%left '&'
%left S_LT S_GT S_LEQ S_GEQ S_EQ S_NEQ
%left S_BITSHIFT_LEFT S_BITSHIFT_RIGHT
%left '+' '-'
%left '*' '/' '%'
%left '^'
%left '#'
%right '~'
%right S_UNOT
%right S_UMINUS
%right S_ATAT
%right S_AT
%token S_GOTO
%token T_HIGHEST
%pure_parser
%error-verbose
%parse-param { CSOUND * csound }
%parse-param { TREE * astTree }

/* NOTE: Perhaps should use %union feature of bison */

%{
/* #define YYSTYPE ORCTOKEN* */
/* JPff thinks that line must be wrong and is trying this! */
#define YYSTYPE TREE*

#ifndef NULL
#define NULL 0L
#endif
#include "csoundCore.h"
#include <ctype.h>
#include <string.h>
#include "namedins.h"

#include "csound_orc.h"
#include "cs_par_base.h"
#include "cs_par_orc_semantics.h"
#include "parse_param.h"

    //int udoflag = -1; /* THIS NEEDS TO BE MADE NON-GLOBAL */
#define udoflag csound->parserUdoflag

   //int namedInstrFlag = 0; /* THIS NEEDS TO BE MADE NON-GLOBAL */
#define namedInstrFlag csound->parserNamedInstrFlag

extern TREE* appendToTree(CSOUND * csound, TREE *first, TREE *newlast);
extern int csound_orclex(TREE**, CSOUND *, void *);
extern void print_tree(CSOUND *, char *msg, TREE *);
extern void csound_orcerror(PARSE_PARM *, void *, CSOUND *, TREE*, const char*);
extern void add_udo_definition(CSOUND*, char *, char *, char *);
extern ORCTOKEN *lookup_token(CSOUND*,char*,void*);
#define LINE csound_orcget_lineno(scanner)
#define LOCN csound_orcget_locn(scanner)
extern int csound_orcget_locn(void *);
extern int csound_orcget_lineno(void *);
extern ORCTOKEN *make_string(CSOUND *, char *);

%}
%%

orcfile           : rootstatement
                        {
                            if ($1 != NULL)
                              *astTree = *((TREE *)$1);
                            csound->synterrcnt = csound_orcnerrs;
                            //print_tree(csound, "ALL", $1);
                        }
                  ;

rootstatement     : rootstatement topstatement
                        {
                        $$ = appendToTree(csound, $1, $2);
                        }
                  | rootstatement instrdecl
                        {
                        $$ = appendToTree(csound, $1, $2);
                        }
                  | rootstatement udodecl
                        {
                        $$ = appendToTree(csound, $1, $2);
                        }
                  | topstatement
                  | instrdecl
                  | udodecl
                  ;

instlist  : INTEGER_TOKEN ',' instlist
          { $$ = make_node(csound, LINE, LOCN, T_INSTLIST,
                               make_leaf(csound, LINE,LOCN,
                                         INTEGER_TOKEN, (ORCTOKEN *)$1), $3); }
          | label ',' instlist
              {
                  csp_orc_sa_instr_add(csound, strdup(((ORCTOKEN *)$1)->lexeme));
                  $$ = make_node(csound,LINE,LOCN, T_INSTLIST,
                               make_leaf(csound, LINE,LOCN,
                                         T_IDENT, (ORCTOKEN *)$1), $3); }
          | '+' label ',' instlist
              {
                  TREE *ans;
                  ans = make_leaf(csound, LINE,LOCN, T_IDENT, (ORCTOKEN *)$2);
                  ans->rate = (int) '+';
                  csp_orc_sa_instr_add(csound, strdup(((ORCTOKEN *)$2)->lexeme));
                  $$ = make_node(csound,LINE,LOCN, T_INSTLIST, ans, $4); }
          | '+' label
              {
                  TREE *ans;
                  ans = make_leaf(csound, LINE,LOCN, T_IDENT, (ORCTOKEN *)$2);
                  ans->rate = (int) '+';
                  $$ = ans; }
          | INTEGER_TOKEN { $$ = make_leaf(csound, LINE,LOCN,
                                           INTEGER_TOKEN, (ORCTOKEN *)$1); }
          | label { $$ = make_leaf(csound, LINE,LOCN, T_IDENT, (ORCTOKEN *)$1); }
          ;

instrdecl : INSTR_TOKEN
                { namedInstrFlag = 1; }
            instlist NEWLINE
                { namedInstrFlag = 0;
                  csp_orc_sa_instr_add_tree(csound, $3);
                }
            statementlist ENDIN_TOKEN NEWLINE
                {
                    $$ = make_node(csound, LINE,LOCN, INSTR_TOKEN, $3, $6);
                    csp_orc_sa_instr_finalize(csound);
                }
          | INSTR_TOKEN NEWLINE error
                {
                    namedInstrFlag = 0;
                    csound->Message(csound, Str("No number following instr\n"));
                    csp_orc_sa_instr_finalize(csound);
                }
          ;

udoname   : T_IDENT    { $$ = (TREE *)$1; }
          | T_OPCODE   { $$ = (TREE *)$1; }
          | T_OPCODE0  { $$ = (TREE *)$1; }

udodecl   : UDOSTART_DEFINITION
                                                { udoflag = -2; }
                  udoname
                                                { udoflag = -1; }
                  ','
                                                { udoflag = 0;}
              UDO_ANS_TOKEN
                        { udoflag = 1; }
              ',' UDO_ARGS_TOKEN NEWLINE
              {
                udoflag = 2;
                add_udo_definition(csound,
                        ((ORCTOKEN *)$3)->lexeme,
                        ((ORCTOKEN *)$7)->lexeme,
                        ((ORCTOKEN *)$10)->lexeme);
              }
              statementlist UDOEND_TOKEN NEWLINE
              {
                TREE *udoTop = make_leaf(csound, LINE,LOCN, UDO_TOKEN,
                                         (ORCTOKEN *)NULL);
                TREE *ident = make_leaf(csound, LINE,LOCN, T_IDENT,
                                        (ORCTOKEN *)$3);
                TREE *udoAns = make_leaf(csound, LINE,LOCN, UDO_ANS_TOKEN,
                                         (ORCTOKEN *)$7);
                TREE *udoArgs = make_leaf(csound, LINE,LOCN, UDO_ARGS_TOKEN,
                                          (ORCTOKEN *)$10);
                udoflag = -1;
                if (UNLIKELY(PARSER_DEBUG))
                  csound->Message(csound, "UDO COMPLETE\n");

                udoTop->left = ident;
                ident->left = udoAns;
                ident->right = udoArgs;

                udoTop->right = (TREE *)$13;

                $$ = udoTop;

                if (UNLIKELY(PARSER_DEBUG))
                  print_tree(csound, "UDO\n", (TREE *)$$);

              }
            ;


statementlist : statementlist statement
                {
                    $$ = appendToTree(csound, (TREE *)$1, (TREE *)$2);
                }
                | /* null */          { $$ = NULL; }
                ;

topstatement : rident '=' expr NEWLINE
                {

                  TREE *ans = make_leaf(csound,LINE,LOCN, '=', (ORCTOKEN *)$2);
                  ans->left = (TREE *)$1;
                  ans->right = (TREE *)$3;
                  $$ = ans;
                }
                | statement { $$ = $1; }

             ;

statement : ident '=' expr NEWLINE
                {
                  TREE *ans = make_leaf(csound,LINE,LOCN, '=', (ORCTOKEN *)$2);
                  ans->left = (TREE *)$1;
                  ans->right = (TREE *)$3;
                  //print_tree(csound, "=", ans);
                  $$ = ans;
                  csp_orc_sa_global_read_write_add_list(csound,
                                    csp_orc_sa_globals_find(csound, ans->left),
                                    csp_orc_sa_globals_find(csound, ans->right));
                }
          | ident S_ADDIN expr NEWLINE
                { 
                  TREE *ans = make_leaf(csound,LINE,LOCN, '=',
                                        make_token(csound, "="));
                  ORCTOKEN *repeat = make_token(csound, $1->value->lexeme);
                  ans->left = (TREE *)$1;
                  ans->right = make_node(csound,LINE,LOCN, '+', 
                                         make_leaf(csound,LINE,LOCN, 
                                                   $1->value->type, repeat),
                                         (TREE *)$3);
                  //print_tree(csound, "+=", ans);
                  $$ = ans;
                  csp_orc_sa_global_read_write_add_list1(csound,
                                    csp_orc_sa_globals_find(csound, ans->left),
                                    csp_orc_sa_globals_find(csound, ans->right));
                }
          | ident S_SUBIN expr NEWLINE
                { 
                  TREE *ans = make_leaf(csound,LINE,LOCN, '=',
                                        make_token(csound, "="));
                  ORCTOKEN *repeat = make_token(csound, $1->value->lexeme);
                  ans->left = (TREE *)$1;
                  ans->right = make_node(csound,LINE,LOCN, '-', 
                                         make_leaf(csound,LINE,LOCN, 
                                                   $1->value->type, repeat),
                                         (TREE *)$3);
                  //print_tree(csound, "-=", ans);
                  $$ = ans;
                  csp_orc_sa_global_read_write_add_list1(csound,
                                    csp_orc_sa_globals_find(csound, ans->left),
                                    csp_orc_sa_globals_find(csound, ans->right));
                }
          | ident S_MULIN expr NEWLINE
                { 
                  TREE *ans = make_leaf(csound,LINE,LOCN, '=',
                                        make_token(csound, "="));
                  ORCTOKEN *repeat = make_token(csound, $1->value->lexeme);
                  ans->left = (TREE *)$1;
                  ans->right = make_node(csound,LINE,LOCN, '*', 
                                         make_leaf(csound,LINE,LOCN, 
                                                   $1->value->type, repeat),
                                         (TREE *)$3);
                  //print_tree(csound, "-=", ans);
                  $$ = ans;
                  csp_orc_sa_global_read_write_add_list(csound,
                                    csp_orc_sa_globals_find(csound, ans->left),
                                    csp_orc_sa_globals_find(csound, ans->right));
                }
          | ident S_DIVIN expr NEWLINE
                { 
                  TREE *ans = make_leaf(csound,LINE,LOCN, '=',
                                        make_token(csound, "="));
                  ORCTOKEN *repeat = make_token(csound, $1->value->lexeme);
                  ans->left = (TREE *)$1;
                  ans->right = make_node(csound,LINE,LOCN, '/', 
                                         make_leaf(csound,LINE,LOCN, 
                                                   $1->value->type, repeat),
                                         (TREE *)$3);
                  //print_tree(csound, "-=", ans);
                  $$ = ans;
                  csp_orc_sa_global_read_write_add_list(csound,
                                    csp_orc_sa_globals_find(csound, ans->left),
                                    csp_orc_sa_globals_find(csound, ans->right));
                }
          | arrayexpr '=' expr NEWLINE
	  {
              TREE *ans = make_leaf(csound,LINE,LOCN, '=', (ORCTOKEN *)$2);
              ans->left = (TREE *)$1;
              ans->right = (TREE *)$3;
              $$ = ans; 

          }
          | ans opcode exprlist NEWLINE
                {
                  $2->left = $1;
                  $2->right = $3;
                  $2->value->optype = NULL;
                  $$ = $2;
                  
                  csp_orc_sa_global_read_write_add_list(csound,
                                    csp_orc_sa_globals_find(csound, $2->left),
                                    csp_orc_sa_globals_find(csound, $2->right));
                  csp_orc_sa_interlocks(csound, $2->value);
                  query_deprecated_opcode(csound, $2->value);
                }

           | opcode0  exprlist NEWLINE
                {
                  ((TREE *)$1)->left = NULL;
                  ((TREE *)$1)->right = (TREE *)$2;
                  $1->value->optype = NULL;
                  $$ = $1;
                  csp_orc_sa_global_read_add_list(csound,
                                  csp_orc_sa_globals_find(csound,
                                                          $1->right));
                  csp_orc_sa_interlocks(csound, $1->value);
                  query_deprecated_opcode(csound, $1->value);
                }
            | opcode0  '(' exprlist ')' NEWLINE   /* VL: added this to allow general func ops with no answers */
                {
                  ((TREE *)$1)->left = NULL;
                  ((TREE *)$1)->right = (TREE *)$3;
                  $1->value->optype = NULL;
                  $$ = $1;
                  csp_orc_sa_global_read_add_list(csound,
                                  csp_orc_sa_globals_find(csound,
                                                          $1->right));
                  csp_orc_sa_interlocks(csound, $1->value);
                  query_deprecated_opcode(csound, $1->value);
                }
<<<<<<< HEAD

          | LABEL_TOKEN 
=======
          | LABEL_TOKEN
>>>>>>> 89cfc3ec
                {
		  //printf("label %s\n", ((ORCTOKEN *)$1)->lexeme);
                    $$ = make_leaf(csound,LINE,LOCN, LABEL_TOKEN, (ORCTOKEN *)$1);
                }
          | goto label NEWLINE
                {
                    $1->left = NULL;
                    $1->right = make_leaf(csound, LINE,LOCN,
                                          LABEL_TOKEN, (ORCTOKEN *)$2);
                    $$ = $1;
                }
          | IF_TOKEN bexpr goto label NEWLINE
                {
                    $3->left = NULL;
                    $3->right = make_leaf(csound, LINE,LOCN,
                                          LABEL_TOKEN, (ORCTOKEN *)$4);
                    $$ = make_node(csound,LINE,LOCN, IF_TOKEN, $2, $3);
                }
          | ifthen
          | UNTIL_TOKEN bexpr DO_TOKEN statementlist OD_TOKEN
              {
                  $$ = make_leaf(csound,LINE,LOCN, UNTIL_TOKEN, (ORCTOKEN *)$1);
                  $$->left = $2;
                  $$->right = $4;
              }
          | NEWLINE { $$ = NULL; }
          ;
ans       : ident               { $$ = $1; }
          | arrayident		{ $$ = $1; }
          | arrayexpr		{ $$ = $1; }
          | T_IDENT error       
              { csound->Message(csound,
                      "Unexpected untyped word %s when expecting a variable\n", 
                      ((ORCTOKEN*)$1)->lexeme);
                $$ = NULL;
              }
          | ans ',' ident     { $$ = appendToTree(csound, $1, $3); }
          | ans ',' T_IDENT error  
              { csound->Message(csound,
                      "Unexpected untyped word %s when expecting a variable\n", 
                               ((ORCTOKEN*)$3)->lexeme);
                $$ = appendToTree(csound, $1, NULL);
              }
          | ans ',' arrayident     { $$ = appendToTree(csound, $1, $3); }
          | ans ',' arrayexpr     { $$ = appendToTree(csound, $1, $3); }
          ;

arrayexpr :  arrayexpr '[' iexp ']'
          {
            appendToTree(csound, $1->right, $3);
            $$ = $1;
          }
          | ident '[' iexp ']' 
          { 
           char* arrayName = $1->value->lexeme;
            $$ = make_node(csound, LINE, LOCN, T_ARRAY, 
	   make_leaf(csound, LINE, LOCN, T_IDENT, make_token(csound, arrayName)), $3); 

          }
          ;

ifthen    : IF_TOKEN bexpr then NEWLINE statementlist ENDIF_TOKEN NEWLINE
          {
            $3->right = $5;
            $$ = make_node(csound,LINE,LOCN, IF_TOKEN, $2, $3);
            //print_tree(csound, "if-endif", $$);
          }
          | IF_TOKEN bexpr then NEWLINE statementlist ELSE_TOKEN
                                        statementlist ENDIF_TOKEN NEWLINE
          {
            $3->right = $5;
            $3->next = make_node(csound,LINE,LOCN, ELSE_TOKEN, NULL, $7);
            $$ = make_node(csound,LINE,LOCN, IF_TOKEN, $2, $3);
            //print_tree(csound, "if-else", $$);

          }
        | IF_TOKEN bexpr then NEWLINE statementlist elseiflist ENDIF_TOKEN NEWLINE
          {
            if (UNLIKELY(PARSER_DEBUG))
                csound->Message(csound, "IF-ELSEIF FOUND!\n");
            $3->right = $5;
            $3->next = $6;
            $$ = make_node(csound, LINE,LOCN, IF_TOKEN, $2, $3);
            //print_tree(csound, "if-elseif\n", $$);
          }
          | IF_TOKEN bexpr then NEWLINE statementlist elseiflist ELSE_TOKEN
            statementlist ENDIF_TOKEN NEWLINE
          {
            TREE * tempLastNode;

            $3->right = $5;
            $3->next = $6;

            $$ = make_node(csound, LINE,LOCN, IF_TOKEN, $2, $3);

            tempLastNode = $$;

            while (tempLastNode->right!=NULL && tempLastNode->right->next!=NULL) {
                tempLastNode = tempLastNode->right->next;
            }

            tempLastNode->right->next = make_node(csound, LINE,LOCN,
                                                  ELSE_TOKEN, NULL, $8);
            //print_tree(csound, "IF TREE", $$);
          }
          ;

elseiflist : elseiflist elseif
            {
                TREE * tempLastNode = $1;

                while (tempLastNode->right!=NULL &&
                       tempLastNode->right->next!=NULL) {
                    tempLastNode = tempLastNode->right->next;
                }

                tempLastNode->right->next = $2;
                $$ = $1;
            }
            | elseif { $$ = $1; }
           ;

elseif    : ELSEIF_TOKEN bexpr then NEWLINE statementlist
            {
                if (UNLIKELY(PARSER_DEBUG))
                  csound->Message(csound, "ELSEIF FOUND!\n");
                $3->right = $5;
                $$ = make_node(csound,LINE,LOCN, ELSEIF_TOKEN, $2, $3);
                //print_tree(csound, "ELSEIF", $$);
            }
          ;

then      : THEN_TOKEN
            { $$ = make_leaf(csound,LINE,LOCN, THEN_TOKEN, (ORCTOKEN *)$1); }
          | KTHEN_TOKEN
            { $$ = make_leaf(csound,LINE,LOCN, KTHEN_TOKEN, (ORCTOKEN *)$1); }
          | ITHEN_TOKEN
            { $$ = make_leaf(csound,LINE,LOCN, ITHEN_TOKEN, (ORCTOKEN *)$1); }
          ;

goto  : GOTO_TOKEN
            { $$ = make_leaf(csound,LINE,LOCN, GOTO_TOKEN, (ORCTOKEN *)$1); }
          | KGOTO_TOKEN
            { $$ = make_leaf(csound,LINE,LOCN, KGOTO_TOKEN, (ORCTOKEN *)$1); }
          | IGOTO_TOKEN
            { $$ = make_leaf(csound,LINE,LOCN, IGOTO_TOKEN, (ORCTOKEN *)$1); }
          ;

/* Allow all words as a label */
label : T_OPCODE    { $$ = (TREE *)$1; }
      | T_OPCODE0   { $$ = (TREE *)$1; }
      | T_FUNCTION  { $$ = (TREE *)$1; }
      | T_IDENT     { $$ = (TREE *)$1; } 
      | IF_TOKEN    { $$ = (TREE *)$1; }
      | THEN_TOKEN  { $$ = (TREE *)$1; }
      | ITHEN_TOKEN { $$ = (TREE *)$1; }
      | KTHEN_TOKEN { $$ = (TREE *)$1; }
      | ELSEIF_TOKEN { $$ = (TREE *)$1; }
      | ENDIF_TOKEN { $$ = (TREE *)$1; }
      | UNTIL_TOKEN { $$ = (TREE *)$1; }
      | DO_TOKEN    { $$ = (TREE *)$1; }
      | OD_TOKEN    { $$ = (TREE *)$1; }
      | INTEGER_TOKEN { $$ = (TREE *)$1; }
      | ENDIN_TOKEN { $$ = (TREE *)$1; }
      ;


exprlist  : exprlist ',' expr
                {
                    /* $$ = make_node(',', $1, $3); */
                    $$ = appendToTree(csound, $1, $3);
		    
                }
          | exprlist ',' label
                {
                    /* $$ = make_node(',', $1, $3); */
                    $$ = appendToTree(csound, $1,
                                      make_leaf(csound, LINE,LOCN,
                                                LABEL_TOKEN, (ORCTOKEN *)$3));
                }
          | exprlist ',' error 
          | expr { $$ = $1; }
          | bexpr { $$ = $1; }
          | T_IDENT { $$ = make_leaf(csound, LINE,LOCN, LABEL_TOKEN, (ORCTOKEN *)$1);  }
          | T_OPCODE   { $$ = make_leaf(csound, LINE,LOCN, LABEL_TOKEN, (ORCTOKEN *)$1); }
          | T_FUNCTION { $$ = make_leaf(csound, LINE,LOCN, LABEL_TOKEN, (ORCTOKEN *)$1); }
          | /* null */          { $$ = NULL; }
          ;


bexpr     : '(' bexpr ')'       { $$ = $2; }
          | expr S_LE expr      { $$ = make_node(csound, LINE,LOCN, S_LE, $1, $3); }
          | expr S_LE error
          | expr S_GE expr      { $$ = make_node(csound, LINE,LOCN, S_GE, $1, $3); }
          | expr S_GE error
          | expr S_NEQ expr     { $$ = make_node(csound, LINE,LOCN, S_NEQ, $1, $3); }
          | expr S_NEQ error
          | expr S_EQ expr      { $$ = make_node(csound, LINE,LOCN, S_EQ, $1, $3); }
          | expr S_EQ error
          | expr '=' expr       { $$ = make_node(csound, LINE,LOCN, S_EQ, $1, $3); }
          | expr '=' error
          | expr S_GT expr      { $$ = make_node(csound, LINE,LOCN, S_GT, $1, $3); }
          | expr S_GT error
          | expr S_LT expr      { $$ = make_node(csound, LINE,LOCN, S_LT, $1, $3); }
          | expr S_LT error
          | bexpr S_AND bexpr   { $$ = make_node(csound, LINE,LOCN, S_AND, $1, $3); }
          | bexpr S_AND error
          | bexpr S_OR bexpr    { $$ = make_node(csound, LINE,LOCN, S_OR, $1, $3); }
          | bexpr S_OR error
          | '!' bexpr %prec S_UNOT { $$ = make_node(csound, LINE,LOCN,
                                                    S_UNOT, $2, NULL); }
          | '!' error           { $$ = NULL; }
          ;

expr      : bexpr '?' expr ':' expr %prec '?'
            { $$ = make_node(csound,LINE,LOCN, '?', $1,
                             make_node(csound, LINE,LOCN, ':', $3, $5)); }
          | bexpr '?' expr ':' error
          | bexpr '?' expr error
          | bexpr '?' error
          | iexp                { $$ = $1; }
          ;

iexp      : iexp '+' iexp   { $$ = make_node(csound, LINE,LOCN, '+', $1, $3); }
          | iexp '+' error
          | iexp '-' iexp  { $$ = make_node(csound ,LINE,LOCN, '-', $1, $3); }
          | iexp '-' error
          | '-' iexp %prec S_UMINUS
            {
                $$ = make_node(csound,LINE,LOCN, S_UMINUS, NULL, $2);
            }
          | '-' error           { $$ = NULL; }
          | '+' iexp %prec S_UMINUS
            {
                $$ = $2;
            }
          | '+' error           { $$ = NULL; }
          | iterm               { $$ = $1; }
          ;

iterm     : iexp '*' iexp    { $$ = make_node(csound, LINE,LOCN, '*', $1, $3); }
          | iexp '*' error
          | iexp '/' iexp    { $$ = make_node(csound, LINE,LOCN, '/', $1, $3); }
          | iexp '/' error
          | iexp '^' iexp    { $$ = make_node(csound, LINE,LOCN, '^', $1, $3); }
          | iexp '^' error
          | iexp '%' iexp    { $$ = make_node(csound, LINE,LOCN, '%', $1, $3); }
          | iexp '%' error
          | ifac                { $$ = $1;  }
          ;

ifac      : ident               { $$ = $1; }
          | constant            { $$ = $1; }
          | arrayexpr		{ $$ = $1; }
          | iexp '|' iexp        { $$ = make_node(csound, LINE,LOCN, '|', $1, $3); }
          | iexp '|' error
          | iexp '&' iexp        { $$ = make_node(csound, LINE,LOCN, '&', $1, $3); }
          | iexp '&' error
          | iexp '#' iexp        { $$ = make_node(csound, LINE,LOCN, '#', $1, $3); }
          | iexp '#' error
          | iexp S_BITSHIFT_LEFT iexp   
                 { $$ = make_node(csound, LINE,LOCN, S_BITSHIFT_LEFT, $1, $3); }
          | iexp S_BITSHIFT_LEFT error
          | iexp S_BITSHIFT_RIGHT iexp
                 { $$ = make_node(csound, LINE,LOCN, S_BITSHIFT_RIGHT, $1, $3); }
          | iexp S_BITSHIFT_RIGHT error
          | '~' iexp %prec S_UMINUS
            { $$ = make_node(csound, LINE,LOCN, '~', NULL, $2);}
          | '~' error         { $$ = NULL; }
          | '(' expr ')'      { $$ = $2;  }
          | '(' expr error    { $$ = NULL;  }
          | '(' error         { $$ = NULL; }
          | ident '(' exprlist ')'
            {
                
                $1->left = NULL;
                $1->right = $3;
		$1->type = T_FUNCTION;
                
                $$ = $1;
            }
          | opcode ':' ident '(' exprlist ')'
            {
                $1->left = NULL;
                $1->right = $5;
		$1->type = T_FUNCTION;
                $1->value->optype = $3->value->lexeme;
		
                $$ = $1;
            }
          | opcode ':' opcode '(' exprlist ')'   /* this is need because a & k are also opcodes */
            {
                $1->left = NULL;
                $1->right = $5;
		$1->type = T_FUNCTION;
                $1->value->optype = $3->value->lexeme;
		
                $$ = $1;
            }
          | opcode '(' exprlist ')'
            {
                $1->left = NULL;
                $1->right = $3;
		$1->type = T_FUNCTION;
                $1->value->optype = NULL;
       
                $$ = $1;
            }
          
          | ident '(' error
          | opcode '(' error
          ;

rident    : SRATE_TOKEN     { $$ = make_leaf(csound, LINE,LOCN,
                                             SRATE_TOKEN, (ORCTOKEN *)$1); }
          | KRATE_TOKEN     { $$ = make_leaf(csound, LINE,LOCN,
                                             KRATE_TOKEN, (ORCTOKEN *)$1); }
          | KSMPS_TOKEN     { $$ = make_leaf(csound, LINE,LOCN,
                                             KSMPS_TOKEN, (ORCTOKEN *)$1); }
          | NCHNLS_TOKEN    { $$ = make_leaf(csound, LINE,LOCN,
                                             NCHNLS_TOKEN, (ORCTOKEN *)$1); }
          | NCHNLSI_TOKEN   { $$ = make_leaf(csound, LINE,LOCN,
                                             NCHNLSI_TOKEN, (ORCTOKEN *)$1); }
          | ZERODBFS_TOKEN  { $$ = make_leaf(csound, LINE,LOCN,
                                             ZERODBFS_TOKEN, (ORCTOKEN *)$1); }
          ;


arrayident: arrayident '[' ']' {          
            appendToTree(csound, $1->right, 
	         make_leaf(csound, LINE, LOCN, '[', make_token(csound, "[")));
            $$ = $1;
          }
          | ident '[' ']' {
            $$ = make_leaf(csound, LINE, LOCN, T_ARRAY_IDENT, make_token(csound, $1->value->lexeme)); 
	    $$->right = make_leaf(csound, LINE, LOCN, '[', make_token(csound, "["));
          };

ident : T_IDENT { $$ = make_leaf(csound, LINE,LOCN, T_IDENT, (ORCTOKEN *)$1); }

constant  : INTEGER_TOKEN { $$ = make_leaf(csound, LINE,LOCN,
                                           INTEGER_TOKEN, (ORCTOKEN *)$1); }
          | NUMBER_TOKEN  { $$ = make_leaf(csound, LINE,LOCN,
                                           NUMBER_TOKEN, (ORCTOKEN *)$1); }
          | STRING_TOKEN  { $$ = make_leaf(csound, LINE,LOCN,
                                           STRING_TOKEN, (ORCTOKEN *)$1); }
          | SRATE_TOKEN   { $$ = make_leaf(csound, LINE,LOCN,
                                           SRATE_TOKEN, (ORCTOKEN *)$1); }
          | KRATE_TOKEN   { $$ = make_leaf(csound, LINE,LOCN,
                                           KRATE_TOKEN, (ORCTOKEN *)$1); }
          | KSMPS_TOKEN   { $$ = make_leaf(csound, LINE,LOCN,
                                           KSMPS_TOKEN, (ORCTOKEN *)$1); }
          | NCHNLS_TOKEN  { $$ = make_leaf(csound, LINE,LOCN,
                                           NCHNLS_TOKEN, (ORCTOKEN *)$1); }
          | NCHNLSI_TOKEN { $$ = make_leaf(csound, LINE,LOCN,
                                           NCHNLSI_TOKEN, (ORCTOKEN *)$1); }
          | ZERODBFS_TOKEN { $$ = make_leaf(csound, LINE,LOCN,
                                            ZERODBFS_TOKEN, (ORCTOKEN *)$1); }
          ;

opcode0   : T_OPCODE0
            {
	      if (UNLIKELY(PARSER_DEBUG))
                  csound->Message(csound, "opcode0 $1=%p (%s)\n",
                                  $1,((ORCTOKEN *)$1)->lexeme );
                $$ = make_leaf(csound,LINE,LOCN, T_OPCODE0, (ORCTOKEN *)$1);
                

            }
          ;

opcode    : T_OPCODE    { $$ = make_leaf(csound,LINE,LOCN, T_OPCODE, (ORCTOKEN *)$1);  }
          | T_FUNCTION  { $$ = make_leaf(csound,LINE,LOCN, T_OPCODE, (ORCTOKEN *)$1); }
          ;

%%

#ifdef SOME_FINE_DAY
void
yyerror(char *s, ...)
{
  va_list ap;
  va_start(ap, s);

  if(yylloc.first_line)
    fprintf(stderr, "%d.%d-%d.%d: error: ",
            yylloc.first_line, yylloc.first_column,
	    yylloc.last_line, yylloc.last_column);
  vfprintf(stderr, s, ap);
  fprintf(stderr, "\n");

}

void
lyyerror(YYLTYPE t, char *s, ...)
{
  va_list ap;
  va_start(ap, s);

  if(t.first_line)
    fprintf(stderr, "%d.%d-%d.%d: error: ", t.first_line, t.first_column,
	    t.last_line, t.last_column);
  vfprintf(stderr, s, ap);
  fprintf(stderr, "\n");
}

#endif
<|MERGE_RESOLUTION|>--- conflicted
+++ resolved
@@ -420,12 +420,7 @@
                   csp_orc_sa_interlocks(csound, $1->value);
                   query_deprecated_opcode(csound, $1->value);
                 }
-<<<<<<< HEAD
-
-          | LABEL_TOKEN 
-=======
           | LABEL_TOKEN
->>>>>>> 89cfc3ec
                 {
 		  //printf("label %s\n", ((ORCTOKEN *)$1)->lexeme);
                     $$ = make_leaf(csound,LINE,LOCN, LABEL_TOKEN, (ORCTOKEN *)$1);
