/*
    linevent.c:

    Copyright (C) 1991 Barry Vercoe, John ffitch, matt ingalls

    This file is part of Csound.

    The Csound Library is free software; you can redistribute it
    and/or modify it under the terms of the GNU Lesser General Public
    License as published by the Free Software Foundation; either
    version 2.1 of the License, or (at your option) any later version.

    Csound is distributed in the hope that it will be useful,
    but WITHOUT ANY WARRANTY; without even the implied warranty of
    MERCHANTABILITY or FITNESS FOR A PARTICULAR PURPOSE.  See the
    GNU Lesser General Public License for more details.

    You should have received a copy of the GNU Lesser General Public
    License along with Csound; if not, write to the Free Software
    Foundation, Inc., 59 Temple Place, Suite 330, Boston, MA
    02111-1307 USA
*/

#include "csoundCore.h"     /*                              LINEVENT.C      */
#include <ctype.h>

#include "linevent.h"

#ifdef PIPES
# if defined(SGI) || defined(LINUX) || defined(NeXT) || defined(__MACH__)
#  define _popen popen
#  define _pclose pclose
# elif defined(__BEOS__) || defined(__MACH__)
#  include <stdio.h>
#  define _popen popen
#  define _pclose pclose
# else
   FILE *_popen(const char *, const char *);
# endif
#endif

//#define LBUFSIZ   32768
#define LF        '\n'

/* typedef struct { */
/*     char    *Linep, *Linebufend; */
/*     FILE    *Linecons; */
/*     int     stdmode; */
/*     EVTBLK  prve; */
/*     char    Linebuf[LBUFSIZ]; */
/* } LINEVENT_GLOBALS; */

static void sensLine(CSOUND *csound, void *userData);

#define STA(x)   (csound->lineventStatics.x)

void RTLineset(CSOUND *csound)      /* set up Linebuf & ready the input files */
{                                   /*     callable once from musmon.c        */
    OPARMS  *O = csound->oparms;
    /* csound->lineventGlobals = (LINEVENT_GLOBALS*) */
    /*                            csound->Calloc(csound, */
    /*                            sizeof(LINEVENT_GLOBALS)); */
    STA(linebufsiz) = LBUFSIZ;
    STA(Linebuf) = (char *) csound->Calloc(csound, STA(linebufsiz));
    STA(prve).opcod = ' ';
    STA(Linebufend) = STA(Linebuf) + STA(linebufsiz);
    STA(Linep) = STA(Linebuf);
    if (strcmp(O->Linename, "stdin") == 0) {
#if defined(DOSGCC) || defined(WIN32)
      setvbuf(stdin, NULL, _IONBF, 0);
      /* WARNING("-L stdin:  system has no fcntl function to get stdin"); */
#else
      STA(stdmode) = fcntl(csound->Linefd, F_GETFL, 0);
      if (UNLIKELY(fcntl(csound->Linefd, F_SETFL, STA(stdmode) | O_NDELAY) < 0))
        csoundDie(csound, Str("-L stdin fcntl failed"));
#endif
    }
#ifdef PIPES
    else if (UNLIKELY(O->Linename[0] == '|')) {
      csound->Linepipe = _popen(&(O->Linename[1]), "r");
      if (LIKELY(csound->Linepipe != NULL)) {
        csound->Linefd = fileno(csound->Linepipe);
      }
      else csoundDie(csound, Str("Cannot open %s"), O->Linename);
    }
#endif
#define MODE ,0
#if defined(MSVC)
#define O_RDONLY _O_RDONLY
#endif
    else
      if (UNLIKELY((csound->Linefd=open(O->Linename, O_RDONLY|O_NDELAY MODE)) < 0))
        csoundDie(csound, Str("Cannot open %s"), O->Linename);
    csound->Message(csound, Str("stdmode = %.8x Linefd = %d\n"),
                    STA(stdmode), csound->Linefd);
    csound->RegisterSenseEventCallback(csound, sensLine, NULL);
}

#ifdef PIPES
int _pclose(FILE*);
#endif

void RTclose(CSOUND *csound)
{
    if (csound->oparms->Linein == 0)
      return;
    csound->oparms->Linein = 0;
    csound->Message(csound, Str("stdmode = %.8x Linefd = %d\n"),
                    STA(stdmode), csound->Linefd);
#ifdef PIPES
    if (csound->oparms->Linename[0] == '|')
      _pclose(csound->Linepipe);
    else
#endif
      {
        if (strcmp(csound->oparms->Linename, "stdin") != 0)
          close(csound->Linefd);
  #if !defined(DOSGCC) && !defined(WIN32)
        else
          fcntl(csound->Linefd, F_SETFL, STA(stdmode));
  #endif
}
//csound->Free(csound, csound->lineventGlobals);
//csound->lineventGlobals = NULL;
}

/* does string segment contain LF? */

static inline int containsLF(char *cp, char *endp)
{
    while (cp < endp) {
      if (UNLIKELY(*cp++ == LF))
        return 1;
    }
    return 0;
}

static CS_NOINLINE int linevent_alloc(CSOUND *csound, int reallocsize)
{
    volatile jmp_buf tmpExitJmp;
    int         err;

    if(reallocsize > 0) {
      STA(Linebuf) = (char *) csound->ReAlloc(csound,
                                              (void *) STA(Linebuf), reallocsize);
      STA(linebufsiz) = reallocsize;
      STA(Linebufend) = STA(Linebuf) + STA(linebufsiz);
    } else if(STA(Linebuf)==NULL) {
       STA(linebufsiz) = LBUFSIZ;
       STA(Linebuf) = (char *) csound->Calloc(csound, STA(linebufsiz));
    }
    if(STA(Linebuf) == NULL) return 1;

    if (STA(Linep)) return 0;
    csound->Linefd = -1;
    memcpy((void*) &tmpExitJmp, (void*) &csound->exitjmp, sizeof(jmp_buf));
    if ((err = setjmp(csound->exitjmp)) != 0) {
      memcpy((void*) &csound->exitjmp, (void*) &tmpExitJmp, sizeof(jmp_buf));
      //csound->lineventGlobals = NULL;
      return -1;
    }
    /* csound->lineventGlobals = */
    /*     (LINEVENT_GLOBALS*) mcalloc(csound, sizeof(LINEVENT_GLOBALS)); */
    memcpy((void*) &csound->exitjmp, (void*) &tmpExitJmp, sizeof(jmp_buf));
    STA(prve).opcod = ' ';
    STA(Linebufend) = STA(Linebuf) + STA(linebufsiz);
    STA(Linep) = STA(Linebuf);
    csound->RegisterSenseEventCallback(csound, sensLine, NULL);

    return 0;
}

/* insert text from an external source,
   to be interpreted as if coming in from stdin/Linefd for -L */

void csoundInputMessageInternal(CSOUND *csound, const char *message)
{
    int32  size = (int32) strlen(message);
    int n;

    if ((n=linevent_alloc(csound, 0)) != 0) return;
    if (!size) return;
    if (UNLIKELY((STA(Linep) + size) >= STA(Linebufend))) {
      int extralloc = STA(Linep) + size - STA(Linebufend);
      if ((n=linevent_alloc(csound, STA(linebufsiz) + extralloc ), 0) != 0){
      csoundErrorMsg(csound, Str("LineBuffer Overflow - "
                                 "Input Data has been Lost"));
      return;
      }
    }
    memcpy(STA(Linep), message, size);
    if (STA(Linep)[size - 1] != (char) '\n')
      STA(Linep)[size++] = (char) '\n';
    STA(Linep) += size;
}

/* accumlate RT Linein buffer, & place completed events in EVTBLK */
/* does more syntax checking than rdscor, since not preprocessed  */

static void sensLine(CSOUND *csound, void *userData)
{
    char    *cp, *Linestart, *Linend;
    int     c, n, pcnt;
    IGN(userData);

    while (1) {
      Linend = STA(Linep);
      if (csound->Linefd >= 0) {
        n = read(csound->Linefd, Linend, STA(Linebufend) - Linend);
        Linend += (n > 0 ? n : 0);
      }
      if (Linend <= STA(Linebuf))
        break;
      Linestart = STA(Linebuf);
      cp = Linestart;

      while (containsLF(Linestart, Linend)) {
        EVTBLK  e;
        char    *sstrp = NULL;
        int     scnt = 0;
        int     strsiz = 0;
        e.strarg = NULL;
        c = *cp;
        while (c == ' ' || c == '\t')   /* skip initial white space */
          c = *(++cp);
        if (c == LF) {                  /* if null line, bugout     */
          Linestart = (++cp);
          continue;
        }
        switch (c) {                    /* look for legal opcode    */
        case 'e':                       /* Quit realtime            */
        case 'i':
        case 'q':
        case 'f':
        case 'a':
          e.opcod = c;
          break;
        default:
          csound->ErrorMsg(csound, Str("unknown opcode %c"), c);
          goto Lerr;
        }                                       /* for params that follow:  */
        pcnt = 0;
        do {
          char  *newcp;
          do {                                  /* skip white space */
            c = *(++cp);
          } while (c == ' ' || c == '\t');
          if (c == LF)
            break;
          pcnt++;
          if (c == '"') {                       /* if find character string */
            if (e.strarg == NULL)
              e.strarg = sstrp = mmalloc(csound, strsiz=SSTRSIZ);
            n = scnt;
            while (n-->0) sstrp += strlen(sstrp)+1;
            n = 0;
            while ((c = *(++cp)) != '"') {
              if (UNLIKELY(c == LF)) {
                csound->ErrorMsg(csound, Str("unmatched quotes"));
                goto Lerr;
              }
              sstrp[n++] = c;                   /*   save in private strbuf */
              if (UNLIKELY((sstrp-e.strarg)+n >= strsiz-10)) {
                e.strarg = mrealloc(csound, e.strarg, strsiz+=SSTRSIZ);
                sstrp = e.strarg+n;
              }
            }
            sstrp[n] = '\0';
            {
              union {
                MYFLT d;
                int32 i;
              } ch;
              ch.d = SSTRCOD; ch.i += scnt++;
              e.p[pcnt] = ch.d;           /* set as string with count */
            }
            e.scnt = scnt;
            continue;
          }
          if (UNLIKELY(!(isdigit(c) || c == '+' || c == '-' || c == '.')))
            goto Lerr;
          if (c == '.' &&                       /*  if lone dot,       */
              ((n = cp[1]) == ' ' || n == '\t' || n == LF)) {
            if (UNLIKELY(e.opcod != 'i' ||
                         STA(prve).opcod != 'i' || pcnt > STA(prve).pcnt)) {
              csound->ErrorMsg(csound, Str("dot carry has no reference"));
              goto Lerr;
            }                                   /*        pfld carry   */
            e.p[pcnt] = STA(prve).p[pcnt];
            if (UNLIKELY(ISSTRCOD(e.p[pcnt]))) {
              csound->ErrorMsg(csound, Str("cannot carry string p-field"));
              goto Lerr;
            }
            continue;
          }
          e.p[pcnt] = (MYFLT) cs_strtod(cp, &newcp);
          cp = newcp - 1;
        } while (pcnt < PMAX);
        if (e.opcod =='f' && e.p[1]<FL(0.0)); /* an OK case */
        else        /* check sufficient pfields */
          if (UNLIKELY(pcnt < 3 && e.opcod != 'e')) {
            csound->ErrorMsg(csound, Str("too few pfields"));
            goto Lerr;
          }
        if (UNLIKELY(pcnt > 1 && e.p[2] < FL(0.0))) {
          csound->ErrorMsg(csound, Str("-L with negative p2 illegal"));
          goto Lerr;
        }
        e.pcnt = pcnt;                          /*   &  record pfld count    */
        if (e.opcod == 'i') {                   /* do carries for instr data */
          memcpy((void*) &STA(prve), (void*) &e,
                 (size_t) ((char*) &(e.p[pcnt + 1]) - (char*) &e));
          /* FIXME: how to carry string args ? */
          STA(prve).strarg = NULL;
        }
        if (UNLIKELY(pcnt >= PMAX && c != LF)) {
          csound->ErrorMsg(csound, Str("too many pfields"));
          while (*(++cp) != LF)                 /* flush any excess data     */
            ;
        }
        Linestart = (++cp);
        insert_score_event_at_sample(csound, &e, csound->icurTime);
        continue;
 Lerr:
        n = cp - Linestart;                     /* error position */
        while (*cp != LF)
          cp++;                                 /* go on to LF    */
        *cp = '\0';                             /*  & insert NULL */
        csound->ErrorMsg(csound, Str("illegal RT scoreline:\n%s\n%*s"),
                                 Linestart, n + 1, "^");  /* mark the error */
        Linestart = (++cp);
      }
      if (Linestart != &(STA(Linebuf)[0])) {
        int len = (int) (Linend - Linestart);
        /* move any remaining characters to the beginning of the buffer */
        for (n = 0; n < len; n++)
          STA(Linebuf)[n] = Linestart[n];
        n = (int) (Linestart - &(STA(Linebuf)[0]));
        STA(Linep) -= n;
        Linend -= n;
      }
      if (Linend == STA(Linep))      /* return if no more data is available  */
        break;
      STA(Linep) = Linend;                       /* accum the chars          */
    }
}

/* send a lineevent from the orchestra -matt 2001/12/07 */

static const char *errmsg_1 =
  Str_noop("event: param 1 must be \"a\", \"i\", \"q\", \"f\", or \"e\"");
static const char *errmsg_2 =
  Str_noop("event: string name is allowed only for \"i\" and \"q\" events");

int eventOpcode_(CSOUND *csound, LINEVENT *p, int insname, char p1)
{
    EVTBLK  evt;
    int     i;
    char    opcod;

    if(p1==0)
         opcod = *((STRINGDAT*) p->args[0])->data;
    else  opcod = p1;
    printf("%c \n", p1);
    if (UNLIKELY((opcod != 'a' && opcod != 'i' && opcod != 'q' && opcod != 'f' &&
                  opcod != 'e') /*|| ((STRINGDAT*) p->args[0])->data[1] != '\0'*/))
      return csound->PerfError(csound, p->h.insdshead,Str(errmsg_1));
    evt.strarg = NULL;
    evt.opcod = opcod;
    if(p->flag==1) evt.pcnt = p->argno;
    else
      evt.pcnt = p->INOCOUNT - 1;
    /* IV - Oct 31 2002: allow string argument */
    if (evt.pcnt > 0) {
      if (insname) {
        if (UNLIKELY(evt.opcod != 'i' && evt.opcod != 'q'))
          return csound->PerfError(csound, p->h.insdshead,Str(errmsg_2));
        evt.p[1] = SSTRCOD;
        evt.strarg = ((STRINGDAT*) p->args[1])->data;
      }
      else {
        if (ISSTRCOD(*p->args[1])) {
          evt.p[1]  = csound->strarg2insno(csound,
                                           get_arg_string(csound, *p->args[1]), 1);
        } else evt.p[1] = *p->args[1];
        evt.strarg = NULL;
      }
      for (i = 2; i <= evt.pcnt; i++)
        evt.p[i] = *p->args[i];
    }
    if (insert_score_event_at_sample(csound, &evt, csound->icurTime) != 0)
      return csound->PerfError(csound, p->h.insdshead,
                               Str("event: error creating '%c' event"),
                               opcod);
    return OK;
}

int eventOpcode(CSOUND *csound, LINEVENT *p)
{
<<<<<<< HEAD
  return eventOpcode_(csound, p, 0, 0);  
=======
  return eventOpcode_(csound, p, 0);
>>>>>>> 6e0ea83e
}

int eventOpcode_S(CSOUND *csound, LINEVENT *p)
{
<<<<<<< HEAD
  return eventOpcode_(csound, p, 1, 0);  
=======
  return eventOpcode_(csound, p, 1);
>>>>>>> 6e0ea83e
}



/* i-time version of event opcode */

int eventOpcodeI_(CSOUND *csound, LINEVENT *p, int insname, char p1)
{
    EVTBLK  evt;
    int     i, err = 0;
    char    opcod;

    if(p1==0)
         opcod = *((STRINGDAT*) p->args[0])->data;
    else  opcod = p1;
    if (UNLIKELY((opcod != 'a' && opcod != 'i' && opcod != 'q' && opcod != 'f' &&
                  opcod != 'e') /*|| ((STRINGDAT*) p->args[0])->data[1] != '\0'*/))
      return csound->InitError(csound, Str(errmsg_1));
    evt.strarg = NULL;
    evt.opcod = opcod;
    if(p->flag==1) evt.pcnt = p->argno-1;
    else
      evt.pcnt = p->INOCOUNT - 1;
    /* IV - Oct 31 2002: allow string argument */
    if (evt.pcnt > 0) {
      if (insname) {
        if (UNLIKELY(evt.opcod != 'i' && evt.opcod != 'q'))
          return csound->InitError(csound, Str(errmsg_2));
        evt.p[1] = SSTRCOD;
        evt.strarg = ((STRINGDAT*) p->args[1])->data;
        for (i = 2; i <= evt.pcnt; i++)
           evt.p[i] = *p->args[i];
      }
      else {
        evt.strarg = NULL;
        if (ISSTRCOD(*p->args[1])) {
          evt.p[1]  = csound->strarg2insno(csound,
                                           get_arg_string(csound, *p->args[1]), 1);
        } else evt.p[1] = *p->args[1];
        for (i = 2; i <= evt.pcnt; i++)
          evt.p[i] = *p->args[i];
      }
    }
    if (opcod == 'f' && (int) evt.pcnt >= 2 && evt.p[2] <= FL(0.0)) {
      FUNC  *dummyftp;
      err = csound->hfgens(csound, &dummyftp, &evt, 0);
    }
    else
      err = insert_score_event_at_sample(csound, &evt, csound->icurTime);
    if (UNLIKELY(err))
      csound->InitError(csound, Str("event_i: error creating '%c' event"),
                                opcod);
    return (err == 0 ? OK : NOTOK);
}

int eventOpcodeI(CSOUND *csound, LINEVENT *p)
{
  return eventOpcodeI_(csound, p, 0, 0);
}

int eventOpcodeI_S(CSOUND *csound, LINEVENT *p)
{
  return eventOpcodeI_(csound, p, 1, 0);
}<|MERGE_RESOLUTION|>--- conflicted
+++ resolved
@@ -397,20 +397,12 @@
 
 int eventOpcode(CSOUND *csound, LINEVENT *p)
 {
-<<<<<<< HEAD
   return eventOpcode_(csound, p, 0, 0);  
-=======
-  return eventOpcode_(csound, p, 0);
->>>>>>> 6e0ea83e
 }
 
 int eventOpcode_S(CSOUND *csound, LINEVENT *p)
 {
-<<<<<<< HEAD
   return eventOpcode_(csound, p, 1, 0);  
-=======
-  return eventOpcode_(csound, p, 1);
->>>>>>> 6e0ea83e
 }
 
 
