 /*
    csound_orc_expressions.c:

    Copyright (C) 2006
    Steven Yi

    This file is part of Csound.

    The Csound Library is free software; you can redistribute it
    and/or modify it under the terms of the GNU Lesser General Public
    License as published by the Free Software Foundation; either
    version 2.1 of the License, or (at your option) any later version.

    Csound is distributed in the hope that it will be useful,
    but WITHOUT ANY WARRANTY; without even the implied warranty of
    MERCHANTABILITY or FITNESS FOR A PARTICULAR PURPOSE.  See the
    GNU Lesser General Public License for more details.

    You should have received a copy of the GNU Lesser General Public
    License along with Csound; if not, write to the Free Software
    Foundation, Inc., 59 Temple Place, Suite 330, Boston, MA
    02111-1307 USA
*/

#include "csoundCore.h"
#include "csound_orc.h"

extern char argtyp2(char *);
extern void print_tree(CSOUND *, char *, TREE *);
extern void handle_polymorphic_opcode(CSOUND*, TREE *);
extern void handle_optional_args(CSOUND *, TREE *);
extern ORCTOKEN *make_token(CSOUND *, char *);
extern ORCTOKEN *make_label(CSOUND *, char *);
extern OENTRIES* find_opcode2(CSOUND *, char*);
extern char resolve_opcode_get_outarg(CSOUND* , OENTRIES* , char*);
extern TREE* appendToTree(CSOUND * csound, TREE *first, TREE *newlast);

TREE* create_boolean_expression(CSOUND*, TREE*, int, int);
TREE * create_expression(CSOUND *, TREE *, int, int);

static int genlabs = 300;

char *create_out_arg(CSOUND *csound, char outype)
{
    char* s = (char *)csound->Malloc(csound, 16);
    switch(outype) {
    case 'a': sprintf(s, "#a%d", csound->acount++); break;
    case 'K':
    case 'k': sprintf(s, "#k%d", csound->kcount++); break;
    case 'B': sprintf(s, "#B%d", csound->Bcount++); break;
    case 'b': sprintf(s, "#b%d", csound->bcount++); break;
    case 't': sprintf(s, "#t%d", csound->tcount++); break;
    case 'S': sprintf(s, "#S%d", csound->tcount++); break;
    default:  sprintf(s, "#i%d", csound->icount++); break;
    }
    return s;
}

/**
 * Handles expression opcode type, appending to passed in opname
 * returns outarg type
 */
char *set_expression_type(CSOUND *csound, char * op, char arg1, char arg2)
{
    char outype, *s;
    OENTRIES* oentries;

    oentries = find_opcode2(csound, op);
    char args[3] = { arg1, arg2, '\0' };
    
    outype = resolve_opcode_get_outarg(csound, oentries, args);
    
    s = create_out_arg(csound, outype);

    if (UNLIKELY(PARSER_DEBUG))
      csound->Message(csound, "SET_EXPRESSION_TYPE: %s : %s\n", op, s);

    return s;
}

char * get_boolean_arg(CSOUND *csound, int type)
{
    char* s = (char *)csound->Malloc(csound, 8);
    sprintf(s, "#%c%d", type?'B':'b',csound->Bcount++);

    return s;
}

int get_expression_ans_type(char * ans)
{
//    char * t = ans;
//    t++;
//
//    switch(*t) {
//    case 'a':
//      return T_IDENT_A;
//    case 'k':
//      return T_IDENT_K;
//    case 'B':
//      return T_IDENT_B;
//    case 'b':
//      return T_IDENT_b;
//    default:
//      return T_IDENT_I;
//    }
    return T_IDENT;
}

TREE *create_empty_token(CSOUND *csound)
{
    TREE *ans;
    ans = (TREE*)mmalloc(csound, sizeof(TREE));
    if (UNLIKELY(ans==NULL)) {
      /* fprintf(stderr, "Out of memory\n"); */
      exit(1);
    }
    ans->type = -1;
    ans->left = NULL;
    ans->right = NULL;
    ans->next = NULL;
    ans->len = 0;
    ans->rate = -1;
    ans->line = 0;
    ans->locn  = 0;
    ans->value = NULL;
    return ans;
}

TREE *create_minus_token(CSOUND *csound)
{
    TREE *ans;
    ans = (TREE*)mmalloc(csound, sizeof(TREE));
    if (UNLIKELY(ans==NULL)) {
      /* fprintf(stderr, "Out of memory\n"); */
      exit(1);
    }
    ans->type = INTEGER_TOKEN;
    ans->left = NULL;
    ans->right = NULL;
    ans->next = NULL;
    ans->len = 0;
    ans->rate = -1;
    ans->value = make_int(csound, "-1");
    return ans;
}

TREE * create_opcode_token(CSOUND *csound, char* op)
{
    TREE *ans = create_empty_token(csound);

    ans->type = T_OPCODE;
    ans->value = make_token(csound, op);
    ans->value->type = T_OPCODE;

    return ans;
}

TREE * create_ans_token(CSOUND *csound, char* var)
{
    TREE *ans = create_empty_token(csound);

    ans->type = get_expression_ans_type(var);
    ans->value = make_token(csound, var);
    ans->value->type = ans->type;

    return ans;

}

TREE * create_goto_token(CSOUND *csound, char * booleanVar,
                         TREE * gotoNode, int type)
{
/*     TREE *ans = create_empty_token(csound); */
    char* op = (char *)csound->Malloc(csound, 7); /* Unchecked */
    TREE *opTree, *bVar;

    switch(gotoNode->type) {
    case KGOTO_TOKEN:
      sprintf(op, "ckgoto");
      break;
    case IGOTO_TOKEN:
      sprintf(op, "cigoto");
      break;
    case ITHEN_TOKEN:
      sprintf(op, "cngoto");
      break;
    case THEN_TOKEN:
    case KTHEN_TOKEN:
      sprintf(op, "cngoto");
      break;
    default:
      if (type) sprintf(op, "ckgoto");
      else sprintf(op, "cggoto");
    }

    opTree = create_opcode_token(csound, op);
    bVar = create_empty_token(csound);
    bVar->type = T_IDENT; //(type ? T_IDENT_B : T_IDENT_b);
    bVar->value = make_token(csound, booleanVar);
    bVar->value->type = bVar->type;

    opTree->left = NULL;
    opTree->right = bVar;
    opTree->right->next = gotoNode->right;

    return opTree;
}

/* THIS PROBABLY NEEDS TO CHANGE TO RETURN DIFFERENT GOTO
   TYPES LIKE IGOTO, ETC */
TREE *create_simple_goto_token(CSOUND *csound, TREE *label, int type)
{
    char* op = (char *)csound->Calloc(csound, 6);
    TREE * opTree;
    char *gt[3] = {"kgoto", "igoto", "goto"};
    sprintf(op, gt[type]);       /* kgoto, igoto, goto ?? */
    opTree = create_opcode_token(csound, op);
    opTree->left = NULL;
    opTree->right = label;

    return opTree;
}

/* Returns true if passed in TREE node is a numerical expression */
int is_expression_node(TREE *node)
{
    if (node == NULL) {
      return 0;
    }

    switch(node->type) {
    case '+':
    case '-':
    case '*':
    case '/':
    case '%':
    case '^':
    case T_FUNCTION:
    case S_UMINUS:
    case '|':
    case '&':
    case S_BITSHIFT_RIGHT:
    case S_BITSHIFT_LEFT:
    case '#':
    case '~':
    case '?':
    case S_TABSLICE:
    case S_TABRANGE:
    case S_TABREF:
    case T_ARRAY:
    case T_MAPK:
    case T_MAPI:
    case T_TADD:
    case S_TUMINUS:
    case T_TMUL:
    case T_TDIV:
    case T_TREM:
    case T_TIMUL:
    case T_TIDIV:
    case T_TIREM:
    case S_A2K:
      return 1;
    }
   return 0;
}

/* Returns if passed in TREE node is a boolean expression */
int is_boolean_expression_node(TREE *node)
{
    if (node == NULL) {
      return 0;
    }

    switch(node->type) {
    case S_EQ:
    case S_NEQ:
    case S_GE:
    case S_LE:
    case S_GT:
    case S_LT:
    case S_AND:
    case S_OR:
      return 1;
    }
    return 0;
}

static TREE *create_cond_expression(CSOUND *csound, 
                                    TREE *root, int line, int locn)
{
    char arg1, arg2, ans, *outarg = NULL;
    char outype;
    TREE *anchor = create_boolean_expression(csound, root->left, line, locn);
    TREE *last;
    TREE * opTree;
    TREE *b;
    TREE *c = root->right->left, *d = root->right->right;
    last = anchor;
    char condInTypes[4];

    while (last->next != NULL) {
      last = last->next;
    }
    b= create_ans_token(csound, last->left->value->lexeme);
    if (is_expression_node(c)) {
      last->next = create_expression(csound, c, line, locn);
      /* TODO - Free memory of old left node
         freetree */
      last = last->next;
      while (last->next != NULL) {
        last = last->next;
      }
      c = create_ans_token(csound, last->left->value->lexeme);
    }
    if (is_expression_node(d)) {
      last->next = create_expression(csound, d, line, locn);
      /* TODO - Free memory of old left node
         freetree */
      last = last->next;
      while (last->next != NULL) {
        last = last->next;
      }
      d = create_ans_token(csound, last->left->value->lexeme);
    }

    arg1 = argtyp2( c->value->lexeme);
    arg2 = argtyp2( d->value->lexeme);
    ans  = argtyp2( b->value->lexeme);

    condInTypes[0] = ans;
    condInTypes[1] = arg1;
    condInTypes[2] = arg2;
    condInTypes[3] = 0;

    OENTRIES* entries = find_opcode2(csound, ":cond");
    outype = resolve_opcode_get_outarg(csound, entries, condInTypes);

    outarg = create_out_arg(csound, outype);
    opTree = create_opcode_token(csound, cs_strdup(csound, ":cond"));
    opTree->left = create_ans_token(csound, outarg);
    opTree->right = b;
    opTree->right->next = c;
    opTree->right->next->next = d;
    /* should recycle memory for root->right */
    //mfree(csound, root->right); root->right = NULL;
    last->next = opTree;
    //    print_tree(csound, "Answer:\n", anchor);
    return anchor;
}
/**
 * Create a chain of Opcode (OPTXT) text from the AST node given. Called from
 * create_opcode when an expression node has been found as an argument
 */
TREE * create_expression(CSOUND *csound, TREE *root, int line, int locn)
{
    char *op, arg1, arg2, c, *outarg = NULL;
    TREE *anchor = NULL, *last;
    TREE * opTree;
    //int opnum;
    OENTRIES* opentries;
    /* HANDLE SUB EXPRESSIONS */

    if (root->type=='?') return create_cond_expression(csound, root, line, locn);

    if (is_expression_node(root->left)) {
      anchor = create_expression(csound, root->left, line, locn);

      /* TODO - Free memory of old left node
         freetree */
      last = anchor;
      while (last->next != NULL) {
        last = last->next;
      }
      root->left = create_ans_token(csound, last->left->value->lexeme);
    }

    if (is_expression_node(root->right)) {
      TREE * newRight = create_expression(csound, root->right, line, locn);
      if (anchor == NULL) {
        anchor = newRight;
      }
      else {
        last = anchor;
        while (last->next != NULL) {
          last = last->next;
        }
        last->next = newRight;
      }
      last = newRight;

      while (last->next != NULL) {
        last = last->next;
      }
        /* TODO - Free memory of old right node
           freetree */
      root->right = create_ans_token(csound, last->left->value->lexeme);
    }
    arg1 = '\0';
    if (root->left != NULL) {
      arg1 = argtyp2( root->left->value->lexeme);
    }
    arg2 = argtyp2( root->right->value->lexeme);
    //printf("arg1=%.2x(%c); arg2=%.2x(%c)\n", arg1, arg1, arg2, arg2);
    op = mcalloc(csound, 80);

    switch(root->type) {
    case '+':
      strncpy(op, "##add", 80);
      outarg = set_expression_type(csound, op, arg1, arg2);
      break;
    case '-':
      strncpy(op, "##sub", 80);
      outarg = set_expression_type(csound, op, arg1, arg2);
      break;
    case '*':
      strncpy(op, "##mul", 80);
      outarg = set_expression_type(csound, op, arg1, arg2);
      break;
    case '%':
      strncpy(op, "##mod", 80);
      outarg = set_expression_type(csound, op, arg1, arg2);
      break;
    case '/':
      strncpy(op, "##div", 80);
      outarg = set_expression_type(csound, op, arg1, arg2);
      break;
    case '^':
      { int outype = 'i';
        strncpy(op, "pow.", 80);
        if (arg1 == 'a' || arg2 == 'a') {
          strncat(op, "a", 80);
          outype = (arg1 == 'a' ? arg1 : arg2);
        }
        else if (arg1 == 'k' || arg2 == 'k') {
          strncat(op, "k", 80);
          outype = (arg1 == 'k' ? arg1 : arg2);
        }
        else
          strncat(op, "i", 80);
        outarg = create_out_arg(csound, outype);
      }
      break;
    case S_TABREF:
      strncpy(op, "##tabref", 80);
      outarg = create_out_arg(csound, 'k');
      break;
    case S_TABRANGE:
      strncpy(op, "#tabgen", 80);
      outarg = create_out_arg(csound, 't');
      break;
    case S_TABSLICE:
      strncpy(op, "#tabslice", 80);
      if (UNLIKELY(PARSER_DEBUG))
        csound->Message(csound, "Found TABSLICE: %s\n", op);
      outarg = create_out_arg(csound, 't');
      break;
    case T_MAPK:
      strncpy(op, "#tabmap", 80);
      if (UNLIKELY(PARSER_DEBUG))
        csound->Message(csound, "Found TABMAP: %s\n", op);
      outarg = create_out_arg(csound, 't');
      break;
    case T_MAPI:
      strncpy(op, "#tabmapo_i", 80);
      if (UNLIKELY(PARSER_DEBUG))
        csound->Message(csound, "Found TABMAP: %s\n", op);
      outarg = create_out_arg(csound, 't');
      break;
    case T_FUNCTION: /* assumes only single arg input */
      c = arg2;
//      if (c == 'p' || c == 'c' || c == 't')   c = 'i';
//      sprintf(op, "%s.%c", root->value->lexeme, c);
      op = cs_strdup(csound, root->value->lexeme);
      if (UNLIKELY(PARSER_DEBUG))
        csound->Message(csound, "Found OP: %s\n", op);
      /* VL: some non-existing functions were appearing here
         looking for opcodes that did not exist */
      opentries = find_opcode2(csound, root->value->lexeme);

      if (opentries->count == 0) {
                                /* This is a little like overkill
                                 * and also this opnum variable is not used  */
        //opnum = find_opcode_num(csound, "##error", "i", "i");
        csound->Warning(csound,
                    Str("error: function %s with arg type %c not found, "
                        "line %d \n"),
                    root->value->lexeme, c, line);
        c = 'i';
      } else {
          char temp[2];
          temp[0] = c;
          temp[1] = 0;
        c = resolve_opcode_get_outarg(csound, opentries, temp);
      }
      outarg = create_out_arg(csound, c);
      break;
    case S_UMINUS:
      if (UNLIKELY(PARSER_DEBUG))
        csound->Message(csound, "HANDLING UNARY MINUS!");
      root->left = create_minus_token(csound);
      arg1 = 'i';
      strncpy(op, "##mul", 80);
      outarg = set_expression_type(csound, op, arg1, arg2);
      break;
    case '|':
      strncpy(op, "##or", 80);
      outarg = set_expression_type(csound, op, arg1, arg2);
      break;
    case '&':
      strncpy(op, "##and", 80);
      outarg = set_expression_type(csound, op, arg1, arg2);
      break;
    case S_BITSHIFT_RIGHT:
      strncpy(op, "##shr", 80);
      outarg = set_expression_type(csound, op, arg1, arg2);
      break;
    case S_BITSHIFT_LEFT:
      strncpy(op, "##shl", 80);
      outarg = set_expression_type(csound, op, arg1, arg2);
      break;
    case '#':
      strncpy(op, "##xor", 80);
      outarg = set_expression_type(csound, op, arg1, arg2);
      break;
    case '~':
      { int outype = 'i';
        strncpy(op, "##not.", 80);
        if (arg2 == 'a') {
          strncat(op, "a", 80);
          outype = 'a';
        }
        else if (arg2 == 'k') {
          strncat(op, "k", 80);
          outype = 'k';
        }
        else
          strncat(op, "i", 80);
        outarg = create_out_arg(csound, outype);
      }
      break;
     case T_TADD:
      strncpy(op, "##plustab", 80);
      outarg = set_expression_type(csound, op, arg1, arg2);
      break;
     case T_SUB:
      strncpy(op, "##subtab", 80);
      outarg = set_expression_type(csound, op, arg1, arg2);
      break;
     case S_TUMINUS:
      strncpy(op, "##negtab", 80);
      outarg = set_expression_type(csound, op, arg1, arg2);
      break;
     case T_TMUL:
      strncpy(op, "##multtab", 80);
      outarg = set_expression_type(csound, op, arg1, arg2);
      break;
     case T_TDIV:
      strncpy(op, "##divtab", 80);
      outarg = set_expression_type(csound, op, arg1, arg2);
      break;
     case T_TREM:
      strncpy(op, "##remtab", 80);
      outarg = set_expression_type(csound, op, arg1, arg2);
      break;
     case T_TIMUL:
      strncpy(op, "##mulitab", 80);
      outarg = set_expression_type(csound, op, arg1, arg2);
      break;
     case T_TIDIV:
      strncpy(op, "##divitabtab", 80);
      outarg = set_expression_type(csound, op, arg1, arg2);
      break;
     case T_TIREM:
       strncpy(op, "##remitab", 80);
       outarg = set_expression_type(csound, op, arg1, arg2);
       break;
     case S_A2K:
       strncpy(op, "vaget", 80);
       outarg = create_out_arg(csound, 'k');
       break;
     case T_ARRAY:
        strncpy(op, "##array_get", 80);
        outarg = create_out_arg(csound, argtyp2(root->left->value->lexeme));
        break;

     }
     opTree = create_opcode_token(csound, op);
     if (root->left != NULL) {
       opTree->right = root->left;
       opTree->right->next = root->right;
       opTree->left = create_ans_token(csound, outarg);
       opTree->line = line;
       opTree->locn = locn;
       //print_tree(csound, "making expression", opTree);
     }
     else {
       opTree->right = root->right;
       opTree->left = create_ans_token(csound, outarg);
       opTree->line = line;
       opTree->locn = locn;
     }
     if (root->type==S_TABRANGE) handle_optional_args(csound, opTree);
     if (anchor == NULL) {
       anchor = opTree;
     }
     else {
       last = anchor;
       while (last->next != NULL) {
         last = last->next;
       }
       last->next = opTree;
     }
    mfree(csound, op);
    return anchor;
}

/**
 * Create a chain of Opcode (OPTXT) text from the AST node given. Called from
 * create_opcode when an expression node has been found as an argument
 */
TREE * create_boolean_expression(CSOUND *csound, TREE *root, int line, int locn)
{
    char *op, *outarg;
    TREE *anchor = NULL, *last;
    TREE * opTree;

    if (UNLIKELY(PARSER_DEBUG))
      csound->Message(csound, "Creating boolean expression\n");
    /* HANDLE SUB EXPRESSIONS */
    if (is_boolean_expression_node(root->left)) {
      anchor = create_boolean_expression(csound, root->left, line, locn);
      last = anchor;
      while (last->next != NULL) {
        last = last->next;
      }
      /* TODO - Free memory of old left node
         freetree */
      root->left = create_ans_token(csound, last->left->value->lexeme);
    } else if (is_expression_node(root->left)) {
      anchor = create_expression(csound, root->left, line, locn);

      /* TODO - Free memory of old left node
         freetree */
      last = anchor;
      while (last->next != NULL) {
        last = last->next;
      }
      root->left = create_ans_token(csound, last->left->value->lexeme);
    }


    if (is_boolean_expression_node(root->right)) {
      TREE * newRight = create_boolean_expression(csound, 
                                                  root->right, line, locn);
      if (anchor == NULL) {
        anchor = newRight;
      }
      else {
        last = anchor;
        while (last->next != NULL) {
          last = last->next;
        }
        last->next = newRight;
      }
      last = newRight;

      while (last->next != NULL) {
        last = last->next;
      }
      /* TODO - Free memory of old right node
         freetree */
      root->right = create_ans_token(csound, last->left->value->lexeme);
    }
    else if (is_expression_node(root->right)) {
      TREE * newRight = create_expression(csound, root->right, line, locn);
      if (anchor == NULL) {
        anchor = newRight;
      }
      else {
        last = anchor;
        while (last->next != NULL) {
          last = last->next;
        }
        last->next = newRight;
      }
      last = newRight;

      while (last->next != NULL) {
        last = last->next;
      }

      /* TODO - Free memory of old right node
         freetree */
      root->right = create_ans_token(csound, last->left->value->lexeme);
      root->line = line;
      root->locn = locn;
    }

    op = mcalloc(csound, 80);
    switch(root->type) {
    case S_EQ:
      strncpy(op, "==", 80);
      break;
    case S_NEQ:
      strncpy(op, "!=", 80);
      break;
    case S_GE:
      strncpy(op, ">=", 80);
      break;
    case S_LE:
      strncpy(op, "<=", 80);
      break;
    case S_GT:
      strncpy(op, ">", 80);
      break;
    case S_LT:
      strncpy(op, "<", 80);
      break;
    case S_AND:
      strncpy(op, "&&", 80);
      break;
    case S_OR:
      strncpy(op, "||", 80);
      break;
    }

    if (UNLIKELY(PARSER_DEBUG))
      csound->Message(csound, "Operator Found: %s (%c %c)\n", op,
                      argtyp2( root->left->value->lexeme),
                      argtyp2( root->right->value->lexeme));

    outarg = get_boolean_arg(
                 csound,
                 argtyp2( root->left->value->lexeme) =='k' ||
                 argtyp2( root->right->value->lexeme)=='k' ||
                 argtyp2( root->left->value->lexeme) =='B' ||
                 argtyp2( root->right->value->lexeme)=='B');

    opTree = create_opcode_token(csound, op);
    opTree->right = root->left;
    opTree->right->next = root->right;
    opTree->left = create_ans_token(csound, outarg);
    if (anchor == NULL) {
      anchor = opTree;
    }
    else {
      last = anchor;
      while (last->next != NULL) {
        last = last->next;
      }
      last->next = opTree;
    }
    mfree(csound, op);
    return anchor;
}


static TREE *create_synthetic_ident(CSOUND *csound, int32 count)
{
    char *label = (char *)csound->Calloc(csound, 20);
    ORCTOKEN *token;

    sprintf(label, "__synthetic_%ld", (long)count);
    if (UNLIKELY(PARSER_DEBUG))
      csound->Message(csound, "Creating Synthetic T_IDENT: %s\n", label);
    token = make_token(csound, label);
    token->type = T_IDENT;
    return make_leaf(csound, -1, 0, T_IDENT, token);
}

TREE* tree_tail(TREE* node) {
    TREE* t = node;
    if (t == NULL) {
        return NULL;
    }
    while(t->next != NULL) {
        t = t->next;
    }
    return t;
}

TREE *create_synthetic_label(CSOUND *csound, int32 count)
{
    char *label = (char *)csound->Calloc(csound, 20);

    sprintf(label, "__synthetic_%ld:", (long)count);
    if (UNLIKELY(PARSER_DEBUG))
      csound->Message(csound, "Creating Synthetic label: %s\n", label);
    return make_leaf(csound, -1, 0, LABEL_TOKEN, make_label(csound, label));
}

/* returns the head of a list of TREE* nodes, expanding all RHS expressions into statements
 prior to the original statement line, and LHS expressions (array sets) after the
 original statement line */
TREE* expand_statement(CSOUND* csound, TREE* current) {
     /* This is WRONG in optional argsq */
    TREE* anchor = NULL;
    TREE* originalNext = current->next;
    
    TREE* previousArg = NULL;
    TREE* currentArg = current->right;
    
    current->next = NULL;
    
    if (UNLIKELY(PARSER_DEBUG))
        csound->Message(csound, "Found Statement.\n");
    while (currentArg != NULL) {
        TREE* last;
        TREE *nextArg;
        TREE *newArgTree;
        TREE *expressionNodes;
        int is_bool = 0;
        if (is_expression_node(currentArg) ||
            (is_bool = is_boolean_expression_node(currentArg))) {
            char * newArg;
            if (UNLIKELY(PARSER_DEBUG))
                csound->Message(csound, "Found Expression.\n");
            if (is_bool == 0) {
                expressionNodes =
                create_expression(csound, currentArg,
                                  currentArg->line, currentArg->locn);
            }
            else {
                expressionNodes =
                create_boolean_expression(csound, currentArg,
                                          currentArg->line, currentArg->locn);
            }
            
            /* Set as anchor if necessary */
            
            anchor = appendToTree(csound, anchor, expressionNodes);
            
            /* reconnect into chain */
            last = tree_tail(expressionNodes);
            
            newArg = last->left->value->lexeme;
            
            if (UNLIKELY(PARSER_DEBUG))
                csound->Message(csound, "New Arg: %s\n", newArg);
            
            /* handle arg replacement of currentArg here */
            nextArg = currentArg->next;
            newArgTree = create_ans_token(csound, newArg);
            
            if (previousArg == NULL) {
                current->right = newArgTree;
            }
            else {
                previousArg->next = newArgTree;
            }
            
            newArgTree->next = nextArg;
            currentArg = newArgTree;
            /* TODO - Delete the expression nodes here */
        }
        
        previousArg = currentArg;
        currentArg = currentArg->next;
    }
    
    anchor = appendToTree(csound, anchor, current);
    
    
    // handle LHS expressions (i.e. array-set's)
    previousArg = NULL;
    currentArg = current->left;
    
    while (currentArg != NULL) {
        char anstype, argtype;
        TREE* temp;

        if (currentArg->type == T_ARRAY) {
            anstype = argtyp2(currentArg->left->value->lexeme);
            temp = create_ans_token(csound,
                                          create_out_arg(csound, anstype));

            if (previousArg == NULL) {
                current->left = temp;
            }
            else {
                previousArg->next = temp;
            }
            temp->next = currentArg->next;
            
            TREE* arraySet = create_opcode_token(csound, "##array_set");
            arraySet->right = currentArg->left;
            arraySet->right->next = make_leaf(csound, temp->line, temp->locn,
                                              T_IDENT, make_token(csound, temp->value->lexeme));
            arraySet->right->next->next = currentArg->right; // FIXME - this needs to handles expressions
            
            anchor = appendToTree(csound, anchor, arraySet);
            
            currentArg = temp;
            
        }
        previousArg = currentArg;
        currentArg = currentArg->next;
    }
    
    
    handle_polymorphic_opcode(csound, current);
    handle_optional_args(csound, current);
    
    appendToTree(csound, anchor, originalNext);
    
    return anchor;
}

/* Flattens one level of if-blocks, sub-if-blocks should get flattened
 when the expander goes through statements */
TREE* expand_if_statement(CSOUND* csound, TREE* current) {
    
    TREE* anchor = NULL;
    TREE* expressionNodes = NULL;

    TREE* left = current->left;
    TREE* right = current->right;
    TREE* last;
    TREE* gotoToken;
    
    if (right->type == IGOTO_TOKEN ||
        right->type == KGOTO_TOKEN ||
        right->type == GOTO_TOKEN) {
        if (UNLIKELY(PARSER_DEBUG))
            csound->Message(csound, "Found if-goto\n");
        expressionNodes =
        create_boolean_expression(csound, left, right->line, right->locn);
        
        
        anchor = appendToTree(csound, anchor, expressionNodes);
        
        /* reconnect into chain */
        last = tree_tail(expressionNodes);
        
        gotoToken = create_goto_token(csound,
                                      last->left->value->lexeme,
                                      right,
                                      last->left->type == 'k' ||
                                      right->type =='k');
        last->next = gotoToken;
    }
    else if (right->type == THEN_TOKEN ||
             right->type == ITHEN_TOKEN ||
             right->type == KTHEN_TOKEN) {
        int endLabelCounter = -1;
        TREE *tempLeft;
        TREE *tempRight;
        TREE* last;

        TREE *ifBlockCurrent = current;
        
        if (UNLIKELY(PARSER_DEBUG))
            csound->Message(csound, "Found if-then\n");
        if (right->next != NULL) {
            endLabelCounter = genlabs++;
        }
        
        while (ifBlockCurrent != NULL) {
            tempLeft = ifBlockCurrent->left;
            tempRight = ifBlockCurrent->right;
         
            if (ifBlockCurrent->type == ELSE_TOKEN) {
                appendToTree(csound, anchor, tempRight);
                break;
            }
            else if (ifBlockCurrent->type == ELSEIF_TOKEN) { /* JPff code */
                // print_tree(csound, "ELSEIF case\n", ifBlockCurrent);
                ifBlockCurrent->type = IF_TOKEN;
                ifBlockCurrent = make_node(csound, ifBlockCurrent->line,
                                           ifBlockCurrent->locn, ELSE_TOKEN,
                                           NULL, ifBlockCurrent);
            }
            
            expressionNodes = create_boolean_expression(csound, tempLeft,
                                      tempLeft->line, tempLeft->locn);
            
            anchor = appendToTree(csound, anchor, expressionNodes);
            
            last = tree_tail(expressionNodes);
            
            /* reconnect into chain */
            {
                TREE *statements, *label, *labelEnd, *gotoToken;
                int gotoType;
                
                statements = tempRight->right;
                label = create_synthetic_ident(csound, genlabs);
                labelEnd = create_synthetic_label(csound, genlabs++);
                tempRight->right = label;

                gotoType = (argtyp2( last->left->value->lexeme) == 'B') ||
                (argtyp2( tempRight->value->lexeme) == 'k');
                gotoToken =
                create_goto_token(csound,
                                  last->left->value->lexeme,
                                  tempRight,
                                  gotoType);
                gotoToken->next = statements;
                anchor = appendToTree(csound, anchor, gotoToken);
                
                /* relinking */
                last = tree_tail(last);
                
                if (endLabelCounter > 0) {
                    TREE *endLabel = create_synthetic_ident(csound,
                                                            endLabelCounter);
                    int type = (gotoType == 1) ? 0 : 2;
                    /* csound->DebugMsg(csound, "%s(%d): type = %d %d\n", */
                    /*        __FILE__, __LINE__, type, gotoType); */
                    TREE *gotoEndLabelToken =
                        create_simple_goto_token(csound, endLabel, type);
                    if (UNLIKELY(PARSER_DEBUG))
                        csound->Message(csound, "Creating simple goto token\n");
                    
                    appendToTree(csound, last, gotoEndLabelToken);
                    
                    gotoEndLabelToken->next = labelEnd;
                }
                else {
                    appendToTree(csound, last, labelEnd);

                    if(statements == NULL) {
                        gotoToken->next = labelEnd;
                    } else {
                        statements->next = labelEnd;
                    }
                }
                
                ifBlockCurrent = tempRight->next;
            }
        }
        
        if (endLabelCounter > 0) {
            TREE *endLabel = create_synthetic_label(csound,
                                                    endLabelCounter);
            anchor = appendToTree(csound, anchor, endLabel);
        }
        
    }
    else {
        csound->Message(csound,
                        "ERROR: Neither if-goto or if-then found on line %d!!!",
                        right->line);
    }
    anchor = appendToTree(csound, anchor, current->next);
    
    return anchor;
}

/* 1. create top label to loop back to
   2. do boolean expression
   3. do goto token that checks boolean and goes to end label
   4. insert statements
   5. add goto token that goes to top label
   6. end label */
TREE* expand_until_statement(CSOUND* csound, TREE* current) {

    TREE* anchor = NULL;
    TREE* expressionNodes = NULL;

    TREE* gotoToken;
    
    int32 topLabelCounter = genlabs++;
    int32 endLabelCounter = genlabs++;
    TREE* tempRight = current->right;
    TREE* last = NULL;
    TREE* labelEnd;
    int gotoType;
    
    anchor = create_synthetic_label(csound, topLabelCounter);
    
    expressionNodes = create_boolean_expression(csound,
                                                current->left,
                                                current->line,
                                                current->locn);
    anchor = appendToTree(csound, anchor, expressionNodes);
    last = tree_tail(anchor);
    
    labelEnd = create_synthetic_label(csound, endLabelCounter);
    
    gotoType = (argtyp2( last->left->value->lexeme) == 'B') ||
        (argtyp2( tempRight->value->lexeme) == 'k');
    
    gotoToken =
        create_goto_token(csound,
                      last->left->value->lexeme,
                      labelEnd,
                      gotoType);
    gotoToken->next = tempRight;
    gotoToken->right->next = labelEnd;
    
    last = appendToTree(csound, last, gotoToken);
    last = tree_tail(last);
    
    
    labelEnd = create_synthetic_label(csound, endLabelCounter);
    TREE *topLabel = create_synthetic_ident(csound,
                                            topLabelCounter);
    TREE *gotoTopLabelToken = create_simple_goto_token(csound,
                                                       topLabel,
                                                       (gotoType==1 ? 0 : 1));

    appendToTree(csound, last, gotoTopLabelToken);
    gotoTopLabelToken->next = labelEnd;
    

    labelEnd->next = current->next;

    return anchor;
}

/* Expands expression nodes into opcode calls
 *
 *
 * for if-goto, expands to:
 *   1. Expression nodes - all of the expressions that lead to the boolean var
 *   2. goto node - a conditional goto to evals the boolean var and goes to a
 *      label
 *
 * for if-then-elseif-else, expands to:
 *   1. for each conditional, converts to a set of:
 *      -expression nodes
 *      -conditional not-goto that goes to block end label if condition does
 *       not pass (negative version of conditional is used to conditional skip
 *       contents of block)
 *      -statements (body of within conditional block)
 *      -goto complete block end (this signifies that at the end of these
 *       statements, skip all other elseif or else branches and go to very end)
 *      -block end label
 *   2. for else statements found, do no conditional and just link in statements
 *
 * */

TREE *csound_orc_expand_expressions(CSOUND * csound, TREE *root)
{
    //    int32 labelCounter = 300L;

    TREE *anchor = NULL;
    TREE * expressionNodes = NULL;

    TREE *current = root;
    TREE *previous = NULL;

    if (UNLIKELY(PARSER_DEBUG))
      csound->Message(csound, "[Begin Expanding Expressions in AST]\n");

    while (current != NULL) {
      switch(current->type) {
      case INSTR_TOKEN:
        if (UNLIKELY(PARSER_DEBUG))
          csound->Message(csound, "Instrument found\n");
        current->right = csound_orc_expand_expressions(csound, current->right);
        //print_tree(csound, "AFTER", current);
        break;
              
      case UDO_TOKEN:
        if (UNLIKELY(PARSER_DEBUG)) csound->Message(csound, "UDO found\n");
        current->right = csound_orc_expand_expressions(csound, current->right);
        break;
              
      case IF_TOKEN:
        if (UNLIKELY(PARSER_DEBUG))
          csound->Message(csound, "Found IF statement\n");
<<<<<<< HEAD
        
        current = expand_if_statement(csound, current);
        
        if (previous != NULL) {
            previous->next = current;
=======
        {
          TREE * left = current->left;
          TREE * right = current->right;
          TREE* last;
          TREE * gotoToken;

          if (right->type == IGOTO_TOKEN ||
              right->type == KGOTO_TOKEN ||
              right->type == GOTO_TOKEN) {
            if (UNLIKELY(PARSER_DEBUG))
              csound->Message(csound, "Found if-goto\n");
            expressionNodes =
              create_boolean_expression(csound, left, right->line, right->locn);
            /* Set as anchor if necessary */
            if (anchor == NULL) {
              anchor = expressionNodes;
            }
            /* reconnect into chain */
            last = expressionNodes;
            while (last->next != NULL) {
              last = last->next;
            }
            if (previous != NULL) {
              previous->next = expressionNodes;
            }
            gotoToken = create_goto_token(csound,
                                          last->left->value->lexeme,
                                          right,
                                          last->left->type == 'k' ||
                                          right->type =='k');
            last->next = gotoToken;
            gotoToken->next = current->next;

            current = gotoToken;
            previous = last;
          }
          else if (right->type == THEN_TOKEN ||
                   right->type == ITHEN_TOKEN ||
                   right->type == KTHEN_TOKEN) {
            int endLabelCounter = -1;
            TREE *tempLeft;
            TREE *tempRight;
            TREE *ifBlockStart = NULL;
            TREE *ifBlockCurrent = current;
            TREE *ifBlockLast = NULL;

            if (UNLIKELY(PARSER_DEBUG))
              csound->Message(csound, "Found if-then\n");
            if (right->next != NULL) {
              endLabelCounter = genlabs++;
            }

            while (ifBlockCurrent != NULL) {
              tempLeft = ifBlockCurrent->left;
              tempRight = ifBlockCurrent->right;
              if (ifBlockCurrent->type == ELSE_TOKEN) {
                //  print_tree(csound, "ELSE case\n", ifBlockCurrent);
                ifBlockLast->next =
                  csound_orc_expand_expressions(csound, tempRight);
                while (ifBlockLast->next != NULL) {
                  ifBlockLast = ifBlockLast->next;
                }
                // print_tree(csound, "ELSE transformed\n", ifBlockCurrent);
                break;
              }
              else if (ifBlockCurrent->type == ELSEIF_TOKEN) { /* JPff code */
                // print_tree(csound, "ELSEIF case\n", ifBlockCurrent);
                ifBlockCurrent->type = IF_TOKEN;
                ifBlockCurrent = make_node(csound, ifBlockCurrent->line,
                                           ifBlockCurrent->locn, ELSE_TOKEN,
                                           NULL, ifBlockCurrent);
                //tempLeft = NULL;
                /*   ifBlockLast->next = */
                /*     csound_orc_expand_expressions(csound, ifBlockCurrent); */
                /* while (ifBlockLast->next != NULL) { */
                /*   ifBlockLast = ifBlockLast->next; */
                /* } */
                // print_tree(csound, "ELSEIF transformed\n", ifBlockCurrent);
                //break;
              }

              expressionNodes =
                create_boolean_expression(csound, tempLeft,
                                          tempLeft->line, tempLeft->locn);
                            /* Set as anchor if necessary */
              if (ifBlockStart == NULL) {
                ifBlockStart = expressionNodes;
              }
              /* reconnect into chain */
              {
                TREE* last = expressionNodes;
                TREE *statements, *label, *labelEnd, *gotoToken;
                int gotoType;

                while (last->next != NULL) {
                  last = last->next;
                }
                if (ifBlockLast != NULL) {
                  ifBlockLast->next = expressionNodes;
                }

                statements = tempRight->right;
                label = create_synthetic_ident(csound, genlabs);
                labelEnd = create_synthetic_label(csound, genlabs++);
                tempRight->right = label;
//              printf("goto types %c %c %c %c %d\n",
//                     expressionNodes->left->type, tempRight->type,
//                     argtyp2( last->left->value->lexeme),
//                     argtyp2( tempRight->value->lexeme),
//                     (argtyp2( last->left->value->lexeme) == 'k') ||
//                     (argtyp2( tempRight->value->lexeme) == 'k'));
//              print_tree(csound, "expression nodes", expressionNodes);
                gotoType = (argtyp2( last->left->value->lexeme) == 'B') ||
                           (argtyp2( tempRight->value->lexeme) == 'k');
                gotoToken =
                  create_goto_token(csound,
                   last->left->value->lexeme,
                   tempRight,
                   gotoType);
                /* relinking */
                last->next = gotoToken;
                gotoToken->next = statements;

                if (statements != NULL) {
                  while (statements->next != NULL) {
                    statements = statements->next;
                  }
                }
                if (endLabelCounter > 0) {
                  TREE *endLabel = create_synthetic_ident(csound,
                                                          endLabelCounter);
                  int type = (gotoType == 1) ? 0 : 2;
                  /* csound->DebugMsg(csound, "%s(%d): type = %d %d\n", */
                  /*        __FILE__, __LINE__, type, gotoType); */
                  TREE *gotoEndLabelToken =
                    create_simple_goto_token(csound, endLabel, type);
                  if (UNLIKELY(PARSER_DEBUG))
                    csound->Message(csound, "Creating simple goto token\n");

                  if(statements == NULL) {
                    gotoToken->next = gotoEndLabelToken;
                  } else {
                    statements->next = gotoEndLabelToken;
                  }
                  gotoEndLabelToken->next = labelEnd;
                }
                else {
                  if(statements == NULL) {
                    gotoToken->next = labelEnd;
                  } else {
                    statements->next = labelEnd;
                  }
                }

                ifBlockLast = labelEnd;
                ifBlockCurrent = tempRight->next;
              }
            }

            if (endLabelCounter > 0) {
              TREE *endLabel = create_synthetic_label(csound,
                                                      endLabelCounter);
              endLabel->next = ifBlockLast->next;
              ifBlockLast->next = endLabel;
              ifBlockLast = endLabel;
            }
            ifBlockLast->next = current->next;

            /* Connect in all of the TREE nodes that were flattened from
             * the if-else-else block
             */
            /* Set as anchor if necessary */
            if (anchor == NULL) {
              anchor = ifBlockStart;
            }

            /* reconnect into chain */
            if (previous != NULL) {
              previous->next = ifBlockStart;
            }
            current = ifBlockStart;
          }
          else {
            csound->Message(csound,
                            Str("ERROR: Neither if-goto or if-then "
                                "found on line %d!!!"),
                            right->line);
          }
>>>>>>> 80db63f2
        }
        
        continue; 
      case UNTIL_TOKEN:
        if (UNLIKELY(PARSER_DEBUG))
          csound->Message(csound, "Found UNTIL statement\n");
              
        current = expand_until_statement(csound, current);
      
        if (previous != NULL) {
          previous->next = current;
        }
<<<<<<< HEAD
              
        continue;
              
      case LABEL_TOKEN:
        break;
                            
=======
        break;
      case LABEL_TOKEN:
        break;
      case '=':
        {
          TREE* currentArg = current->right;
          TREE* currentAns = current->left;
          char anstype, argtype;

          //csound->Message(csound, "Assignment Statement.\n");

          if (currentAns->type == T_ARRAY) {
            anstype = argtyp2(currentAns->left->value->lexeme);
            TREE* temp = create_ans_token(csound,
                                          create_out_arg(csound, anstype));
            current->left = temp;

            TREE* arraySet = create_opcode_token(csound, "##array_set");
            arraySet->right = currentAns->left;
            arraySet->right->next = make_leaf(csound, temp->line, temp->locn,
                                                T_IDENT, 
                                              make_token(csound, 
                                                         temp->value->lexeme));
            arraySet->right->next->next = currentAns->right;

            arraySet->next = current->next;
            current->next = arraySet;

            currentAns = temp;

          }

          if (currentArg->left || currentArg->right) {
            //csound->Message(csound, "expansion case\n");
            anstype = argtyp2( currentAns->value->lexeme);

            //print_tree(csound, "Assignment\n", current);
            expressionNodes =
              create_expression(csound, currentArg,
                                currentArg->line, currentArg->locn);
            //print_tree(csound, "expressionNodes\n", currentArg);
            currentArg = expressionNodes;
            while (currentArg->next) currentArg = currentArg->next;
            //print_tree(csound, "currentArg\n", currentArg);
            argtype = argtyp2( currentArg->left->value->lexeme);
            //printf("anstype = %c argtype = %c\n", anstype, argtype);
            if (anstype=='a' && argtype!='a') {
              //upsample
              //goto maincase;                     /* Wastes time and space */
              TREE* opTree = create_opcode_token(csound, "upsamp");
              ORCTOKEN* lex = make_token(csound, currentArg->left->value->lexeme);
              //printf("lex %p->%p\n", currentArg->left->value, lex);
              opTree->right = make_leaf(csound, current->line, current->locn,
                                        T_IDENT, lex);
              opTree->left = current->left;
              opTree->line = current->line;
              opTree->locn = current->locn;
              opTree->next = current->next;
              //print_tree(csound, "opTree\n", opTree);
              currentArg->next = opTree;
              //print_tree(csound, "currentArg\n", currentArg);
              //print_tree(csound, "making expression", opTree);

              /* current->right = currentArg->left; /\* Should this copy? *\/ */
              /* current->next = NULL; */
              /* currentArg->next = current; */
              print_tree(csound, "becomes\n", expressionNodes);
              memmove(current, expressionNodes, sizeof(TREE));
              print_tree(csound, "current\n", current);
              break;
            }
            else if (anstype=='k' && argtype=='i') {
              TREE* opTree = create_opcode_token(csound, "=.k");
              ORCTOKEN* lex = make_token(csound, currentArg->left->value->lexeme);
              //printf("value=%p lexeme=%s\n",
              //       currentArg->left->value, currentArg->left->value->lexeme);
              opTree->right = make_leaf(csound, current->line, current->locn,
                                        T_IDENT, lex);
              opTree->left = current->left;
              opTree->line = current->line;
              opTree->locn = current->locn;
              opTree->next = current->next;
              currentArg->next = opTree;
              memmove(current, expressionNodes, sizeof(TREE));
              print_tree(csound, "current\n", current);
              break;
            }
            else {
              mfree(csound, currentArg->left);
              currentArg->left = currentAns;
              currentArg->next = current->next;
              //print_tree(csound, "becomes\n", expressionNodes);
              memmove(current, expressionNodes, sizeof(TREE));
            }
            break;
          }
        }
>>>>>>> 80db63f2
      default:
        //maincase:
        
        current = expand_statement(csound, current);
            
        if (previous != NULL) {
            previous->next = current;
        }
        
      }

      if (anchor == NULL) {
        anchor = current;
      }
      previous = current;
      current = current->next;
    }

    if (UNLIKELY(PARSER_DEBUG))
      csound->Message(csound, "[End Expanding Expressions in AST]\n");

    return anchor;
}<|MERGE_RESOLUTION|>--- conflicted
+++ resolved
@@ -1161,202 +1161,11 @@
       case IF_TOKEN:
         if (UNLIKELY(PARSER_DEBUG))
           csound->Message(csound, "Found IF statement\n");
-<<<<<<< HEAD
         
         current = expand_if_statement(csound, current);
         
         if (previous != NULL) {
             previous->next = current;
-=======
-        {
-          TREE * left = current->left;
-          TREE * right = current->right;
-          TREE* last;
-          TREE * gotoToken;
-
-          if (right->type == IGOTO_TOKEN ||
-              right->type == KGOTO_TOKEN ||
-              right->type == GOTO_TOKEN) {
-            if (UNLIKELY(PARSER_DEBUG))
-              csound->Message(csound, "Found if-goto\n");
-            expressionNodes =
-              create_boolean_expression(csound, left, right->line, right->locn);
-            /* Set as anchor if necessary */
-            if (anchor == NULL) {
-              anchor = expressionNodes;
-            }
-            /* reconnect into chain */
-            last = expressionNodes;
-            while (last->next != NULL) {
-              last = last->next;
-            }
-            if (previous != NULL) {
-              previous->next = expressionNodes;
-            }
-            gotoToken = create_goto_token(csound,
-                                          last->left->value->lexeme,
-                                          right,
-                                          last->left->type == 'k' ||
-                                          right->type =='k');
-            last->next = gotoToken;
-            gotoToken->next = current->next;
-
-            current = gotoToken;
-            previous = last;
-          }
-          else if (right->type == THEN_TOKEN ||
-                   right->type == ITHEN_TOKEN ||
-                   right->type == KTHEN_TOKEN) {
-            int endLabelCounter = -1;
-            TREE *tempLeft;
-            TREE *tempRight;
-            TREE *ifBlockStart = NULL;
-            TREE *ifBlockCurrent = current;
-            TREE *ifBlockLast = NULL;
-
-            if (UNLIKELY(PARSER_DEBUG))
-              csound->Message(csound, "Found if-then\n");
-            if (right->next != NULL) {
-              endLabelCounter = genlabs++;
-            }
-
-            while (ifBlockCurrent != NULL) {
-              tempLeft = ifBlockCurrent->left;
-              tempRight = ifBlockCurrent->right;
-              if (ifBlockCurrent->type == ELSE_TOKEN) {
-                //  print_tree(csound, "ELSE case\n", ifBlockCurrent);
-                ifBlockLast->next =
-                  csound_orc_expand_expressions(csound, tempRight);
-                while (ifBlockLast->next != NULL) {
-                  ifBlockLast = ifBlockLast->next;
-                }
-                // print_tree(csound, "ELSE transformed\n", ifBlockCurrent);
-                break;
-              }
-              else if (ifBlockCurrent->type == ELSEIF_TOKEN) { /* JPff code */
-                // print_tree(csound, "ELSEIF case\n", ifBlockCurrent);
-                ifBlockCurrent->type = IF_TOKEN;
-                ifBlockCurrent = make_node(csound, ifBlockCurrent->line,
-                                           ifBlockCurrent->locn, ELSE_TOKEN,
-                                           NULL, ifBlockCurrent);
-                //tempLeft = NULL;
-                /*   ifBlockLast->next = */
-                /*     csound_orc_expand_expressions(csound, ifBlockCurrent); */
-                /* while (ifBlockLast->next != NULL) { */
-                /*   ifBlockLast = ifBlockLast->next; */
-                /* } */
-                // print_tree(csound, "ELSEIF transformed\n", ifBlockCurrent);
-                //break;
-              }
-
-              expressionNodes =
-                create_boolean_expression(csound, tempLeft,
-                                          tempLeft->line, tempLeft->locn);
-                            /* Set as anchor if necessary */
-              if (ifBlockStart == NULL) {
-                ifBlockStart = expressionNodes;
-              }
-              /* reconnect into chain */
-              {
-                TREE* last = expressionNodes;
-                TREE *statements, *label, *labelEnd, *gotoToken;
-                int gotoType;
-
-                while (last->next != NULL) {
-                  last = last->next;
-                }
-                if (ifBlockLast != NULL) {
-                  ifBlockLast->next = expressionNodes;
-                }
-
-                statements = tempRight->right;
-                label = create_synthetic_ident(csound, genlabs);
-                labelEnd = create_synthetic_label(csound, genlabs++);
-                tempRight->right = label;
-//              printf("goto types %c %c %c %c %d\n",
-//                     expressionNodes->left->type, tempRight->type,
-//                     argtyp2( last->left->value->lexeme),
-//                     argtyp2( tempRight->value->lexeme),
-//                     (argtyp2( last->left->value->lexeme) == 'k') ||
-//                     (argtyp2( tempRight->value->lexeme) == 'k'));
-//              print_tree(csound, "expression nodes", expressionNodes);
-                gotoType = (argtyp2( last->left->value->lexeme) == 'B') ||
-                           (argtyp2( tempRight->value->lexeme) == 'k');
-                gotoToken =
-                  create_goto_token(csound,
-                   last->left->value->lexeme,
-                   tempRight,
-                   gotoType);
-                /* relinking */
-                last->next = gotoToken;
-                gotoToken->next = statements;
-
-                if (statements != NULL) {
-                  while (statements->next != NULL) {
-                    statements = statements->next;
-                  }
-                }
-                if (endLabelCounter > 0) {
-                  TREE *endLabel = create_synthetic_ident(csound,
-                                                          endLabelCounter);
-                  int type = (gotoType == 1) ? 0 : 2;
-                  /* csound->DebugMsg(csound, "%s(%d): type = %d %d\n", */
-                  /*        __FILE__, __LINE__, type, gotoType); */
-                  TREE *gotoEndLabelToken =
-                    create_simple_goto_token(csound, endLabel, type);
-                  if (UNLIKELY(PARSER_DEBUG))
-                    csound->Message(csound, "Creating simple goto token\n");
-
-                  if(statements == NULL) {
-                    gotoToken->next = gotoEndLabelToken;
-                  } else {
-                    statements->next = gotoEndLabelToken;
-                  }
-                  gotoEndLabelToken->next = labelEnd;
-                }
-                else {
-                  if(statements == NULL) {
-                    gotoToken->next = labelEnd;
-                  } else {
-                    statements->next = labelEnd;
-                  }
-                }
-
-                ifBlockLast = labelEnd;
-                ifBlockCurrent = tempRight->next;
-              }
-            }
-
-            if (endLabelCounter > 0) {
-              TREE *endLabel = create_synthetic_label(csound,
-                                                      endLabelCounter);
-              endLabel->next = ifBlockLast->next;
-              ifBlockLast->next = endLabel;
-              ifBlockLast = endLabel;
-            }
-            ifBlockLast->next = current->next;
-
-            /* Connect in all of the TREE nodes that were flattened from
-             * the if-else-else block
-             */
-            /* Set as anchor if necessary */
-            if (anchor == NULL) {
-              anchor = ifBlockStart;
-            }
-
-            /* reconnect into chain */
-            if (previous != NULL) {
-              previous->next = ifBlockStart;
-            }
-            current = ifBlockStart;
-          }
-          else {
-            csound->Message(csound,
-                            Str("ERROR: Neither if-goto or if-then "
-                                "found on line %d!!!"),
-                            right->line);
-          }
->>>>>>> 80db63f2
         }
         
         continue; 
@@ -1369,112 +1178,12 @@
         if (previous != NULL) {
           previous->next = current;
         }
-<<<<<<< HEAD
               
         continue;
               
       case LABEL_TOKEN:
         break;
-                            
-=======
-        break;
-      case LABEL_TOKEN:
-        break;
-      case '=':
-        {
-          TREE* currentArg = current->right;
-          TREE* currentAns = current->left;
-          char anstype, argtype;
-
-          //csound->Message(csound, "Assignment Statement.\n");
-
-          if (currentAns->type == T_ARRAY) {
-            anstype = argtyp2(currentAns->left->value->lexeme);
-            TREE* temp = create_ans_token(csound,
-                                          create_out_arg(csound, anstype));
-            current->left = temp;
-
-            TREE* arraySet = create_opcode_token(csound, "##array_set");
-            arraySet->right = currentAns->left;
-            arraySet->right->next = make_leaf(csound, temp->line, temp->locn,
-                                                T_IDENT, 
-                                              make_token(csound, 
-                                                         temp->value->lexeme));
-            arraySet->right->next->next = currentAns->right;
-
-            arraySet->next = current->next;
-            current->next = arraySet;
-
-            currentAns = temp;
-
-          }
-
-          if (currentArg->left || currentArg->right) {
-            //csound->Message(csound, "expansion case\n");
-            anstype = argtyp2( currentAns->value->lexeme);
-
-            //print_tree(csound, "Assignment\n", current);
-            expressionNodes =
-              create_expression(csound, currentArg,
-                                currentArg->line, currentArg->locn);
-            //print_tree(csound, "expressionNodes\n", currentArg);
-            currentArg = expressionNodes;
-            while (currentArg->next) currentArg = currentArg->next;
-            //print_tree(csound, "currentArg\n", currentArg);
-            argtype = argtyp2( currentArg->left->value->lexeme);
-            //printf("anstype = %c argtype = %c\n", anstype, argtype);
-            if (anstype=='a' && argtype!='a') {
-              //upsample
-              //goto maincase;                     /* Wastes time and space */
-              TREE* opTree = create_opcode_token(csound, "upsamp");
-              ORCTOKEN* lex = make_token(csound, currentArg->left->value->lexeme);
-              //printf("lex %p->%p\n", currentArg->left->value, lex);
-              opTree->right = make_leaf(csound, current->line, current->locn,
-                                        T_IDENT, lex);
-              opTree->left = current->left;
-              opTree->line = current->line;
-              opTree->locn = current->locn;
-              opTree->next = current->next;
-              //print_tree(csound, "opTree\n", opTree);
-              currentArg->next = opTree;
-              //print_tree(csound, "currentArg\n", currentArg);
-              //print_tree(csound, "making expression", opTree);
-
-              /* current->right = currentArg->left; /\* Should this copy? *\/ */
-              /* current->next = NULL; */
-              /* currentArg->next = current; */
-              print_tree(csound, "becomes\n", expressionNodes);
-              memmove(current, expressionNodes, sizeof(TREE));
-              print_tree(csound, "current\n", current);
-              break;
-            }
-            else if (anstype=='k' && argtype=='i') {
-              TREE* opTree = create_opcode_token(csound, "=.k");
-              ORCTOKEN* lex = make_token(csound, currentArg->left->value->lexeme);
-              //printf("value=%p lexeme=%s\n",
-              //       currentArg->left->value, currentArg->left->value->lexeme);
-              opTree->right = make_leaf(csound, current->line, current->locn,
-                                        T_IDENT, lex);
-              opTree->left = current->left;
-              opTree->line = current->line;
-              opTree->locn = current->locn;
-              opTree->next = current->next;
-              currentArg->next = opTree;
-              memmove(current, expressionNodes, sizeof(TREE));
-              print_tree(csound, "current\n", current);
-              break;
-            }
-            else {
-              mfree(csound, currentArg->left);
-              currentArg->left = currentAns;
-              currentArg->next = current->next;
-              //print_tree(csound, "becomes\n", expressionNodes);
-              memmove(current, expressionNodes, sizeof(TREE));
-            }
-            break;
-          }
-        }
->>>>>>> 80db63f2
+              
       default:
         //maincase:
         
