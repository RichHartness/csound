/*
 csound_type_system.c:

 Copyright (C) 2012,2013 Steven Yi

 This file is part of Csound.

 The Csound Library is free software; you can redistribute it
 and/or modify it under the terms of the GNU Lesser General Public
 License as published by the Free Software Foundation; either
 version 2.1 of the License, or (at your option) any later version.

 Csound is distributed in the hope that it will be useful,
 but WITHOUT ANY WARRANTY; without even the implied warranty of
 MERCHANTABILITY or FITNESS FOR A PARTICULAR PURPOSE.  See the
 GNU Lesser General Public License for more details.

 You should have received a copy of the GNU Lesser General Public
 License along with Csound; if not, write to the Free Software
 Foundation, Inc., 59 Temple Place, Suite 330, Boston, MA
 02111-1307 USA
 */

#include "csound_type_system.h"
#include <string.h>
#include <stdio.h>
#include "csoundCore.h"
#include "aops.h"

int csTypeExistsWithSameName(TYPE_POOL* pool, CS_TYPE* typeInstance) {
    CS_TYPE_ITEM* current = pool->head;
    while (current != NULL) {

      /* printf("Search if type [%s] == [%s]",
         current->varTypeName, typeInstance->varTypeName); */

      if (strcmp(current->cstype->varTypeName,
                 typeInstance->varTypeName) == 0) {
        return 1;
      }
      current = current->next;
    }

    return 0;
}

CS_TYPE* csoundGetTypeWithVarTypeName(TYPE_POOL* pool, char* typeName) {
    CS_TYPE_ITEM* current = pool->head;
    while (current != NULL) {
      if (strcmp(typeName, current->cstype->varTypeName) == 0) {
        return current->cstype;
      }
      current = current->next;
    }
    return NULL;
}

int csoundAddVariableType(CSOUND* csound, TYPE_POOL* pool, CS_TYPE* typeInstance)
{
    CS_TYPE_ITEM* item;
    if (csTypeExistsWithSameName(pool, typeInstance)) {
      return 0;
    }

    item = (CS_TYPE_ITEM*)csound->Calloc(csound, sizeof(CS_TYPE_ITEM));
    item->cstype = typeInstance;

    if (pool->head == NULL) {
      pool->head = item;
    } else {
      CS_TYPE_ITEM* current = pool->head;
      while (current->next) {
        current = current->next;
      }
      current->next = item;
      item->next = NULL;
    }

    /* printf("Adding type with type name: %s\n", typeInstance->varTypeName); */

    return 1;
}


/* VAR POOL FUNCTIONS */


CS_VAR_POOL* csoundCreateVarPool(CSOUND* csound) {
    CS_VAR_POOL* varPool = csound->Calloc(csound, sizeof(CS_VAR_POOL));
    varPool->table = cs_hash_table_create(csound);
    return varPool;
}

void csoundFreeVarPool(CSOUND* csound, CS_VAR_POOL* pool) {
    if(pool->table) cs_hash_table_mfree_complete(csound, pool->table);
    csound->Free(csound, pool);
}

char* getVarSimpleName(CSOUND* csound, const char* varName) {
    char* retVal;

    if (varName[0] != '[') {
      retVal = (char*)csound->Calloc(csound, sizeof(char) * (strlen(varName) + 1));
      strcpy(retVal, varName);
    } else {
      int start = 0;
      int typeEnd = 0;
      int len = strlen(varName);
      int newFirstLen, newSecondLen, newTotalLen;
      char* t = (char*) varName;
      char* t2;

      while(*t == '[') {
        t++;
        start++;
      }
      typeEnd = start;
      t2 = t;
      while(*t2 != ']' && *t2 != (char)0) {
        t2++;
        typeEnd++;
      }
      t2++;
      typeEnd++;

      newFirstLen = (typeEnd - start - 1);
      newSecondLen = (len - typeEnd);
      newTotalLen = newFirstLen + newSecondLen;

      retVal = (char*)csound->Calloc(csound, sizeof(char) * (newTotalLen + 1));
      strncpy(retVal, t, newFirstLen);
      strncpy(retVal + newFirstLen, t2, newSecondLen);
    }

    return retVal;
}

CS_VARIABLE* csoundCreateVariable(CSOUND* csound, TYPE_POOL* pool,
                                  CS_TYPE* type, char* name, void* typeArg)
{
    CS_TYPE_ITEM* current = pool->head;
    if(type != NULL)
    while (current != NULL) {
      if (strcmp(type->varTypeName, current->cstype->varTypeName) == 0) {
        CS_VARIABLE* var = current->cstype->createVariable(csound, typeArg);
        var->varType = type;
        var->varName = cs_strdup(csound, name);
        return var;
      }
      current = current->next;
    }
    else ((CSOUND *)csound)->ErrorMsg(csound,
            "cannot create variable %s: NULL type", name);
    return NULL;
}

//CS_VARIABLE* csoundFindVariableWithName(CSOUND* csound, CS_VAR_POOL* pool,
//                                        const char* name) {
CS_VARIABLE* csoundFindVariableWithName(CSOUND* csound, CS_VAR_POOL* pool,
                                        const char* name)
{

    CS_VARIABLE* returnValue = cs_hash_table_get(csound, pool->table, (char*)name);

    if (returnValue == NULL && pool->parent != NULL) {
      returnValue = csoundFindVariableWithName(csound, pool->parent, name);
    }

    return returnValue;
}

CS_VARIABLE* csoundGetVariable(CS_VAR_POOL* pool, int index) {

    CS_VARIABLE* current = pool->head;
    int i;

    for(i = 0; i < index || current != NULL; i++) {
      /* THIS WAS WRONG!! && or || meant foR , ?? */
      current = current->next;
    }

    return current;
}

//int csoundGetVariableIndex(CS_VAR_POOL* pool, CS_VARIABLE* var) {
//    CS_VARIABLE* current = pool->head;
//    int index = 0;
//
//    if (current == NULL) {
//        return -1;
//    }
//
//    for (index = 0; current != NULL; index++) {
//        if (current == var) {
//            return index;
//        }
//    }
//    return -1;
//}

int csoundAddVariable(CSOUND* csound, CS_VAR_POOL* pool, CS_VARIABLE* var) {
  if(var != NULL) {
    if(pool->head == NULL) {
      pool->head = var;
      pool->tail = var;
    } else {
      pool->tail->next = var;
      pool->tail = var;
    }
    cs_hash_table_put(csound, pool->table, var->varName, var);
    // may need to revise this; var pools are accessed as MYFLT*,
    // so need to ensure all memory is aligned to sizeof(MYFLT)
    // boundaries maybe should align block size here to +7 before dividing?
    var->memBlockIndex = (pool->poolSize / sizeof(MYFLT)) + (pool->varCount + 1);
    pool->poolSize += var->memBlockSize;
    pool->varCount += 1;
    return 0;
  } else return -1;
}

void recalculateVarPoolMemory(CSOUND* csound, CS_VAR_POOL* pool)
{
    CS_VARIABLE* current = pool->head;
    int varCount = 1;
    pool->poolSize = 0;

    while (current != NULL) {
      /* VL 26-12-12: had to revert these lines to avoid memory crashes
         with higher ksmps */
      if(current->updateMemBlockSize != NULL) {
        current->updateMemBlockSize(csound, current);
      }

      current->memBlockIndex = (pool->poolSize / sizeof(MYFLT)) + varCount;
      pool->poolSize += current->memBlockSize;

      current = current->next;
      varCount++;
    }
}

void reallocateVarPoolMemory(CSOUND* csound, CS_VAR_POOL* pool) {
    CS_VARIABLE* current = pool->head;
    CS_VAR_MEM* varMem = NULL;
    size_t memSize;
    pool->poolSize = 0;

    while (current != NULL) {
      varMem = current->memBlock;
      memSize = current->memBlockSize;

      if(current->updateMemBlockSize != NULL) {
        current->updateMemBlockSize(csound, current);
      }
      // VL 14-3-2015 only realloc if we need to
      if(memSize < current->memBlockSize) {
          memSize = sizeof(CS_VAR_MEM) - sizeof(MYFLT) + current->memBlockSize;
          varMem =
               (CS_VAR_MEM *)((CSOUND *)csound)->ReAlloc(csound,varMem,
                                             memSize);
          current->memBlock = varMem;
       }
       pool->poolSize += current->memBlockSize;
       current = current->next;
    }
}

void deleteVarPoolMemory(CSOUND* csound, CS_VAR_POOL* pool) {
    CS_VARIABLE* current = pool->head, *tmp;
<<<<<<< HEAD
=======
    CSOUND *csound = (CSOUND *)csnd;
    CS_TYPE* type;
>>>>>>> 6fc8d8f1
    while (current != NULL) {
      tmp = current;
      type = current->subType;
      if (type->freeVariableMemory != NULL) {
        type->freeVariableMemory(csound, current->memBlock);
      }
      csound->Free(csound, current->memBlock);
      current = current->next;
      csound->Free(csound, tmp);
    }
}



void initializeVarPool(CSOUND* csound, MYFLT* memBlock, CS_VAR_POOL* pool) {
    CS_VARIABLE* current = pool->head;
    int varNum = 1;

    while (current != NULL) {
      if (current->initializeVariableMemory != NULL) {
        current->initializeVariableMemory(csound, current,
                                          memBlock + current->memBlockIndex);
      }
      varNum++;
      current = current->next;
    }
}

void debug_print_varpool(CSOUND* csound, CS_VAR_POOL* pool) {
    CS_VARIABLE* gVar = pool->head;
    int count = 0;
    while(gVar != NULL) {
      csound->Message(csound, "  %d) %s:%s\n", count++,
                      gVar->varName, gVar->varType->varTypeName);
      gVar = gVar->next;
    }
}

/* GENERIC VARIABLE COPYING */


int copyVarGeneric(CSOUND *csound, void *p) {
    ASSIGN* assign = (ASSIGN*)p;
    CS_TYPE* typeR = csoundGetTypeForArg(assign->r);
    CS_TYPE* typeA = csoundGetTypeForArg(assign->a);
    
    if(typeR != typeA) {
        csound->Warning(csound,
                        Str("error: = opcode given variables with two different types: %s : %s\n"),
                        typeR->varTypeName, typeA->varTypeName);
        return NOTOK;
    }
    
    typeR->copyValue(csound, assign->r, assign->a);
    return OK;
}<|MERGE_RESOLUTION|>--- conflicted
+++ resolved
@@ -267,11 +267,7 @@
 
 void deleteVarPoolMemory(CSOUND* csound, CS_VAR_POOL* pool) {
     CS_VARIABLE* current = pool->head, *tmp;
-<<<<<<< HEAD
-=======
-    CSOUND *csound = (CSOUND *)csnd;
     CS_TYPE* type;
->>>>>>> 6fc8d8f1
     while (current != NULL) {
       tmp = current;
       type = current->subType;
