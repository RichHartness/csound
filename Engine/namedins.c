--- conflicted
+++ resolved
@@ -194,18 +194,13 @@
         strcpy(s, csound->strsets[i]);
       }
       else {
-<<<<<<< HEAD
-        int n;              /* this is wrong */
-        if (s == NULL)
-=======
         int n;
         if (s == NULL) {
->>>>>>> b02b6491
           /* allocate +20 characters, assuming sizeof(int) <= 8 */
           s = csound->Malloc(csound, n = strlen(baseName) + 21);
           snprintf(s, n, "%s%d", baseName, i);
         }
-        else sprintf(s, "%s%d", baseName, i);
+        else sprintf(s, "%s%d", baseName, i); /* dubious */
       }
     }
     return s;
