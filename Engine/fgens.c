/*
    fgens.c:

    Copyright (C) 1991, 1994, 1995, 1998, 2000, 2004
                  Barry Vercoe, John ffitch, Paris Smaragdis,
                  Gabriel Maldonado, Richard Karpen, Greg Sullivan,
                  Pete Moss, Istvan Varga, Victor Lazzarini

    This file is part of Csound.

    The Csound Library is free software; you can redistribute it
    and/or modify it under the terms of the GNU Lesser General Public
    License as published by the Free Software Foundation; either
    version 2.1 of the License, or (at your option) any later version.

    Csound is distributed in the hope that it will be useful,
    but WITHOUT ANY WARRANTY; without even the implied warranty of
    MERCHANTABILITY or FITNESS FOR A PARTICULAR PURPOSE.  See the
    GNU Lesser General Public License for more details.

    You should have received a copy of the GNU Lesser General Public
    License along with Csound; if not, write to the Free Software
    Foundation, Inc., 59 Temple Place, Suite 330, Boston, MA
    02111-1307 USA
*/

#include "csoundCore.h"         /*                      FGENS.C         */
#include <ctype.h>
#include "soundio.h"
#include "cwindow.h"
#include "cmath.h"
#include "fgens.h"
#include "pstream.h"
#include "pvfileio.h"
#include <stdlib.h>
/* #undef ISSTRCOD */

<<<<<<< HEAD
//#ifndef __MACH__
int ISSTRCOD(MYFLT xx)
=======
int isstrcod(MYFLT xx)
>>>>>>> 63467e89
{
#ifdef USE_DOUBLE
    union {
      double d;
      int32_t i[2];
    } z;
    z.d = xx;
    return ((z.i[1]&0x7ff00000)==0x7ff00000);
#else
    union {
      float f;
      int32_t i;
    } z;
    z.f = xx;
    return ((z.i&0x7f800000) == 0x7f800000);
#endif
}
<<<<<<< HEAD
//#endif
=======
>>>>>>> 63467e89

extern double besseli(double);

static int gen01raw(FGDATA *, FUNC *);
static int gen01(FGDATA *, FUNC *), gen02(FGDATA *, FUNC *);
static int gen03(FGDATA *, FUNC *), gen04(FGDATA *, FUNC *);
static int gen05(FGDATA *, FUNC *), gen06(FGDATA *, FUNC *);
static int gen07(FGDATA *, FUNC *), gen08(FGDATA *, FUNC *);
static int gen09(FGDATA *, FUNC *), gen10(FGDATA *, FUNC *);
static int gen11(FGDATA *, FUNC *), gen12(FGDATA *, FUNC *);
static int gen13(FGDATA *, FUNC *), gen14(FGDATA *, FUNC *);
static int gen15(FGDATA *, FUNC *), gen17(FGDATA *, FUNC *);
static int gen18(FGDATA *, FUNC *), gen19(FGDATA *, FUNC *);
static int gen20(FGDATA *, FUNC *), gen21(FGDATA *, FUNC *);
static int gen23(FGDATA *, FUNC *), gen24(FGDATA *, FUNC *);
static int gen16(FGDATA *, FUNC *), gen25(FGDATA *, FUNC *);
static int gen27(FGDATA *, FUNC *), gen28(FGDATA *, FUNC *);
static int gen30(FGDATA *, FUNC *), gen31(FGDATA *, FUNC *);
static int gen32(FGDATA *, FUNC *), gen33(FGDATA *, FUNC *);
static int gen34(FGDATA *, FUNC *), gen40(FGDATA *, FUNC *);
static int gen41(FGDATA *, FUNC *), gen42(FGDATA *, FUNC *);
static int gen43(FGDATA *, FUNC *);
static int gn1314(FGDATA *, FUNC *, MYFLT, MYFLT);
static int gen51(FGDATA *, FUNC *), gen52(FGDATA *, FUNC *);
static int gen53(FGDATA *, FUNC *);
static int GENUL(FGDATA *, FUNC *);
#ifndef NACL
static int gen49(FGDATA *, FUNC *);
#endif

static const GEN or_sub[GENMAX + 1] = {
    GENUL,
    gen01, gen02, gen03, gen04, gen05, gen06, gen07, gen08, gen09, gen10,
    gen11, gen12, gen13, gen14, gen15, gen16, gen17, gen18, gen19, gen20,
    gen21, GENUL, gen23, gen24, gen25, GENUL, gen27, gen28, GENUL, gen30,
    gen31, gen32, gen33, gen34, GENUL, GENUL, GENUL, GENUL, GENUL, gen40,
    gen41, gen42, gen43, GENUL, GENUL, GENUL, GENUL, GENUL,
#ifndef NACL
    gen49,
#else
    GENUL,
#endif
    GENUL,
    gen51, gen52, gen53, GENUL, GENUL, GENUL, GENUL, GENUL, GENUL, GENUL
};

typedef struct namedgen {
    char    *name;
    int     genum;
    struct namedgen *next;
} NAMEDGEN;

#define tpd360  (FL(0.0174532925199433))

#define FTAB_SEARCH_BASE (100)

static CS_NOINLINE int  fterror(const FGDATA *, const char *, ...);
static CS_NOINLINE void ftresdisp(const FGDATA *, FUNC *);
static CS_NOINLINE FUNC *ftalloc(const FGDATA *);

static int GENUL(FGDATA *ff, FUNC *ftp)
{
    (void) ftp;
    return fterror(ff, Str("unknown GEN number"));
}

/**
 * Create ftable using evtblk data, and store pointer to new table in *ftpp.
 * If mode is zero, a zero table number is ignored, otherwise a new table
 * number is automatically assigned.
 * Returns zero on success.
 */

int hfgens(CSOUND *csound, FUNC **ftpp, const EVTBLK *evtblkp, int mode)
{
    int32    genum, ltest;
    int     lobits, msg_enabled, i;
    FUNC    *ftp;
    FGDATA  ff;
    int nonpowof2_flag=0; /* gab: fixed for non-powoftwo function tables*/

    *ftpp = NULL;
    if (UNLIKELY(csound->gensub == NULL)) {
      csound->gensub = (GEN*) csound->Malloc(csound, sizeof(GEN) * (GENMAX + 1));
      memcpy(csound->gensub, or_sub, sizeof(GEN) * (GENMAX + 1));
      csound->genmax = GENMAX + 1;
    }
    msg_enabled = csound->oparms->msglevel & 7;
    ff.csound = csound;
    memcpy((char*) &(ff.e), (char*) evtblkp,
           (size_t) ((char*) &(evtblkp->p[2]) - (char*) evtblkp));
    ff.fno = (int) MYFLT2LRND(ff.e.p[1]);
    if (!ff.fno) {
      if (!mode)
        return 0;                               /*  fno = 0: return,        */
      ff.fno = FTAB_SEARCH_BASE;
      do {                                      /*      or automatic number */
        ++ff.fno;
      } while (ff.fno <= csound->maxfnum && csound->flist[ff.fno] != NULL);
      ff.e.p[1] = (MYFLT) (ff.fno);
    }
    else if (ff.fno < 0) {                      /*  fno < 0: remove         */
      ff.fno = -(ff.fno);
      if (UNLIKELY(ff.fno > csound->maxfnum ||
                   (ftp = csound->flist[ff.fno]) == NULL)) {
        return fterror(&ff, Str("ftable does not exist"));
      }
      csound->flist[ff.fno] = NULL;
      csound->Free(csound, (void*) ftp);
      if (UNLIKELY(msg_enabled))
        csoundMessage(csound, Str("ftable %d now deleted\n"), ff.fno);
      return 0;
    }
    if (UNLIKELY(ff.fno > csound->maxfnum)) {   /* extend list if necessary */
      FUNC  **nn;
      int   size;
      for (size = csound->maxfnum; size < ff.fno; size += MAXFNUM)
        ;
      nn = (FUNC**) csound->ReAlloc(csound,
                                    csound->flist, (size + 1) * sizeof(FUNC*));
      csound->flist = nn;
      for (i = csound->maxfnum + 1; i <= size; i++)
        csound->flist[i] = NULL;                /*  Clear new section       */
      csound->maxfnum = size;
    }
    if (UNLIKELY(ff.e.pcnt <= 4)) {             /*  chk minimum arg count   */
      return fterror(&ff, Str("insufficient gen arguments"));
    }
    if (ff.e.pcnt>PMAX) {
      //#ifdef BETA
      csound->DebugMsg(csound, "T%d/%d(%d): x=%p memcpy from %p to %p length %ld\n",
              (int)evtblkp->p[1], (int)evtblkp->p[4], ff.e.pcnt, evtblkp->c.extra,
              &(ff.e.p[2]), &(evtblkp->p[2]), sizeof(MYFLT) * PMAX);
      //#endif
      memcpy(&(ff.e.p[2]), &(evtblkp->p[2]), sizeof(MYFLT) * (PMAX-2));
      ff.e.c.extra = (MYFLT*)malloc(sizeof(MYFLT) * (evtblkp->c.extra[0]+1));
      memcpy(ff.e.c.extra, evtblkp->c.extra,
             sizeof(MYFLT) * (evtblkp->c.extra[0]+1));
    }
    else
      memcpy(&(ff.e.p[2]), &(evtblkp->p[2]),
             sizeof(MYFLT) * ((int) ff.e.pcnt - 1));
    if (isstrcod(ff.e.p[4])) {
      /* A named gen given so search the list of extra gens */
      NAMEDGEN *n = (NAMEDGEN*) csound->namedgen;
      while (n) {
        if (strcmp(n->name, ff.e.strarg) == 0) {    /* Look up by name */
          genum = n->genum;
          break;
        }
        n = n->next;                            /*  and round again         */
      }
      if (UNLIKELY(n == NULL)) {
        return fterror(&ff, Str("Named gen \"%s\" not defined"), ff.e.strarg);
      }
    }
    else {
      genum = (int32) MYFLT2LRND(ff.e.p[4]);
      if (genum < 0)
        genum = -genum;
      if (UNLIKELY(!genum || genum > csound->genmax)) { /*   & legal gen number x*/
        return fterror(&ff, Str("illegal gen number"));
      }
    }
    ff.flen = (int32) MYFLT2LRND(ff.e.p[3]);
    if (!ff.flen) {
      /* defer alloc to gen01|gen23|gen28 */
      ff.guardreq = 1;
      if (UNLIKELY(genum != 1 && genum != 23 && genum != 28 && genum != 49)) {
        return fterror(&ff, Str("deferred size for GENs 1, 23, 28 or 49 only"));
      }
      if (msg_enabled)
        csoundMessage(csound, Str("ftable %d:\n"), ff.fno);
      i = (*csound->gensub[genum])(&ff, NULL);
      ftp = csound->flist[ff.fno];
      if (i != 0) {
        csound->flist[ff.fno] = NULL;
        csound->Free(csound, ftp);
        return -1;
      }
      *ftpp = ftp;
      return 0;
    }
    /* if user flen given */
    if (ff.flen < 0L) {                 /* gab for non-pow-of-two-length    */
      ff.guardreq = 1;
      ff.flen = -(ff.flen);             /* gab: fixed */
      if (!(ff.flen & (ff.flen - 1L)) || ff.flen > MAXLEN)
        goto powOfTwoLen;
      lobits = 0;                       /* Hope this is not needed! */
      nonpowof2_flag = 1; /* gab: fixed for non-powoftwo function tables*/
    }
    else {
      ff.guardreq = ff.flen & 01;       /*  set guard request flg   */
      ff.flen &= -2L;                   /*  flen now w/o guardpt    */
 powOfTwoLen:
      if (UNLIKELY(ff.flen <= 0L || ff.flen > MAXLEN)) {
        return fterror(&ff, Str("illegal table length"));
      }
      for (ltest = ff.flen, lobits = 0;
           (ltest & MAXLEN) == 0L;
           lobits++, ltest <<= 1)
        ;
      if (UNLIKELY(ltest != MAXLEN)) {  /*  flen is not power-of-2 */
        // return fterror(&ff, Str("illegal table length"));
        //csound->Warning(csound, Str("table %d size not power of two"), ff.fno);
        lobits = 0;
        nonpowof2_flag = 1;
        ff.guardreq = 1;
      }
    }
    ftp = ftalloc(&ff);                 /*  alloc ftable space now  */
    ftp->lenmask  = ((ff.flen & (ff.flen - 1L)) ?
                     0L : (ff.flen - 1L));      /*  init hdr w powof2 data  */
    ftp->lobits   = lobits;
    i = (1 << lobits);
    ftp->lomask   = (int32) (i - 1);
    ftp->lodiv    = FL(1.0) / (MYFLT) i;        /*    & other useful vals   */
    ftp->nchanls  = 1;                          /*    presume mono for now  */
    ftp->flenfrms = ff.flen;
    if (nonpowof2_flag)
      ftp->lenmask = 0xFFFFFFFF; /* gab: fixed for non-powoftwo function tables */

    if (msg_enabled)
      csoundMessage(csound, Str("ftable %d:\n"), ff.fno);
    if ((*csound->gensub[genum])(&ff, ftp) != 0) {
      csound->flist[ff.fno] = NULL;
      csound->Free(csound, ftp);
      return -1;
    }
    /* VL 11.01.05 for deferred GEN01, it's called in gen01raw */
    ftresdisp(&ff, ftp);                        /* rescale and display      */
    *ftpp = ftp;
    /* keep original arguments, from GEN number  */
    ftp->argcnt = ff.e.pcnt - 3;
    {  /* Note this does not handle extened args -- JPff */
      int size=ftp->argcnt;
      if (size>PMAX-4) size=PMAX-4;
      /* printf("size = %d -> %d ftp->args = %p\n", */
      /*        size, sizeof(MYFLT)*size, ftp->args); */
      memcpy(ftp->args, &(ff.e.p[4]), sizeof(MYFLT)*size); /* is this right? */
      /*for(k=0; k < size; k++)
        csound->Message(csound, "%f \n", ftp->args[k]);*/
    }
    return 0;
}

/**
 * Allocates space for 'tableNum' with a length (not including the guard
 * point) of 'len' samples. The table data is not cleared to zero.
 * Return value is zero on success.
 */

int csoundFTAlloc(CSOUND *csound, int tableNum, int len)
{
    int   i, size;
    FUNC  **nn, *ftp;

    if (UNLIKELY(tableNum <= 0 || len <= 0 || len > (int) MAXLEN))
      return -1;
    if (UNLIKELY(tableNum > csound->maxfnum)) { /* extend list if necessary     */
      for (size = csound->maxfnum; size < tableNum; size += MAXFNUM)
        ;
      nn = (FUNC**) csound->ReAlloc(csound,
                                    csound->flist, (size + 1) * sizeof(FUNC*));
      csound->flist = nn;
      for (i = csound->maxfnum + 1; i <= size; i++)
        csound->flist[i] = NULL;            /* Clear new section            */
      csound->maxfnum = size;
    }
    /* allocate space for table */
    size = (int) (len * (int) sizeof(MYFLT));
    ftp = csound->flist[tableNum];
    if (ftp == NULL) {
      csound->flist[tableNum] = (FUNC*) csound->Malloc(csound, sizeof(FUNC));
      csound->flist[tableNum]->ftable =
        (MYFLT*)csound->Malloc(csound, sizeof(MYFLT)*(len+1));
    }
    else if (len != (int) ftp->flen) {
      if (csound->actanchor.nxtact != NULL) { /*   & chk for danger    */
        /* return */  /* VL: changed this into a Warning */
          csound->Warning(csound, Str("ftable %d relocating due to size change"
                                        "\n         currently active instruments "
                                        "may find this disturbing"), tableNum);
      }
      csound->flist[tableNum] = NULL;
      csound->Free(csound, ftp);
      csound->flist[tableNum] = (FUNC*) csound->Malloc(csound, (size_t) size);
    }
    /* initialise table header */
    ftp = csound->flist[tableNum];
    //memset((void*) ftp, 0, (size_t) ((char*) &(ftp->ftable) - (char*) ftp));
    ftp->flen = (int32) len;
    if (!(len & (len - 1))) {
      /* for power of two length: */
      ftp->lenmask = (int32) (len - 1);
      for (i = len, ftp->lobits = 0L; i < (int) MAXLEN; ftp->lobits++, i <<= 1)
        ;
      i = (int) MAXLEN / len;
      ftp->lomask = (int32) (i - 1);
      ftp->lodiv = FL(1.0) / (MYFLT) i;
    }
    ftp->flenfrms = (int32) len;
    ftp->nchanls = 1L;
    ftp->fno = (int32) tableNum;

    return 0;
}

/**
 * Deletes a function table.
 * Return value is zero on success.
 */

int csoundFTDelete(CSOUND *csound, int tableNum)
{
    FUNC  *ftp;

    if (UNLIKELY((unsigned int) (tableNum - 1) >= (unsigned int) csound->maxfnum))
      return -1;
    ftp = csound->flist[tableNum];
    if (UNLIKELY(ftp == NULL))
      return -1;
    csound->flist[tableNum] = NULL;
    csound->Free(csound, ftp);

    return 0;
}

/* read ftable values directly from p-args */

static int gen02(FGDATA *ff, FUNC *ftp)
{
    MYFLT   *fp = ftp->ftable, *pp = &(ff->e.p[5]);
    int     nvals = ff->e.pcnt - 4;
    int nsw = 1;
    CSOUND  *csound = ff->csound;

    if (ff->e.pcnt>=PMAX)
      csound->Warning(csound, Str("using extended arguments\n"));
    if (nvals >= (int) ff->flen)
      nvals = (int) ff->flen + 1;               /* for all vals up to flen+1 */
    while (nvals--) {
      *fp++ = *pp++;                            /*   copy into ftable   */
      if (UNLIKELY(nsw && pp>&ff->e.p[PMAX])) {
#ifdef BETA
        csound->DebugMsg(csound, "Switch to extra args\n");
#endif
        nsw = 0;                /* only switch once */
        pp = &(ff->e.c.extra[1]);
      }
    }
    return OK;
}

static int gen03(FGDATA *ff, FUNC *ftp)
{
    int     ncoefs, nargs = ff->e.pcnt - 4;
    MYFLT   xintvl, xscale;
    int     xloc, nlocs;
    MYFLT   *fp = ftp->ftable, x, sum, *coefp, *coef0, *coeflim;

    if (UNLIKELY((ncoefs = nargs - 2) <= 0)) {
      return fterror(ff, Str("no coefs present"));
    }
    coef0 = &ff->e.p[7];
    coeflim = coef0 + ncoefs;
    if (UNLIKELY((xintvl = ff->e.p[6] - ff->e.p[5]) <= 0)) {
      return fterror(ff, Str("illegal x interval"));
    }
    xscale = xintvl / (MYFLT)ff->flen;
    xloc = (int) (ff->e.p[5] / xscale);        /* initial xloc */
    nlocs = (int) ff->flen + 1;
    do {                                       /* for each loc:        */
      x     = xloc++ * xscale;
      coefp = coeflim;
      sum   = *--coefp;                        /* init sum to coef(n)  */
      while (coefp > coef0) {
        sum *= x;                              /*  & accum by Horner's rule */
        sum += *--coefp;
      }
      *fp++ = sum;
    } while (--nlocs);

    return OK;
}

static int gen04(FGDATA *ff, FUNC *ftp)
{
    CSOUND  *csound = ff->csound;
    MYFLT   *valp, *rvalp, *fp = ftp->ftable;
    int     n, r;
    FUNC    *srcftp;
    MYFLT   val, max, maxinv;
    int     srcno, srcpts, ptratio;

    if (UNLIKELY(ff->e.pcnt < 6)) {
      return fterror(ff, Str("insufficient arguments"));
    }
    if (UNLIKELY((srcno = (int)ff->e.p[5]) <= 0 || srcno > csound->maxfnum ||
                 (srcftp = csound->flist[srcno]) == NULL)) {
      return fterror(ff, Str("unknown srctable number"));
    }
    if (!ff->e.p[6]) {
      srcpts = srcftp->flen;
      valp   = srcftp->ftable;
      rvalp  = NULL;
    }
    else {
      srcpts = srcftp->flen >>1;
      valp   = &srcftp->ftable[srcpts];
      rvalp  = valp - 1;
    }
    if (UNLIKELY((ptratio = srcpts / ff->flen) < 1)) {
      return fterror(ff, Str("table size too large"));
    }
    if ((val = *valp++)) {
      if (val < FL(0.0))      val = -val;
      max = val;
      maxinv = FL(1.0) / max;
    }
    else {
      max = FL(0.0);
      maxinv = FL(1.0);
    }
    *fp++ = maxinv;
    for (n = ff->flen; n--; ) {
      for (r = ptratio; r--; ) {
        if ((val = *valp++)) {
          if (val < FL(0.0)) val = -val;
          if (val > max) {
            max = val;
            maxinv = FL(1.0) / max;
          }
        }
        if (rvalp != NULL && (val = *rvalp--)) {
          if (val < 0.)   val = -val;
          if (val > max) {
            max = val;
            maxinv = FL(1.0) / max;
          }
        }
      }
      *fp++ = maxinv;
    }
    ff->guardreq = 1;                  /* disable new guard point */
    ff->e.p[4] = -FL(4.0);             /*   and rescaling         */

    return OK;
}

static int gen05(FGDATA *ff, FUNC *ftp)
{
    int     nsegs, seglen;
    MYFLT   *valp, *fp, *finp;
    MYFLT   amp1, mult;
    int nsw = 1;
    CSOUND  *csound = ff->csound;

    if (ff->e.pcnt>=PMAX)
      csound->Warning(csound, Str("using extended arguments\n"));
    if ((nsegs = (ff->e.pcnt-5) >> 1) <= 0)    /* nsegs = nargs-1 /2 */
      return OK;
    valp = &ff->e.p[5];
    fp = ftp->ftable;
    finp = fp + ff->flen;
    if (UNLIKELY(*valp == 0)) goto gn5er2;
    do {
      amp1 = *valp++;
      if (UNLIKELY(nsw && valp>&ff->e.p[PMAX])){
        valp = &(ff->e.c.extra[1]);
        nsw  = 0;
      }
      if (!(seglen = (int)*valp++)) {
        if (UNLIKELY(nsw && valp>&ff->e.p[PMAX])){
          valp = &(ff->e.c.extra[1]);
          nsw  = 0;
        }
        continue;
      }
      if (UNLIKELY(nsw && valp>&ff->e.p[PMAX])){
        valp = &(ff->e.c.extra[1]);
        nsw  = 0;
      }
      if (UNLIKELY(seglen < 0)) goto gn5er1;
      if (UNLIKELY((mult = *valp/amp1) <= 0)) goto gn5er2;
      mult = POWER(mult, FL(1.0)/seglen);
      while (seglen--) {
        *fp++ = amp1;
        amp1 *= mult;
        if (fp > finp)
          return OK;
      }
    } while (--nsegs);
    if (fp == finp)                 /* if 2**n pnts, add guardpt */
      *fp = amp1;
    return OK;

 gn5er1:
    return fterror(ff, Str("gen call has negative segment size:"));
 gn5er2:
    return fterror(ff, Str("illegal input vals for gen call, beginning:"));
}

static int gen07(FGDATA *ff, FUNC *ftp)
{
    int     nsegs, seglen;
    MYFLT   *valp, *fp, *finp;
    MYFLT   amp1, incr;

    if ((nsegs = (ff->e.pcnt-5) >> 1) <= 0)         /* nsegs = nargs-1 /2 */
      return OK;
    valp = &ff->e.p[5];
    fp = ftp->ftable;
    finp = fp + ff->flen;
    do {
      amp1 = *valp++;
      if (!(seglen = (int)*valp++)) continue;
      if (UNLIKELY(seglen < 0)) goto gn7err;
      incr = (*valp - amp1) / seglen;
      while (seglen--) {
        *fp++ = amp1;
        amp1 += incr;
        if (fp > finp)
          return OK;
      }
    } while (--nsegs);
    if (fp == finp)                 /* if 2**n pnts, add guardpt */
      *fp = amp1;
    return OK;

 gn7err:
    return fterror(ff, Str("gen call has negative segment size:"));
}

static int gen06(FGDATA *ff, FUNC *ftp)
{
    MYFLT   *segp, *extremp, *inflexp, *segptsp, *fp, *finp;
    MYFLT   y, diff2;
    int     pntno, pntinc, nsegs, npts;
    int nsw = 1;
    CSOUND  *csound = ff->csound;

    if (ff->e.pcnt>=PMAX)
      csound->Warning(csound, Str("using extended arguments\n"));
    if (UNLIKELY((nsegs = ((ff->e.pcnt - 5) >> 1)) < 1)) {
      return fterror(ff, Str("insufficient arguments"));
    }
    fp = ftp->ftable;
    finp = fp + ff->flen;
    pntinc = 1;
    for (segp = &ff->e.p[3], segptsp = &ff->e.p[4]; nsegs > 0; nsegs--) {
      segp += 1;
      if (UNLIKELY(nsw && segp>&ff->e.p[PMAX])){
          segp = &(ff->e.c.extra[1]);
          nsw  = 0;
        }
      segp += 1;
      if (UNLIKELY(nsw && segp>&ff->e.p[PMAX])){
          segp = &(ff->e.c.extra[1]);
          nsw  = 0;
        }
      segptsp = segp + 1;
      if (UNLIKELY(nsw && segptsp>&ff->e.p[PMAX])){
          segptsp = &(ff->e.c.extra[1]);
        }
      if (UNLIKELY((npts = (int)*segptsp) < 0)) {
        return fterror(ff, Str("negative segsiz"));
      }
      if (pntinc > 0) {
        pntno   = 0;
        inflexp = segp + 1;
        if (UNLIKELY(nsw && inflexp>&ff->e.p[PMAX])){
          inflexp = &(ff->e.c.extra[1]);
        }
        inflexp++;
        if (UNLIKELY(nsw && inflexp>&ff->e.p[PMAX])){
          inflexp = &(ff->e.c.extra[1]);
        }
        extremp = segp;
      }
      else {
        pntno   = npts;
        inflexp = segp;
        extremp = segp + 1;
        if (UNLIKELY(nsw && extremp>&ff->e.p[PMAX])){
          extremp = &(ff->e.c.extra[1]);
        }
        extremp++;
        if (UNLIKELY(nsw && extremp>&ff->e.p[PMAX])){
          extremp = &(ff->e.c.extra[1]);
        }
      }
      diff2 = (*inflexp - *extremp) * FL(0.5);
      for ( ; npts > 0 && fp < finp; pntno += pntinc, npts--) {
        y = (MYFLT)pntno / *segptsp;
        *fp++ = (FL(3.0)-y) * y * y * diff2 + *extremp;
      }
      pntinc = -pntinc;
    }
    segp += 1;
    if (UNLIKELY(nsw && segp>&ff->e.p[PMAX])){
      segp = &(ff->e.c.extra[1]);
      nsw  = 0;
    }
    segp += 1;
    if (UNLIKELY(nsw && segp>&ff->e.p[PMAX])){
      segp = &(ff->e.c.extra[1]);
      nsw  = 0;
    }
    *fp = *(segp);                      /* write last target point */

    return OK;
}

static int gen08(FGDATA *ff, FUNC *ftp)
{
    MYFLT   R, x, c3, c2, c1, c0, *fp, *fplim, *valp;
    MYFLT   f2 = FL(0.0), f1, f0, df1, df0, dx01, dx12 = FL(0.0), curx;
    MYFLT   slope, resd1, resd0;
    int     nsegs, npts;
    CSOUND  *csound = ff->csound;
    int nsw = 1;

    if (ff->e.pcnt>=PMAX)
      csound->Warning(csound, Str("using extended arguments\n"));
    if (UNLIKELY((nsegs = (ff->e.pcnt - 5) >> 1) <= 0)) {
      return fterror(ff, Str("insufficient arguments"));
    }
    valp = &ff->e.p[5];
    fp = ftp->ftable;
    fplim = fp + ff->flen;
    f0 = *valp++;                    /* 1st 3 params give vals at x0, x1 */
    if (UNLIKELY((dx01 = *valp++) <= FL(0.0))) {      /* and dist between*/
      return fterror(ff, Str("illegal x interval"));
    }
    f1 = *valp++;
    curx = df0 = FL(0.0);           /* init x to origin; slope at x0 = 0 */
    do {                            /* for each spline segmnt (x0 to x1) */
      if (nsegs > 1) {                      /* if another seg to follow  */
        MYFLT dx02;
        if (UNLIKELY((dx12 = *valp++) <= FL(0.0))) {  /*  read its distance  */
          return fterror(ff, Str("illegal x interval"));
        }
        f2 = *valp++;                       /*    and the value at x2    */
        if (UNLIKELY(nsw && valp>&ff->e.p[PMAX])) {
#ifdef BETA
          csound->DebugMsg(csound, "Switch to extra args\n");
#endif
          nsw = 0;                /* only switch once */
          valp = &(ff->e.c.extra[1]);
        }
        dx02 = dx01 + dx12;
        df1 = ( f2*dx01*dx01 + f1*(dx12-dx01)*dx02 - f0*dx12*dx12 )
          / (dx01*dx02*dx12);
      }                                /* df1 is slope of parabola at x1 */
      else df1 = FL(0.0);
      if ((npts = (int) (dx01 - curx)) > fplim - fp)
        npts = fplim - fp;
      if (npts > 0) {                       /* for non-trivial segment: */
        slope = (f1 - f0) / dx01;           /*   get slope x0 to x1     */
        resd0 = df0 - slope;                /*   then residual slope    */
        resd1 = df1 - slope;                /*     at x0 and x1         */
        c3 = (resd0 + resd1) / (dx01*dx01);
        c2 = - (resd1 + FL(2.0)*resd0) / dx01;
        c1 = df0;                           /*   and calc cubic coefs   */
        c0 = f0;
        for (x = curx; npts>0; --npts, x += FL(1.0)) {
          R     = c3;
          R    *= x;
          R    += c2;            /* f(x) = ((c3 x + c2) x + c1) x + c0  */
          R    *= x;
          R    += c1;
          R    *= x;
          R    += c0;
          *fp++ = R;                        /* store n pts for this seg */
        }
        curx = x;
      }
      curx -= dx01;                 /* back up x by length last segment */
      dx01  = dx12;                     /* relocate to the next segment */
      f0    = f1;                       /*   by assuming its parameters */
      f1    = f2;
      df0   = df1;
    } while (--nsegs && fp<fplim);      /* loop for remaining segments  */
    while (fp <= fplim)
      *fp++ = f0;                       /* & repeat the last value      */
    return OK;
}

static int gen09(FGDATA *ff, FUNC *ftp)
{
    int     hcnt;
    MYFLT   *valp, *fp, *finp;
    double  phs, inc, amp;
    double  tpdlen = TWOPI / (double) ff->flen;
    CSOUND  *csound = ff->csound;
    int nsw = 1;

    if (ff->e.pcnt>=PMAX)
      csound->Warning(csound, Str("using extended arguments\n"));
    if ((hcnt = (ff->e.pcnt - 4) / 3) <= 0)         /* hcnt = nargs / 3 */
      return OK;
    valp = &ff->e.p[5];
    finp = &ftp->ftable[ff->flen];
    do {
      inc = *(valp++) * tpdlen;
      if (UNLIKELY(nsw && valp>&ff->e.p[PMAX])) {
#ifdef BETA
        csound->DebugMsg(csound, "Switch to extra args\n");
#endif
        nsw = 0;                /* only switch once */
        valp = &(ff->e.c.extra[1]);
      }
      amp = *(valp++);
      if (UNLIKELY(nsw && valp>&ff->e.p[PMAX])) {
#ifdef BETA
        csound->DebugMsg(csound, "Switch to extra args\n");
#endif
        nsw = 0;                /* only switch once */
        valp = &(ff->e.c.extra[1]);
      }
      phs = *(valp++) * tpd360;
      if (UNLIKELY(nsw && valp>&ff->e.p[PMAX])) {
#ifdef BETA
        csound->DebugMsg(csound, "Switch to extra args\n");
#endif
        nsw = 0;                /* only switch once */
        valp = &(ff->e.c.extra[1]);
      }
      for (fp = ftp->ftable; fp <= finp; fp++) {
        *fp += (MYFLT) (sin(phs) * amp);
        if ((phs += inc) >= TWOPI)
          phs -= TWOPI;
      }
    } while (--hcnt);

    return OK;
}

static int gen10(FGDATA *ff, FUNC *ftp)
{
    int32   phs, hcnt;
    MYFLT   amp, *fp, *finp;
    int32   flen = ff->flen;
    double  tpdlen = TWOPI / (double) flen;
    CSOUND  *csound = ff->csound;

    if (ff->e.pcnt>=PMAX)
      csound->Warning(csound, Str("using extended arguments\n"));
    hcnt = ff->e.pcnt - 4;                              /* hcnt is nargs    */
    finp = &ftp->ftable[flen];
    do {
      MYFLT *valp = (hcnt+4>=PMAX ? &ff->e.c.extra[hcnt+5-PMAX] :
                                    &ff->e.p[hcnt + 4]);
      if ((amp = *valp) != FL(0.0))         /* for non-0 amps,  */
        for (phs = 0, fp = ftp->ftable; fp <= finp; fp++) {
          *fp += (MYFLT) sin(phs * tpdlen) * amp;         /* accum sin pts    */
          phs += hcnt;                                    /* phsinc is hno    */
          phs %= flen;
        }
    } while (--hcnt);

    return OK;
}

static int gen11(FGDATA *ff, FUNC *ftp)
{
    MYFLT   *fp, *finp;
    int32    phs;
    double  x;
    MYFLT   denom, r, scale;
    int     n, k;
    int     nargs = ff->e.pcnt - 4;

    if (UNLIKELY((n = (int) ff->e.p[5]) < 1)) {
      return fterror(ff, Str("nh partials < 1"));
    }
    k = 1;
    r = FL(1.0);
    if (ff->e.pcnt > 5)
      k = (int) ff->e.p[6];
    if (nargs > 2)
      r = ff->e.p[7];
    fp = ftp->ftable;
    finp = fp + ff->flen;
    if (ff->e.pcnt == 5 || (k == 1 && r == FL(1.0))) {  /* simple "buzz" case */
      int tnp1;
      MYFLT pdlen;

      tnp1  = (n << 1) + 1;
      scale = FL(0.5) / n;
      pdlen = PI_F / (MYFLT) ff->flen;
      for (phs = 0; fp <= finp; phs++) {
        x = phs * pdlen;
        if (!(denom = (MYFLT) sin(x)))
          *fp++ = FL(1.0);
        else *fp++ = ((MYFLT) sin(tnp1 * x) / denom - FL(1.0)) * scale;
      }
    }
    else {                                   /* complex "gbuzz" case */
      double  tpdlen = TWOPI / (double) ff->flen;
      MYFLT   numer, twor, rsqp1, rtn, rtnp1, absr;
      int     km1, kpn, kpnm1;

      km1   = k - 1;
      kpn   = k + n;
      kpnm1 = kpn - 1;
      twor  = r * FL(2.0);
      rsqp1 = r * r + FL(1.0);
      rtn   = intpow(r, (int32) n);
      rtnp1 = rtn * r;
      if ((absr =  FABS(r)) > FL(0.999) && absr < FL(1.001))
        scale = FL(1.0) / n;
      else scale = (FL(1.0) - absr) / (FL(1.0) - FABS(rtn));
      for (phs = 0; fp <= finp; phs++) {
        x = (double) phs * tpdlen;
        numer = (MYFLT)cos(x*k) - r * (MYFLT)cos(x*km1) - rtn*(MYFLT)cos(x*kpn)
                + rtnp1 * (MYFLT)cos(x*kpnm1);
        if ((denom = rsqp1 - twor * (MYFLT) cos(x)) > FL(0.0001)
            || denom < -FL(0.0001))
          *fp++ = numer / denom * scale;
        else *fp++ = FL(1.0);
      }
    }
    return OK;
}

static int gen12(FGDATA *ff, FUNC *ftp)
{
    static const double coefs[] = { 3.5156229, 3.0899424, 1.2067492,
                                    0.2659732, 0.0360768, 0.0045813 };
    const double *coefp, *cplim = coefs + 6;
    double  sum, tsquare, evenpowr;
    int     n;
    MYFLT   *fp;
    double  xscale;

    xscale = (double) ff->e.p[5] / ff->flen / 3.75;
    for (n = 0, fp = ftp->ftable; n <= ff->flen; n++) {
      tsquare  = (double) n * xscale;
      tsquare *= tsquare;
      for (sum = evenpowr = 1.0, coefp = coefs; coefp < cplim; coefp++) {
        evenpowr *= tsquare;
        sum += *coefp * evenpowr;
      }
      *fp++ = (MYFLT) log(sum);
    }
    return OK;
}

static int gen13(FGDATA *ff, FUNC *ftp)
{
    return gn1314(ff, ftp, FL(2.0), FL(0.5));
}

static int gen14(FGDATA *ff, FUNC *ftp)
{
    return gn1314(ff, ftp, FL(1.0), FL(1.0));
}

static int gn1314(FGDATA *ff, FUNC *ftp, MYFLT mxval, MYFLT mxscal)
{
    CSOUND  *csound = ff->csound;
    int32    nh, nn;
    MYFLT   *mp, *mspace, *hp, *oddhp;
    MYFLT   xamp, xintvl, scalfac, sum, prvm;
    int nsw = 1;

    if (UNLIKELY(ff->e.pcnt>=PMAX))
      csound->Warning(csound, Str("using extended arguments\n"));
    if (UNLIKELY((nh = ff->e.pcnt - 6) <= 0)) {
      return fterror(ff, Str("insufficient arguments"));
    }
    if (UNLIKELY((xintvl = ff->e.p[5]) <= 0)) {
      return fterror(ff, Str("illegal xint value"));
    }
    if (UNLIKELY((xamp = ff->e.p[6]) <= 0)) {
      return fterror(ff, Str("illegal xamp value"));
    }
    ff->e.p[5] = -xintvl;
    ff->e.p[6] = xintvl;
    nn = nh * sizeof(MYFLT) / 2;              /* alloc spc for terms 3,5,7,..*/
    mp = mspace = (MYFLT *)calloc(1, nn);       /* of 1st row of matrix, and */
    for (nn = (nh + 1) >>1; --nn; )             /* form array of non-0 terms */
      *mp++ = mxval = -mxval;                   /*  -val, val, -val, val ... */
    scalfac = 2 / xamp;
    hp = &ff->e.p[7];                           /* beginning with given h0,  */
    do {
      mp = mspace;
      oddhp = hp;
      sum = *oddhp++;                           /* sum = diag(=1) * this h   */
      if (UNLIKELY(nsw && oddhp>&ff->e.p[PMAX])) {
#ifdef BETA
        csound->DebugMsg(csound, "Switch to extra args\n");
#endif
        nsw = 0;                /* only switch once */
        oddhp = &(ff->e.c.extra[1]);
      }
      for (nn = (nh+1) >>1; --nn; ) {
        int nnsw = nsw;
        oddhp++;                                /*  + odd terms * h+2,h+4,.. */
        if (UNLIKELY(nnsw && oddhp>&ff->e.p[PMAX])) {
#ifdef BETA
          csound->DebugMsg(csound, "Switch to extra args\n");
#endif
          nnsw = 0;                /* only switch once */
          oddhp = &(ff->e.c.extra[1]);
        }
        sum += *mp++ * *oddhp++;
        if (UNLIKELY(nnsw && oddhp>&ff->e.p[PMAX])) {
#ifdef BETA
          csound->DebugMsg(csound, "Switch to extra args\n");
#endif
          nnsw = 0;                /* only switch once */
          oddhp = &(ff->e.c.extra[1]);
        }
      }
      *hp++ = sum * mxscal;                     /* repl this h w. coef (sum) */
      if (UNLIKELY(nsw && hp>&ff->e.p[PMAX])) {
#ifdef BETA
        csound->DebugMsg(csound, "Switch to extra args\n");
#endif
        nsw = 0;                /* only switch once */
        hp = &(ff->e.c.extra[1]);
      }
      mp    = mspace;
      prvm  = FL(1.0);
      for (nn = nh>>1; --nn > 0; mp++)          /* calc nxt row matrix terms */
        *mp = prvm = *mp - prvm;
      mxscal *= scalfac;
    } while (--nh);                             /* loop til all h's replaced */
    free(mspace);
    return gen03(ff, ftp);                      /* then call gen03 to write */
}

static int gen15(FGDATA *ff, FUNC *ftp)
{
    MYFLT   xint, xamp, *hsin, h, angle;
    MYFLT   *fp, *cosp, *sinp;
    int     n, nh;
    void    *lp13;
    int     nargs = ff->e.pcnt - 4;
    CSOUND  *csound = ff->csound;
    int nsw = 1;

    if (ff->e.pcnt>=PMAX)
      csound->Warning(csound, Str("using extended arguments\n"));
    hsin = (MYFLT*)malloc(sizeof(MYFLT)*((1+ff->e.pcnt)/2));
    if (UNLIKELY(nargs & 01)) {
      free(hsin);
      return fterror(ff, Str("uneven number of args"));
    }
    nh = (nargs - 2) >>1;
    fp   = &ff->e.p[5];                         /* save p5, p6  */
    xint = *fp++;
    xamp = *fp++;
    for (n = nh, cosp = fp, sinp = hsin; n > 0; n--) {
      h = *fp++;                                /* rpl h,angle pairs */
      if (UNLIKELY(nsw && fp>&ff->e.p[PMAX])) {
#ifdef BETA
        csound->DebugMsg(csound, "Switch to extra args\n");
#endif
        nsw = 0;                /* only switch once */
        fp = &(ff->e.c.extra[1]);
      }
      angle = (MYFLT) (*fp++ * tpd360);
      *cosp++ = h * COS(angle);  /* with h cos angle */
      *sinp++ = h * SIN(angle);  /* and save the sine */
    }
    nargs -= nh;
    ff->e.pcnt = (int16)(nargs + 4);            /* added by F. Pinot 16-01-2012 */
    if (gen13(ff, ftp) != OK) {                  /* call gen13   */
      free(hsin);
      return NOTOK;
    }
    lp13 = (void*) ftp;
    ff->fno++;                                  /* alloc eq. space for fno+1 */
    ftp = ftalloc(ff);                          /* & copy header */
    memcpy((void*) ftp, lp13, (size_t) sizeof(FUNC)-sizeof(MYFLT*));
    ftp->fno = (int32) ff->fno;
    fp    = &ff->e.p[5];
    nsw = 1;
    *fp++ = xint;                               /* restore p5, p6,   */
    *fp++ = xamp;
    for (n = nh-1, sinp = hsin+1; n > 0; n--) { /* then skip h0*sin  */
      *fp++ = *sinp++;                          /* & copy rem hn*sin */
      if (UNLIKELY(nsw && fp>&ff->e.p[PMAX])) {
#ifdef BETA
        csound->DebugMsg(csound, "Switch to extra args\n");
#endif
        nsw = 0;                /* only switch once */
        fp = &(ff->e.c.extra[1]);
      }
    }
    nargs--;
    ff->e.pcnt = (int16)(nargs + 4); /* added by F. Pinot 16-01-2012 */
    free(hsin);
    n = gen14(ff, ftp);       /* now draw ftable   */
    ftresdisp(ff, ftp);       /* added by F. Pinot 16-01-2012 */
    ff->fno--;                /* F. Pinot, the first function table */
                              /* is scaled and displayed by hfgens */
    return n;
}

static int gen16(FGDATA *ff, FUNC *ftp)
{
    MYFLT   *fp, *valp, val;
    int     nargs = ff->e.pcnt - 4;
    int     nseg = nargs / 3;

    fp = ftp->ftable;
    valp = &ff->e.p[5];
    *fp++ = val = *valp++;
    while (nseg-- > 0) {
      MYFLT dur    = *valp++;
      MYFLT alpha  = *valp++;
      MYFLT nxtval = *valp++;
      int32 cnt = (int32) (dur + FL(0.5));
      if (alpha == FL(0.0)) {
        MYFLT c1 = (nxtval-val)/dur;
        while (cnt-- > 0) {
          *fp++ = val = val + c1;
        }
      }
      else {
        MYFLT c1 = (nxtval - val)/(FL(1.0) - EXP(alpha));
        MYFLT x;
        alpha /= dur;
        x = alpha;
        while (cnt-->0) {
          *fp++ = val + c1 * (FL(1.0) - EXP(x));
          x += alpha;
        }
        val = *(fp-1);
      }
    }
    return OK;
}

static int gen17(FGDATA *ff, FUNC *ftp)
{
    int     nsegs, ndx, nxtndx;
    MYFLT   *valp, *fp, *finp;
    MYFLT   val;
    int     nargs = ff->e.pcnt - 4;
    CSOUND  *csound = ff->csound;
    int nsw = 1;

    if (ff->e.pcnt>=PMAX)
      csound->Warning(csound, Str("using extended arguments\n"));
    if ((nsegs = nargs >> 1) <= 0)       /* nsegs = nargs /2 */
      goto gn17err;
    valp = &ff->e.p[5];
    fp = ftp->ftable;
    finp = fp + ff->flen;
    if (UNLIKELY((ndx = (int)*valp++) != 0))
      goto gn17err;
    while (--nsegs) {
      val = *valp++;
      if (UNLIKELY(nsw && valp>=&ff->e.p[PMAX-1]))
        nsw =0, valp = &(ff->e.c.extra[1]);
      if (UNLIKELY((nxtndx = (int)*valp++) <= ndx))
        goto gn17err;
      if (UNLIKELY(nsw && valp>=&ff->e.p[PMAX-1]))
        nsw =0, valp = &(ff->e.c.extra[1]);
      do {
        *fp++ = val;
        if (fp > finp)
          return OK;
      } while (++ndx < nxtndx);
    }
    val = *valp;
    while (fp <= finp)                    /* include 2**n + 1 guardpt */
      *fp++ = val;
    return OK;

 gn17err:
    return fterror(ff, Str("gen call has illegal x-ordinate values:"));
}

/* by pete moss (petemoss@petemoss.org), jan 2002 */

static int gen18(FGDATA *ff, FUNC *ftp)
{
    CSOUND  *csound = ff->csound;
    int     cnt, start, finish, fnlen, j;
    MYFLT   *pp = &ff->e.p[5], fn, amp, *fp, *fp18 = ftp->ftable, range, f;
    double  i;
    FUNC    *fnp;
    int     nargs = ff->e.pcnt - 4;
    int nsw = 1;

    if (ff->e.pcnt>=PMAX)
      csound->Warning(csound, Str("using extended arguments\n"));
    if (UNLIKELY((cnt = nargs >> 2) <= 0)) {
      return fterror(ff, Str("wrong number of args"));
    }
    while (cnt--) {
      fn=*pp++;
      if (UNLIKELY(nsw && pp>=&ff->e.p[PMAX-1])) nsw =0, pp = &(ff->e.c.extra[1]);
      amp=*pp++;
      if (UNLIKELY(nsw && pp>=&ff->e.p[PMAX-1])) nsw =0, pp = &(ff->e.c.extra[1]);
      start=(int)*pp++;
      if (UNLIKELY(nsw && pp>=&ff->e.p[PMAX-1])) nsw =0, pp = &(ff->e.c.extra[1]);
      finish=(int)*pp++;
      if (UNLIKELY(nsw && pp>=&ff->e.p[PMAX-1])) nsw =0, pp = &(ff->e.c.extra[1]);

      if (UNLIKELY((start>ff->flen) || (finish>=ff->flen))) {
        /* make sure start and finish < flen */
        return fterror(ff, Str("a range given exceeds table length"));
      }

      if (LIKELY((fnp=csoundFTFind(csound,&fn))!=NULL)) { /* make sure fn exists */
        fp = fnp->ftable, fnlen = fnp->flen-1;        /* and set it up */
      }
      else {
        return fterror(ff, Str("an input function does not exist"));
      }

      range = (MYFLT) (finish - start), j = start;
      while (j <= finish) {                      /* write the table */
        f = (MYFLT)modf((fnlen*(j++ - start)/range), &i);
        if (i==fnp->flen)
          fp18[j] += amp * fp[(int)i];
        else
          fp18[j] += amp * ((f * (*(fp + (int)(i+1)) -
                                  *(fp + (int)i))) +
                            *(fp + (int)i));
      }
    }
    return OK;
}

static int gen19(FGDATA *ff, FUNC *ftp)
{
    int     hcnt;
    MYFLT   *valp, *fp, *finp;
    double  phs, inc, amp, dc, tpdlen = TWOPI / (double) ff->flen;
    int     nargs = ff->e.pcnt - 4;
    CSOUND  *csound = ff->csound;
    int nsw = 1;

    if (ff->e.pcnt>=PMAX)
      csound->Warning(csound, Str("using extended arguments\n"));
    if ((hcnt = nargs / 4) <= 0)                /* hcnt = nargs / 4 */
      return OK;
    valp = &ff->e.p[5];
    finp = &ftp->ftable[ff->flen];
    do {
      inc = *(valp++) * tpdlen;
      if (UNLIKELY(nsw && valp>=&ff->e.p[PMAX-1]))
        nsw =0, valp = &(ff->e.c.extra[1]);
      amp = *(valp++);
      if (UNLIKELY(nsw && valp>=&ff->e.p[PMAX-1]))
        nsw =0, valp = &(ff->e.c.extra[1]);
      phs = *(valp++) * tpd360;
      if (UNLIKELY(nsw && valp>=&ff->e.p[PMAX-1]))
        nsw =0, valp = &(ff->e.c.extra[1]);
      dc = *(valp++);
      if (UNLIKELY(nsw && valp>=&ff->e.p[PMAX-1]))
        nsw =0, valp = &(ff->e.c.extra[1]);
      for (fp = ftp->ftable; fp <= finp; fp++) {
        *fp += (MYFLT) (sin(phs) * amp + dc);   /* dc after str scale */
        if ((phs += inc) >= TWOPI)
          phs -= TWOPI;
      }
    } while (--hcnt);

    return OK;
}

/*  GEN20 and GEN21 by Paris Smaragdis 1994 B.C.M. Csound development team  */

static int gen20(FGDATA *ff, FUNC *ftp)
{
    MYFLT   cf[4], *ft;
    double  arg, x, xarg, beta = 0.0,varian = 1.0;
    int     i, nargs = ff->e.pcnt - 4;

    ft = ftp->ftable;
    xarg = 1.0;

    if (ff->e.p[4] < FL(0.0)) {
      xarg = ff->e.p[6];
      if ( nargs < 2 ) xarg = 1.0;
    }

    if (nargs > 2){
      beta = (double) ff->e.p[7];
      varian = (double) ff->e.p[7];
    }

    switch ((int) ff->e.p[5])  {
    case 1:                     /* Hamming */
        cf[0] = FL(0.54);
        cf[1] = FL(0.46);
        cf[2] = cf[3] = FL(0.0);
        break;
    case 2:                     /* Hanning */
        cf[0] = cf[1] = FL(0.5);
        cf[2] = cf[3] = FL(0.0);
        break;
    case 3:                     /* Bartlett */
        arg = 2.0/ff->flen;
        for (i = 0, x = 0.0 ; i < ((int) ff->flen >> 1) ; i++, x++)
            ft[i] = (MYFLT) (x * arg * xarg);
        for ( ; i < (int) ff->flen ; i++, x++)
            ft[i] = (MYFLT) ((2.0 - x * arg) * xarg);
        return OK;
    case 4:                     /* Blackman */
        cf[0] = FL(0.42);
        cf[1] = FL(0.5);
        cf[2] = FL(0.08);
        cf[3] = FL(0.0);
        break;
    case 5:                     /* Blackman-Harris */
        cf[0] = FL(0.35878);
        cf[1] = FL(0.48829);
        cf[2] = FL(0.14128);
        cf[3] = FL(0.01168);
        break;
    case 6:                     /* Gaussian */
        arg = 12.0 / ff->flen;
        for (i = 0, x = -6.0 ; i < ((int) ff->flen >> 1) ; i++, x += arg)
          ft[i] = (MYFLT)(xarg * (pow(2.718281828459,-(x*x)/(2.0*varian*varian))));
        for (x = 0.0 ; i <= (int) ff->flen ; i++, x += arg)
          ft[i] = (MYFLT)(xarg * (pow(2.718281828459,-(x*x)/(2.0*varian*varian))));
        return OK;
    case 7:                     /* Kaiser */
      {
        double flen2 = 4.0 / ((double) ff->flen * (double) ff->flen);
        double besbeta = 1.0 / besseli(beta);
        x = (double) ff->flen * (-0.5) + 1.0;
        ft[0] = ft[ff->flen] = (MYFLT) (xarg * besbeta);
        for (i = 1 ; i < (int) ff->flen ; i++, x += 1.0)
          ft[i] = (MYFLT) (xarg * besseli(beta * sqrt(1.0 - x * x * flen2))
                                * besbeta);
        return OK;
      }
    case 8:                     /* Rectangular */
        for (i = 0; i <= (int) ff->flen ; i++)
          ft[i] = FL(1.0);
        return OK;
    case 9:                     /* Sinc */
        arg = TWOPI / ff->flen;
        for (i = 0, x = -PI ; i < ((int) ff->flen >> 1) ; i++, x += arg)
          ft[i] = (MYFLT) (xarg * sin(x) / x);
        ft[i++] = (MYFLT) xarg;
        for (x = arg ; i <= (int) ff->flen ; i++, x += arg)
          ft[i] = (MYFLT) (xarg * sin(x) / x);
        return OK;
    default:
        return fterror(ff, Str("No such window!"));
    }

    arg = TWOPI / ff->flen;

    for (i = 0, x = 0.0 ; i <= (int) ff->flen ; i++, x += arg)
      ft[i] = (MYFLT) (xarg * (cf[0] - cf[1]*cos(x) + cf[2]*cos(2.0 * x)
                                     - cf[3]*cos(3.0 * x)));

    return OK;
}

static int gen21(FGDATA *ff, FUNC *ftp)
{
    int     retval = gen21_rand(ff, ftp);

    switch (retval) {
      case 0:   break;
      case -1:  return fterror(ff, Str("Wrong number of input arguments"));
      case -2:  return fterror(ff, Str("unknown distribution"));
      default:  return NOTOK;
    }
    return OK;
}

static MYFLT nextval(FILE *f)
{
    /* Read the next charcater; suppress multiple space and comments to a
       single space */
    int c;
 top:
    c = getc(f);
 top1:
    if (feof(f)) return NAN; /* Hope value is ignored */
    if (isdigit(c) || c=='e' || c=='E' || c=='+' || c=='-' || c=='.') {
      double d;                           /* A number starts */
      char buff[128];
      int j = 0;
      do {                                /* Fill buffer */
        buff[j++] = c;
        c = getc(f);
      } while (isdigit(c) || c=='e' || c=='E' || c=='+' || c=='-' || c=='.');
      buff[j]='\0';
      d = atof(buff);
      if (c==';' || c=='#') {             /* If exended with comment clear it now */
        while ((c = getc(f)) != '\n');
      }
      return (MYFLT)d;
    }
    while (isspace(c) || c == ',') c = getc(f);       /* Whitespace */
    if (c==';' || c=='#' || c=='<') {     /* Comment and tag*/
      while ((c = getc(f)) != '\n');
    }
    if (isdigit(c) || c=='e' || c=='E' || c=='+' || c=='-' || c=='.') goto top1;
    goto top;
}

static int gen23(FGDATA *ff, FUNC *ftp)
                                /* ASCII file table read Gab 17-feb-98*/
                                /* Modified after Paris Smaragdis by JPff */
{                               /* And further hacked 2009 by JPff */
    CSOUND  *csound = ff->csound;
    MYFLT   *fp;
    FILE    *infile;
    void    *fd;
    int     j;
    MYFLT   tmp;

    fd = csound->FileOpen2(csound, &infile, CSFILE_STD, ff->e.strarg, "r",
                           "SFDIR;SSDIR;INCDIR", CSFTYPE_FLOATS_TEXT, 0);
    if (UNLIKELY(fd == NULL)) {
      return fterror(ff, Str("error opening ASCII file"));
    }
    if (ftp == NULL) {
      /* Start counting elements */
      ff->flen = 0;
      do {
        ff->flen++;
        nextval(infile);
      } while (!feof(infile));
      ff->flen--; // overshoots by 1
      csoundMessage(csound, Str("%ld elements in %s\n"),
                    (long) ff->flen, ff->e.strarg);
      rewind(infile);
      /* Allocate memory and read them in now */
  /*  ff->flen      = ff->flen + 2;        ??? */
      ftp           = ftalloc(ff);
      ftp->lenmask  = 0xFFFFFFFF; /* avoid the error in csoundFTFind */
    }
    fp = ftp->ftable;
    j = 0;
    while (!feof(infile) && j < ff->flen) fp[j++] = nextval(infile);
    tmp = nextval(infile); // overshot value
    if (UNLIKELY(!feof(infile)))
      csound->Warning(csound,
                      Str("Number(s) after table full in GEN23, starting %f"), tmp);
    csound->FileClose(csound, fd);
    // if (def)
    {
      MYFLT *tab = ftp->ftable;
      tab[ff->flen] = tab[0];  /* guard point */
      //ftp->flen -= 1;  /* exclude guard point */
      ftresdisp(ff, ftp);       /* VL: 11.01.05  for deferred alloc tables */
    }


    return OK;
}

static int gen24(FGDATA *ff, FUNC *ftp)
{
    CSOUND  *csound = ff->csound;
    MYFLT   *fp = ftp->ftable, *fp_source;
    FUNC    *srcftp;
    int     srcno, srcpts, j;
    MYFLT   max, min, new_max, new_min, source_amp, target_amp, amp_ratio;
    int     nargs = ff->e.pcnt - 4;

    if (UNLIKELY(nargs < 3)) {
      return fterror(ff, Str("insufficient arguments"));
    }
    if (UNLIKELY((srcno = (int) ff->e.p[5]) <= 0 ||
        srcno > csound->maxfnum         ||
                 (srcftp = csound->flist[srcno]) == NULL)) {
      return fterror(ff, Str("unknown srctable number"));
    }
    fp_source = srcftp->ftable;

    new_min = ff->e.p[6];
    new_max = ff->e.p[7];
    srcpts = srcftp->flen;
    if (UNLIKELY(srcpts!= ff->flen)) {
      return fterror(ff, Str("table size must be the same of source table"));
    }
    max = min = fp_source[0];
    for (j = 0; j < srcpts; j++) {
      if (fp_source[j] > max ) max = fp_source[j];
      if (fp_source[j] < min ) min = fp_source[j];
    }

    source_amp = max - min;
    target_amp = new_max - new_min;
    amp_ratio = target_amp/source_amp;

    for (j = 0; j < srcpts; j++) {
      fp[j] = (fp_source[j]-min) * amp_ratio + new_min;
    }
    fp[j] = fp[j-1];

    return OK;
}

static int gen25(FGDATA *ff, FUNC *ftp)
{
    int     nsegs,  seglen;
    MYFLT   *valp, *fp, *finp;
    MYFLT   x1, x2, y1, y2, mult;
    int     nargs = ff->e.pcnt - 4;
    CSOUND  *csound = ff->csound;
    int nsw = 1;

    if (ff->e.pcnt>=PMAX)
      csound->Warning(csound, Str("using extended arguments\n"));
    if ((nsegs = ((nargs / 2) - 1)) <= 0)
      return OK;
    valp = &ff->e.p[5];
    fp = ftp->ftable;
    finp = fp + ff->flen;
    do {
      x1 = *valp++;
      if (UNLIKELY(nsw && valp>=&ff->e.p[PMAX-1]))
        nsw =0, valp = &(ff->e.c.extra[1]);
      y1 =  *valp++;
      if (UNLIKELY(nsw && valp>=&ff->e.p[PMAX-1]))
        nsw =0, valp = &(ff->e.c.extra[1]);
      x2 = *valp++;
      if (UNLIKELY(nsw && valp>=&ff->e.p[PMAX-1]))
        nsw =0, valp = &(ff->e.c.extra[1]);
      if (LIKELY(nsegs > 1)) {
        y2 =  *valp++;
        if (UNLIKELY(nsw && valp>=&ff->e.p[PMAX-1]))
          nsw =0, valp = &(ff->e.c.extra[1]);
      }
      else
        y2 = *valp;
      if (UNLIKELY(x2 < x1)) goto gn25err;
      if (UNLIKELY(x1 > ff->flen || x2 > ff->flen)) goto gn25err2;
      seglen = (int)(x2-x1);
      if (UNLIKELY(y1 <= 0 || y2 <= 0)) goto gn25err3;
      mult = y2/y1;
      mult = POWER(mult, FL(1.0)/seglen);
      while (seglen--) {
        *fp++ = y1;
        y1 *= mult;
        if (fp > finp)
          return OK;
      }
      valp -= 2;
    } while (--nsegs);
    if (fp == finp)                     /* if 2**n pnts, add guardpt */
      *fp = y1;
    return OK;

 gn25err:
    return fterror(ff, Str("x coordinates must all be in increasing order:"));

 gn25err2:
    return fterror(ff, Str("x coordinate greater than function size:"));

 gn25err3:
    return fterror(ff,
                   Str("illegal input val (y <= 0) for gen call, beginning:"));
}

static int gen27(FGDATA *ff, FUNC *ftp)
{
    int     nsegs;
    MYFLT   *valp, *fp, *finp;
    MYFLT   x1, x2, y1, y2, yy, seglen, incr;
    int     nargs = ff->e.pcnt - 4;
    CSOUND  *csound = ff->csound;
    int nsw = 1;

    if (ff->e.pcnt>=PMAX)
      csound->Warning(csound, Str("using extended arguments\n"));
    if ((nsegs = ((nargs / 2) - 1)) <= 0)
      return OK;
    valp = &ff->e.p[5];
    fp = ftp->ftable;
    finp = fp + ff->flen;
    //printf("valp=%p end=%p extra=%p\n",
    //       valp, &ff->e.p[PMAX-1], &(ff->e.c.extra[1]));
    x2 = *valp++; y2 = *valp++;
    do {
      x1 = x2; y1 = y2;
      x2 = *valp++;
      if (UNLIKELY(nsw && valp>&ff->e.p[PMAX-1])) {
        //printf("extend: valp=%p extra=%p\n", valp, &(ff->e.c.extra[1]));
        nsw =0, valp = &(ff->e.c.extra[1]);
        //printf("extendx2: valp=%p\n", valp);
      }
      //if (nsw==0) printf("extend: valp=%p\n", valp);
      if (LIKELY(nsegs > 1)) {
        y2 =  *valp++;
        if (UNLIKELY(nsw && valp>&ff->e.p[PMAX-1])) {
          //printf("extendy2: valp=%p extra=%p\n", valp, &(ff->e.c.extra[1]));
          nsw =0, valp = &(ff->e.c.extra[1]);
          //printf("extend: valp=%p\n", valp);
        }
      }
      else {
        y2 = *valp;
        //printf("end of list: valp = %p x1,y1,x2,y2 = %f,%f,%f,%f\n",
        //       valp, x1, y1, x2, y2);
      }
      if (UNLIKELY(x2 < x1)) goto gn27err;
      if (UNLIKELY(x1 > ff->flen || x2 > ff->flen)) goto gn27err2;
      seglen = x2-x1;
      incr = (y2 - y1) / seglen;
      yy = y1;
      while (seglen--) {
        *fp++ = yy;
        yy += incr;
        if (fp > finp)
          return OK;
      }
    } while (--nsegs);
    if (fp == finp)                     /* if 2**n pnts, add guardpt */
      *fp = y1;
    return OK;

 gn27err:
    printf("nsegs=%d x1,y1 = %f,%f x2,y2 = %f,%f\n", nsegs, x1, y1, x2, y2);
    return fterror(ff, Str("x coordinates must all be in increasing order:"));
 gn27err2:
    return fterror(ff, Str("x coordinate greater than function size:"));
}

/* read X Y values directly from ascii file */

static int gen28(FGDATA *ff, FUNC *ftp)
{
    CSOUND  *csound = ff->csound;
    MYFLT   *fp = ftp->ftable, *finp;
    int     seglen, resolution = 100;
    FILE    *filp;
    void    *fd;
    int     i=0, j=0;
    MYFLT   *x, *y, *z;
    int     arraysize = 1000;
    MYFLT   x1, y1, z1, x2, y2, z2, incrx, incry;

    if (UNLIKELY(ff->flen))
      return fterror(ff, Str("GEN28 requires zero table length"));
    fd = csound->FileOpen2(csound, &filp, CSFILE_STD, ff->e.strarg, "r",
                          "SFDIR;SSDIR;INCDIR", CSFTYPE_FLOATS_TEXT, 0);
    if (UNLIKELY(fd == NULL))
      goto gen28err1;

    x = (MYFLT*)malloc(arraysize*sizeof(MYFLT));
    y = (MYFLT*)malloc(arraysize*sizeof(MYFLT));
    z = (MYFLT*)malloc(arraysize*sizeof(MYFLT));
#if defined(USE_DOUBLE)
    while (fscanf( filp, "%lf%lf%lf", &z[i], &x[i], &y[i])!= EOF)
#else
    while (fscanf( filp, "%f%f%f", &z[i], &x[i], &y[i])!= EOF)
#endif
      {
        i++;
        if (i>=arraysize) {
          MYFLT* newx, *newy, *newz;
          arraysize += 1000;
          newx = (MYFLT*)realloc(x, arraysize*sizeof(MYFLT));
          newy = (MYFLT*)realloc(y, arraysize*sizeof(MYFLT));
          newz = (MYFLT*)realloc(z, arraysize*sizeof(MYFLT));
          if (!newx || !newy || !newz) {
            fprintf(stderr, Str("Out of Memory\n"));
            exit(7);
          }
          x = newx; y = newy; z = newz;
        }
      }
    --i;

    ff->flen      = (int32) (z[i] * resolution * 2);
    ff->flen      = ff->flen + 2;       /* ??? */
    ftp           = ftalloc(ff);
    fp            = ftp->ftable;
    finp          = fp + ff->flen;

    do {
      x1 = x[j];
      y1 = y[j];
      x2 = x[j+1];
      y2 = y[j+1];
      z1 = z[j];
      z2 = z[j+1];

      if (UNLIKELY(z2 < z1)) goto gen28err2;
      seglen = (int)((z2-z1) * resolution);
      incrx = (x2 - x1) / (MYFLT)seglen;
      incry = (y2 - y1) / (MYFLT)seglen;
      while (seglen--) {
        *fp++ = x1;
        x1   += incrx;
        *fp++ = y1;
        y1   += incry;
      }

      j++;
    } while (--i);
    do {
      *fp++ = x[j];
      *fp++ = y[j+1];
    } while (fp < finp);

    free(x); free(y); free(z);
    csound->FileClose(csound, fd);

    return OK;

 gen28err1:
    return fterror(ff, Str("could not open space file"));
 gen28err2:
    free(x); free(y); free(z);
    return fterror(ff, Str("Time values must be in increasing order"));
}

/* gen30: extract a range of harmonic partials from source table */

static int gen30(FGDATA *ff, FUNC *ftp)
{
    CSOUND  *csound = ff->csound;
    MYFLT   *x, *f1, *f2;
    int     l1, l2, minh = 0, maxh = 0, i;
    MYFLT   xsr, minfrac, maxfrac;
    int     nargs = ff->e.pcnt - 4;

    if (UNLIKELY(nargs < 3)) {
      return fterror(ff, Str("insufficient gen arguments"));
    }
    xsr = FL(1.0);
    if ((nargs > 3) && (ff->e.p[8] > FL(0.0)))
      xsr = csound->esr / ff->e.p[8];
    l2 = csoundGetTable(csound, &f2, (int) ff->e.p[5]);
    if (UNLIKELY(l2 < 0)) {
      return fterror(ff, Str("GEN30: source ftable not found"));
    }
    f1 = ftp->ftable;
    l1 = (int) ftp->flen;
    minfrac = ff->e.p[6];           /* lowest harmonic partial number */
    maxfrac = ff->e.p[7] * xsr;     /* highest harmonic partial number */
    i = (l1 < l2 ? l1 : l2) >> 1;   /* sr/2 limit */
    /* limit to 0 - sr/2 range */
    if ((maxfrac < FL(0.0)) || (minfrac > (MYFLT) i))
      return OK;
    if (maxfrac > (MYFLT) i)
      maxfrac = (MYFLT) i;
    if (minfrac < FL(0.0))
      minfrac = FL(0.0);
    if ((nargs > 4) && (ff->e.p[9] != FL(0.0))) {
      minh     = (int) minfrac;     /* "interpolation" mode */
      minfrac -= (MYFLT) minh;
      minfrac  = FL(1.0) - minfrac;
      maxh     = (int) maxfrac;
      maxfrac -= (MYFLT) (maxh++);
      if (maxh > i) {
        maxh = i; maxfrac = FL(1.0);
      }
    }
    else {
      minh = (int) ((double) minfrac + (i < 10000 ? 0.99 : 0.9));
      maxh = (int) ((double) maxfrac + (i < 10000 ? 0.01 : 0.1));
      minfrac = maxfrac = FL(1.0);
    }
    if (minh > maxh)
      return OK;
    i = (l1 > l2 ? l1 : l2) + 2;
    x = (MYFLT*) malloc(sizeof(MYFLT) * i);
    /* read src table with amplitude scale */
    xsr = csound->GetInverseRealFFTScale(csound, l1) * (MYFLT) l1 / (MYFLT) l2;
    for (i = 0; i < l2; i++)
      x[i] = xsr * f2[i];
    /* filter */
    csound->RealFFT(csound, x, l2);
    x[l2] = x[1];
    x[1] = x[l2 + 1] = FL(0.0);
    for (i = 0; i < (minh << 1); i++)
      x[i] = FL(0.0);
    x[i++] *= minfrac;
    x[i] *= minfrac;
    i = maxh << 1;
    x[i++] *= maxfrac;
    x[i++] *= maxfrac;
    for ( ; i < (l1 + 2); i++)
      x[i] = FL(0.0);
    x[1] = x[l1];
    x[l1] = x[l1 + 1] = FL(0.0);
    csound->InverseRealFFT(csound, x, l1);
    /* write dest. table */
    /* memcpy(f1, x, l1*sizeof(MYFLT)); */
    for (i = 0; i < l1; i++)
      f1[i] = x[i];
    f1[l1] = f1[0];     /* write guard point */
    free(x);

    return OK;
}

/* gen31: transpose, phase shift, and mix source table */

static int gen31(FGDATA *ff, FUNC *ftp)
{
    CSOUND  *csound = ff->csound;
    MYFLT   *x, *y, *f1, *f2;
    MYFLT   a, p;
    double  d_re, d_im, p_re, p_im, ptmp;
    int     i, j, k, n, l1, l2;
    int     nargs = ff->e.pcnt - 4;
    MYFLT   *valp = &ff->e.p[6];
    int nsw = 1;

    if (ff->e.pcnt>=PMAX)
      csound->Warning(csound, Str("using extended arguments\n"));
    if (UNLIKELY(nargs < 4)) {
      return fterror(ff, Str("insufficient gen arguments"));
    }
    l2 = csoundGetTable(csound, &f2, (int) ff->e.p[5]);
    if (UNLIKELY(l2 < 0)) {
      return fterror(ff, Str("GEN31: source ftable not found"));
    }
    f1 = ftp->ftable;
    l1 = (int) ftp->flen;

    x = (MYFLT*) calloc(l2 + 2, sizeof(MYFLT));
    y = (MYFLT*) calloc(l1 + 2, sizeof(MYFLT));
    /* read and analyze src table, apply amplitude scale */
    a = csound->GetInverseRealFFTScale(csound, l1) * (MYFLT) l1 / (MYFLT) l2;
    for (i = 0; i < l2; i++)
      x[i] = a * f2[i];
    csound->RealFFT(csound, x, l2);
    x[l2] = x[1];
    x[1] = x[l2 + 1] = FL(0.0);

    for (j = 6; j < (nargs + 3); j++) {
      n = (int) (FL(0.5) + *valp++); if (n < 1) n = 1; /* frequency */
      if (UNLIKELY(nsw && valp>=&ff->e.p[PMAX-1]))
        nsw =0, valp = &(ff->e.c.extra[1]);
      a = *valp++;                                     /* amplitude */
      if (UNLIKELY(nsw && valp>=&ff->e.p[PMAX-1]))
        nsw =0, valp = &(ff->e.c.extra[1]);
      p = *valp++;                                       /* phase     */
      if (UNLIKELY(nsw && valp>=&ff->e.p[PMAX-1]))
        nsw =0, valp = &(ff->e.c.extra[1]);
      p -= (MYFLT) ((int) p); if (p < FL(0.0)) p += FL(1.0); p *= TWOPI_F;
      d_re = cos((double) p); d_im = sin((double) p);
      p_re = 1.0; p_im = 0.0;   /* init. phase */
      for (i = k = 0; (i <= l1 && k <= l2); i += (n << 1), k += 2) {
        /* mix to table */
        y[i + 0] += a * (x[k + 0] * (MYFLT) p_re - x[k + 1] * (MYFLT) p_im);
        y[i + 1] += a * (x[k + 1] * (MYFLT) p_re + x[k + 0] * (MYFLT) p_im);
        /* update phase */
        ptmp = p_re * d_re - p_im * d_im;
        p_im = p_im * d_re + p_re * d_im;
        p_re = ptmp;
      }
    }

    /* write dest. table */
    y[1] = y[l1];
    y[l1] = y[l1 + 1] = FL(0.0);
    csound->InverseRealFFT(csound, y, l1);
    /* memcpy(f1, y, l1*sizeof(MYFLT)); */
    for (i = 0; i < l1; i++)
      f1[i] = y[i];
    f1[l1] = f1[0];     /* write guard point */

    free(x);
    free(y);

    return OK;
}

/* gen32: transpose, phase shift, and mix source tables */

static inline MYFLT paccess(FGDATA *ff, int i)
{
    if (LIKELY(i<PMAX)) return ff->e.p[i];
    else return ff->e.c.extra[i-PMAX+1];
}

static int gen32(FGDATA *ff, FUNC *ftp)
{
    CSOUND  *csound = ff->csound;
    MYFLT   *x, *y, *f1, *f2;
    MYFLT   a, p;
    double  d_re, d_im, p_re, p_im, ptmp;
    int     i, j, k, n, l1, l2, ntabl, *pnum, ft;
    int     nargs = ff->e.pcnt - 4;

    if (ff->e.pcnt>=PMAX) {
      csound->Warning(csound, Str("using extended arguments\n"));
    }
    if (UNLIKELY(nargs < 4)) {
      return fterror(ff, Str("insufficient gen arguments"));
    }

    ntabl = nargs >> 2;         /* number of waves to mix */
    pnum  = (int*) malloc(sizeof(int) * ntabl);
    for (i = 0; i < ntabl; i++)
      pnum[i] = (i << 2) + 5;   /* p-field numbers */
    do {
      i = k = 0;                        /* sort by table number */
      while (i < (ntabl - 1)) {
        if (paccess(ff,pnum[i]) > paccess(ff,pnum[i + 1])) {
          j = pnum[i]; pnum[i] = pnum[i + 1]; pnum[i + 1] = j;
          k = 1;
        }
        i++;
      }
    } while (k);

    f1 = ftp->ftable;
    l1 = (int) ftp->flen;
    memset(f1, 0, l1*sizeof(MYFLT));
    /* for (i = 0; i <= l1; i++) */
    /*   f1[i] = FL(0.0); */
    x = y = NULL;

    ft = 0x7FFFFFFF;            /* last table number */
    j  = -1;                    /* current wave number */

    while (++j < ntabl) {
      p = paccess(ff,pnum[j]);                /* table number */
      i = (int) MYFLT2LRND(p);
      l2 = csoundGetTable(csound, &f2, abs(i));
      if (UNLIKELY(l2 < 0)) {
        fterror(ff, Str("GEN32: source ftable %d not found"), abs(i));
        if (x != NULL) free(x);
        if (y != NULL) free(y);
        free(pnum);
        return NOTOK;
      }
      if (i < 0) {              /* use linear interpolation */
        ft = i;
        p_re  = (double) paccess(ff,pnum[j] + 3);     /* start phase */
        p_re -= (double) ((int) p_re); if (p_re < 0.0) p_re++;
        p_re *= (double) l2;
        d_re  = (double) paccess(ff,pnum[j] + 1);     /* frequency */
        d_re *= (double) l2 / (double) l1;
        a     = paccess(ff,pnum[j] + 2);              /* amplitude */
        for (i = 0; i <= l1; i++) {
          k = (int) p_re; p = (MYFLT) (p_re - (double) k);
          if (k >= l2) k -= l2;
          f1[i] += f2[k++] * a * (FL(1.0) - p);
          f1[i] += f2[k] * a * p;
          p_re += d_re;
          while (p_re < 0.0) p_re += (double) l2;
          while (p_re >= (double) l2) p_re -= (double) l2;
        }
      }
      else {                    /* use FFT */
        if (i != ft) {
          ft = i;               /* new table */
          if (y == NULL)
            y = (MYFLT*) calloc(l1 + 2, sizeof (MYFLT));
          if (x != NULL) free(x);
          x = (MYFLT*) calloc(l2 + 2, sizeof (MYFLT));
          /* read and analyze src table */
          for (i = 0; i < l2; i++)
            x[i] = f2[i];
          csound->RealFFT(csound, x, l2);
          x[l2] = x[1];
          x[1] = x[l2 + 1] = FL(0.0);
        }
        n = (int) (FL(0.5) + paccess(ff,pnum[j] + 1));         /* frequency */
        if (n < 1) n = 1;
        a = paccess(ff,pnum[j] + 2) * (MYFLT) l1 / (MYFLT) l2; /* amplitude */
        a *= csound->GetInverseRealFFTScale(csound, (int) l1);
        p = paccess(ff,pnum[j] + 3);                           /* phase */
        p -= (MYFLT) ((int) p); if (p < FL(0.0)) p += FL(1.0); p *= TWOPI_F;
        d_re = cos ((double) p); d_im = sin ((double) p);
        p_re = 1.0; p_im = 0.0;         /* init. phase */
        for (i = k = 0; (i <= l1 && k <= l2); i += (n << 1), k += 2) {
          /* mix to table */
          y[i + 0] += a * (x[k + 0] * (MYFLT) p_re - x[k + 1] * (MYFLT) p_im);
          y[i + 1] += a * (x[k + 1] * (MYFLT) p_re + x[k + 0] * (MYFLT) p_im);
          /* update phase */
          ptmp = p_re * d_re - p_im * d_im;
          p_im = p_im * d_re + p_re * d_im;
          p_re = ptmp;
        }
      }
    }
    /* write dest. table */
    if (y != NULL) {
      y[1] = y[l1]; y[l1] = y[l1 + 1] = FL(0.0);
      csound->InverseRealFFT(csound, y, l1);
      for (i = 0; i < l1; i++)
        f1[i] += y[i];
      f1[l1] += y[0];           /* write guard point */
      free(x);         /* free tmp memory */
      free(y);
    }
    free(pnum);

    return OK;
}

/* GEN33 by Istvan Varga */

static int gen33(FGDATA *ff, FUNC *ftp)
{
    CSOUND  *csound = ff->csound;
    MYFLT   fmode, *ft, *srcft, scl, amp, phs;
    MYFLT   *x;
    int     nh, flen, srclen, i, pnum, maxp;
    int     nargs = ff->e.pcnt - 4;

    if (UNLIKELY(nargs < 3)) {
      return fterror(ff, Str("insufficient gen arguments"));
    }
    if (nargs > 3)      /* check optional argument */
      fmode = ff->e.p[8];
    else
      fmode = FL(0.0);
    /* table length and data */
    ft = ftp->ftable; flen = (int) ftp->flen;
    /* source table */
    srclen = csoundGetTable(csound, &srcft, (int) ff->e.p[5]);
    if (UNLIKELY(srclen < 0)) {
      return fterror(ff, Str("GEN33: source ftable not found"));
    }
    /* number of partials */
    nh = (int) (ff->e.p[6] + FL(0.5));
    if (nh > (srclen / 3)) nh = srclen / 3;
    if (nh < 0) nh = 0;
    /* amplitude scale */
    scl = FL(0.5) * (MYFLT) flen * ff->e.p[7];
    scl *= csound->GetInverseRealFFTScale(csound, flen);
    /* frequency mode */
    if (fmode < FL(0.0)) {
      fmode = (MYFLT) flen / (csound->esr * -fmode);  /* frequency in Hz */
    }
    else if (fmode > FL(0.0)) {
      fmode = (MYFLT) flen / fmode;             /* ref. sample rate */
    }
    else {
      fmode = FL(1.0);                          /* partial number */
    }

    /* allocate memory for tmp data */
    x = (MYFLT*) calloc(flen + 2, sizeof(MYFLT));

    maxp = flen >> 1;           /* max. partial number */
    i = nh;
    while (i--) {
      /* amplitude */
      amp = scl * *(srcft++);
      /* partial number */
      pnum = (int) MYFLT2LRND(fmode * *srcft);
      srcft++;
      if (pnum < (-maxp) || pnum > maxp) {
        srcft++; continue;      /* skip partial with too high frequency */
      }
      /* initial phase */
      phs = TWOPI_F * *(srcft++);
      if (pnum < 0) {
        phs = PI_F - phs; pnum = -pnum;         /* negative frequency */
      }
      /* mix to FFT data */
      x[pnum << 1] += amp * SIN(phs);
      x[(pnum << 1) + 1] -= amp * COS(phs);
    }

    csound->InverseRealFFT(csound, x, flen);    /* iFFT */


    memcpy(ft, x, flen*sizeof(MYFLT));
    /* for (i = 0; i < flen; i++)  /\* copy to output table *\/ */
    /*   ft[i] = x[i]; */
    ft[flen] = x[0];            /* write guard point */

    /* free tmp memory */
    free(x);

    return OK;
}

/* GEN34 by Istvan Varga */

static int gen34(FGDATA *ff, FUNC *ftp)
{
    CSOUND  *csound = ff->csound;
    MYFLT   fmode, *ft, *srcft, scl;
    double  y0, y1, x, c, v, *xn, *cn, *vn, *tmp, amp, frq, phs;
    int32    nh, flen, srclen, i, j, k, l, bs;
    FUNC    *src;
    int     nargs = ff->e.pcnt - 4;

    if (UNLIKELY(nargs < 3)) {
      return fterror(ff, Str("insufficient gen arguments"));
    }
    if (nargs > 3)      /* check optional argument */
      fmode = ff->e.p[8];
    else
      fmode = FL(0.0);
    /* table length and data */
    ft = ftp->ftable; flen = (int32) ftp->flen;
    /* source table */
    if (UNLIKELY((src = csoundFTnp2Find(csound, &(ff->e.p[5]))) == NULL))
      return NOTOK;
    srcft = src->ftable; srclen = (int32) src->flen;
    /* number of partials */
    nh = (int32) (ff->e.p[6] + FL(0.5));
    if (nh > (srclen / 3L)) nh = srclen / 3L;
    if (nh < 0L) nh = 0L;
    /* amplitude scale */
    scl = ff->e.p[7];
    /* frequency mode */
    if (fmode < FL(0.0)) {
      fmode = TWOPI_F / (csound->esr * -fmode); /* frequency in Hz */
    }
    else if (fmode > FL(0.0)) {
      fmode = TWOPI_F / fmode;          /* ref. sample rate */
    }
    else {
      fmode = TWOPI_F / (MYFLT) flen;   /* partial number */
    }

    /* use blocks of 256 samples (2048 bytes) for speed */
    bs = 256L;
    /* allocate memory for tmp data */
    tmp = (double*) malloc(sizeof (double) * bs);
    xn  = (double*) malloc(sizeof (double) * (nh + 1L));
    cn  = (double*) malloc(sizeof (double) * (nh + 1L));
    vn  = (double*) malloc(sizeof (double) * (nh + 1L));
    /* initialise oscillators */
    i = -1L;
    while (++i < nh) {
      amp = (double) scl * (double) *(srcft++);         /* amplitude */
      frq = (double) fmode * (double) *(srcft++);       /* frequency */
      if (fabs (frq) > PI) {
        xn[i] = cn[i] = vn[i] = 0.0;
        srcft++; continue;      /* skip partial with too high frequency */
      }
      phs = TWOPI * (double) *(srcft++);                /* phase */
      /* calculate coeffs for fast sine oscillator */
      y0 = sin(phs);           /* sample 0 */
      y1 = sin(phs + frq);     /* sample 1 */
      xn[i] = y0;
      cn[i] = 2.0 * cos(frq) - 2.0;
      vn[i] = y1 - cn[i] * y0 - y0;
      /* amp. scale */
      xn[i] *= amp; vn[i] *= amp;
    }

    /* render output */
    j = flen + 1L;      /* include guard point */
    do {
      k = (j > bs ? bs : j);    /* block size */
      /* clear buffer */
      memset(tmp, 0, k*sizeof(double));
      /* for (i = 0L; i < k; i++) tmp[i] = 0.0; */
      /* fast sine oscillator */
      i = -1L;
      while (++i < nh) {
        x = xn[i]; c = cn[i]; v = vn[i];
        l = k;
        do {
          *(tmp++) += x;
          v += c * x;
          x += v;
        } while (--l);
        tmp -= k;               /* restore pointer */
        xn[i] = x; vn[i] = v;   /* save oscillator state */
      }
      /* write to output table */
      for (i = 0L; i < k; i++) *(ft++) = (MYFLT) tmp[i];
      j -= k;
    } while (j);

    /* free tmp buffers */
    free(tmp); free(xn); free(cn); free(vn);

    return OK;
}

static int gen40(FGDATA *ff, FUNC *ftp)               /*gab d5*/
{
    CSOUND  *csound = ff->csound;
    MYFLT   *fp = ftp->ftable, *fp_source, *fp_temp;
    FUNC    *srcftp;
    int     srcno, srcpts, j, k;
    MYFLT   last_value = FL(0.0), lenratio;

    if (UNLIKELY((srcno = (int) ff->e.p[5]) <= 0 ||
        srcno > csound->maxfnum         ||
                 (srcftp = csound->flist[srcno]) == NULL)) {
      return fterror(ff, Str("unknown source table number"));
    }
    fp_source = srcftp->ftable;
    srcpts = srcftp->flen;
    fp_temp = (MYFLT *) calloc(srcpts, sizeof(MYFLT));
    for (j = 0; j < srcpts; j++) {
      last_value += fp_source[j];
      fp_temp[j] = last_value;
    }
    lenratio = (ff->flen-1)/last_value;

    for (j = 0; j < ff->flen; j++) {
      k=0;
      while ( k++ < srcpts && fp_temp[k] * lenratio < j) ;
      k--;
      fp[j] = (MYFLT) k;
    }
    fp[j] = fp[j-1];
    free(fp_temp);

    return OK;
}

static int gen41(FGDATA *ff, FUNC *ftp)   /*gab d5*/
{
    MYFLT   *fp = ftp->ftable, *pp = &ff->e.p[5];
    int     j, k, width;
    MYFLT    tot_prob = FL(0.0);
    int     nargs = ff->e.pcnt - 4;

    for (j=0; j < nargs; j+=2) {
      if (pp[j+1]<0)
        return fterror(ff, Str("Gen41: negative probability not allowed"));
      tot_prob += pp[j+1];
    }
    for (j=0; j< nargs; j+=2) {
      width = (int) ((pp[j+1]/tot_prob) * ff->flen +.5);
      for ( k=0; k < width; k++) {
        *fp++ = pp[j];
      }
    }
    *fp = pp[j-1];

    return OK;
}

static int gen42(FGDATA *ff, FUNC *ftp) /*gab d5*/
{
    MYFLT   *fp = ftp->ftable, inc;
    int     j, k, width;
    MYFLT    tot_prob = FL(0.0);
    int     nargs = ff->e.pcnt - 4;
    CSOUND  *csound = ff->csound;
    int nsw = 1;
    MYFLT   *valp = &ff->e.p[5];

    if (ff->e.pcnt>=PMAX)
      csound->Warning(csound, Str("using extended arguments\n"));
    for (j=0; j < nargs; j+=3) {
      if (UNLIKELY(nsw && valp>=&ff->e.p[PMAX-1]))
        nsw =0, valp = &(ff->e.c.extra[1]);
      valp++;
      if (UNLIKELY(nsw && valp>=&ff->e.p[PMAX-1]))
        nsw =0, valp = &(ff->e.c.extra[1]);
      valp++;
      if (UNLIKELY(nsw && valp>=&ff->e.p[PMAX-1]))
        nsw =0, valp = &(ff->e.c.extra[1]);
      tot_prob += *valp++;
    }
    nsw = 1; valp = &ff->e.p[5];
    for (j=0; j< nargs; j+=3) {
      MYFLT p1, p2, p3;
      p1 = *valp++;
      if (UNLIKELY(nsw && valp>=&ff->e.p[PMAX-1]))
        nsw =0, valp = &(ff->e.c.extra[1]);
      p2 = *valp++;
      if (UNLIKELY(nsw && valp>=&ff->e.p[PMAX-1]))
        nsw =0, valp = &(ff->e.c.extra[1]);
      p3 = *valp++;
      if (UNLIKELY(nsw && valp>=&ff->e.p[PMAX-1]))
        nsw =0, valp = &(ff->e.c.extra[1]);
      width = (int) ((p3/tot_prob) * ff->flen +FL(0.5));
      inc = (p2-p1) / (MYFLT) (width-1);
      for ( k=0; k < width; k++) {
        *fp++ = p1+(inc*k);
      }
    }
    *fp = *(fp-1);

    return OK;
}

static CS_NOINLINE int fterror(const FGDATA *ff, const char *s, ...)
{
    CSOUND  *csound = ff->csound;
    char    buf[64];
    va_list args;

    snprintf(buf, 64, Str("ftable %d: "), ff->fno);
    va_start(args, s);
    csound->ErrMsgV(csound, buf, s, args);
    va_end(args);
    csoundMessage(csound, "f%3.0f %8.2f %8.2f ",
                            ff->e.p[1], ff->e.p2orig, ff->e.p3orig);
    if (isstrcod(ff->e.p[4]))
      csoundMessage(csound,"%s", ff->e.strarg);
    else
      csoundMessage(csound, "%8.2f", ff->e.p[4]);
    if (isstrcod(ff->e.p[5]))
      csoundMessage(csound, "  \"%s\" ...\n", ff->e.strarg);
    else
      csoundMessage(csound, "%8.2f ...\n", ff->e.p[5]);

    return -1;
}

/* set guardpt, rescale the function, and display it */

static CS_NOINLINE void ftresdisp(const FGDATA *ff, FUNC *ftp)
{
    CSOUND  *csound = ff->csound;
    MYFLT   *fp, *finp = &ftp->ftable[ff->flen];
    MYFLT   abs, maxval;
    WINDAT  dwindow;
    char    strmsg[64];

    if (!ff->guardreq)                      /* if no guardpt yet, do it */
      ftp->ftable[ff->flen] = ftp->ftable[0];
    if (ff->e.p[4] > FL(0.0)) {             /* if genum positve, rescale */
      for (fp=ftp->ftable, maxval = FL(0.0); fp<=finp; ) {
        if ((abs = *fp++) < FL(0.0))
          abs = -abs;
        if (abs > maxval)
          maxval = abs;
      }
      if (maxval != FL(0.0) && maxval != FL(1.0))
        for (fp=ftp->ftable; fp<=finp; fp++)
          *fp /= maxval;
    }
    if (!csound->oparms->displays)
      return;
    memset(&dwindow, 0, sizeof(WINDAT));
    snprintf(strmsg, 64, Str("ftable %d:"), (int) ff->fno);
    dispset(csound, &dwindow, ftp->ftable, (int32) (ff->flen),
                    strmsg, 0, "ftable");
    display(csound, &dwindow);
}

static void generate_sine_tab(CSOUND *csound)
{                               /* Assume power of 2 length */
    int flen = csound->sinelength;
    FUNC    *ftp = (FUNC*) csound->Calloc(csound, sizeof(FUNC));
    ftp->ftable = (MYFLT*) csound->Calloc(csound, sizeof(MYFLT)*(flen+1));
    double  tpdlen = TWOPI / (double) flen;
    MYFLT *ftable = ftp->ftable;
    unsigned int i;
    int ltest, lobits;
    for (ltest = flen, lobits = 0;
           (ltest & MAXLEN) == 0L;
           lobits++, ltest <<= 1)
        ;
    ftp->lobits   = lobits;
    i = (1 << lobits);
    ftp->lomask   = (int32) (i - 1);
    ftp->lodiv    = FL(1.0) / (MYFLT) i;        /*    & other useful vals   */
    ftp->flen = ftp->flenfrms = flen;
    ftp->fno = -1;
    ftp->lenmask = flen - 1;
    ftp->nchanls = 1;
    for (i = 1; i<ftp->flen; i++)
      ftable[i] = (MYFLT) sin(i*tpdlen);
    ftable[0] = ftable[ftp->flen] = FL(0.0);
    csound->sinetable = ftp;
    return;
}

/* alloc ftable space for fno (or replace one) */
/*  set ftp to point to that structure         */

static CS_NOINLINE FUNC *ftalloc(const FGDATA *ff)
{
    CSOUND  *csound = ff->csound;
    FUNC    *ftp = csound->flist[ff->fno];

    if (UNLIKELY(ftp != NULL)) {
      csound->Warning(csound, Str("replacing previous ftable %d"), ff->fno);
      if (ff->flen != (int32)ftp->flen) {       /* if redraw & diff len, */
        csound->Free(csound, ftp->ftable);
        csound->Free(csound, (void*) ftp);             /*   release old space   */
        csound->flist[ff->fno] = ftp = NULL;
        if (csound->actanchor.nxtact != NULL) { /*   & chk for danger    */
          csound->Warning(csound, Str("ftable %d relocating due to size change"
                                      "\n         currently active instruments "
                                      "may find this disturbing"), ff->fno);
        }
      }
      else {
                                    /* else clear it to zero */
        MYFLT *tmp = ftp->ftable;
        memset((void*) ftp->ftable, 0, sizeof(MYFLT)*(ff->flen+1));
        memset((void*) ftp, 0, sizeof(FUNC));
        ftp->ftable = tmp; /* restore table pointer */
      }
    }
    if (ftp == NULL) {                      /*   alloc space as reqd */
      csound->flist[ff->fno] = ftp = (FUNC*) csound->Calloc(csound, sizeof(FUNC));
      ftp->ftable = (MYFLT*) csound->Calloc(csound, (1+ff->flen) * sizeof(MYFLT));
    }
    ftp->fno = (int32) ff->fno;
    ftp->flen = ff->flen;
    return ftp;
}

/* find the ptr to an existing ftable structure */
/*   called by oscils, etc at init time         */

FUNC *csoundFTFind(CSOUND *csound, MYFLT *argp)
{
    FUNC    *ftp;
    int     fno;

    fno = MYFLT2LONG(*argp);
    if (UNLIKELY(fno == -1)) {
      if (UNLIKELY(csound->sinetable==NULL)) generate_sine_tab(csound);
      return csound->sinetable;
    }
    if (UNLIKELY(fno <= 0                    ||
                 fno > csound->maxfnum       ||
                 (ftp = csound->flist[fno]) == NULL)) {
      csoundInitError(csound, Str("Invalid ftable no. %f"), *argp);
      return NULL;
    }
    else if (UNLIKELY(ftp->lenmask == -1)) {
      csoundInitError(csound, Str("illegal table length"));
      return NULL;
    }
    else if (UNLIKELY(!ftp->lenmask)) {
      csoundInitError(csound,
                      Str("deferred-size ftable %f illegal here"), *argp);
      return NULL;
    }
    return ftp;
}

/* find the ptr to an existing ftable structure */
/*   called by oscils, etc at init time         */
/* does not throw an error when a non-pow of two size table is found */

FUNC *csoundFTFind2(CSOUND *csound, MYFLT *argp)
{
    FUNC    *ftp;
    int     fno;

    fno = MYFLT2LONG(*argp);
    if (UNLIKELY(fno == -1)) {
      if (UNLIKELY(csound->sinetable==NULL)) generate_sine_tab(csound);
      return csound->sinetable;
    }
    if (UNLIKELY(fno <= 0           ||
        fno > csound->maxfnum       ||
                 (ftp = csound->flist[fno]) == NULL)) {
      return NULL;
    }
    else if (UNLIKELY(ftp->lenmask == -1)) {
      return NULL;
    }
    else if (UNLIKELY(!ftp->lenmask)) {
      return NULL;
    }
    return ftp;
}

static FUNC *gen01_defer_load(CSOUND *csound, int fno);
PUBLIC int csoundGetTable(CSOUND *csound, MYFLT **tablePtr, int tableNum)
{
    FUNC    *ftp;

    if (UNLIKELY((unsigned int) (tableNum - 1) >= (unsigned int) csound->maxfnum))
      goto err_return;
    ftp = csound->flist[tableNum];
    if (UNLIKELY(ftp == NULL))
      goto err_return;
    if (!ftp->flen) {
      ftp = gen01_defer_load(csound, tableNum);
      if (UNLIKELY(ftp == NULL))
        goto err_return;
    }
    *tablePtr = ftp->ftable;
    return (int) ftp->flen;
 err_return:
    *tablePtr = (MYFLT*) NULL;
    return -1;
}



PUBLIC int csoundGetTableArgs(CSOUND *csound, MYFLT **argsPtr, int tableNum)
{
    FUNC    *ftp;
    if (UNLIKELY((unsigned int) (tableNum - 1) >= (unsigned int) csound->maxfnum))
      goto err_return;
    ftp = csound->flist[tableNum];
    if (UNLIKELY(ftp == NULL))
      goto err_return;
    *argsPtr = ftp->args;
    return (int) ftp->argcnt;

 err_return:
    *argsPtr = (MYFLT*) NULL;
    return -1;
}

/**************************************
 * csoundFTFindP()
 *
 * New function to find a function table at performance time.  Based
 * on csoundFTFind() which is intended to run at init time only.
 *
 * This function can be called from other modules - such as ugrw1.c.
 *
 * It returns a pointer to a FUNC data structure which contains all
 * the details of the desired table.  0 is returned if it cannot be
 * found.
 *
 * This does not handle deferred function table loads (gen01).
 *
 * Maybe this could be achieved, but some exploration would be
 * required to see that this is feasible at performance time.
 */
FUNC *csoundFTFindP(CSOUND *csound, MYFLT *argp)
{
    FUNC    *ftp;
    int     fno;

    /* Check limits, and then index  directly into the flist[] which
     * contains pointers to FUNC data structures for each table.
     */
    fno = MYFLT2LONG(*argp);
    if (UNLIKELY(fno == -1)) {
      if (UNLIKELY(csound->sinetable==NULL)) generate_sine_tab(csound);
      return csound->sinetable;
    }
    if (UNLIKELY(fno <= 0                 ||
                 fno > csound->maxfnum    ||
                 (ftp = csound->flist[fno]) == NULL)) {
      csound->ErrorMsg(csound, Str("Invalid ftable no. %f"), *argp);
      return NULL;
    }
    else if (UNLIKELY(!ftp->lenmask)) {
      /* Now check that the table has a length > 0.  This should only
       * occur for tables which have not been loaded yet.  */
      csound->ErrorMsg(csound, Str("Deferred-size ftable %f load "
                                  "not available at perf time."), *argp);
      return NULL;
    }
    return ftp;
}

/* find ptr to a deferred-size ftable structure */
/*   called by loscil at init time, and ftlen   */

FUNC *csoundFTnp2Find(CSOUND *csound, MYFLT *argp)
{
    FUNC    *ftp;
    int     fno = MYFLT2LONG(*argp);

    if (UNLIKELY(fno == -1)) {
      if (UNLIKELY(csound->sinetable==NULL)) generate_sine_tab(csound);
      return csound->sinetable;
    }
    if (UNLIKELY(fno <= 0 ||
                 fno > csound->maxfnum    ||
                 (ftp = csound->flist[fno]) == NULL)) {
      csoundInitError(csound, Str("Invalid ftable no. %f"), *argp);
      return NULL;
    }
    if (ftp->flen == 0) {
     if (LIKELY(csound->oparms->gen01defer))
       ftp = gen01_defer_load(csound, fno);
       else {
        csoundInitError(csound, Str("Invalid ftable no. %f"), *argp);
        return NULL;
    }
      if (UNLIKELY(ftp == NULL))
      csound->inerrcnt++;
    }
    return ftp;
}

/* read ftable values from a sound file */
/* stops reading when table is full     */

static int gen01(FGDATA *ff, FUNC *ftp)
{
    if (UNLIKELY(ff->e.pcnt < 8)) {
      return fterror(ff, Str("insufficient arguments"));
    }
    if (ff->csound->oparms->gen01defer) {
      /* We're deferring the soundfile load until performance time,
         so allocate the function table descriptor, save the arguments,
         and get out */
      ftp = ftalloc(ff);
      ftp->gen01args.gen01 = ff->e.p[4];
      ftp->gen01args.ifilno = ff->e.p[5];
      ftp->gen01args.iskptim = ff->e.p[6];
      ftp->gen01args.iformat = ff->e.p[7];
      ftp->gen01args.channel = ff->e.p[8];
      strncpy(ftp->gen01args.strarg, ff->e.strarg, SSTRSIZ-1);
      return OK;
    }
    return gen01raw(ff, ftp);
}

static void needsiz(CSOUND *csound, FGDATA *ff, int32 maxend)
{
    int32 nxtpow;
    maxend -= 1; nxtpow = 2;
    while (maxend >>= 1)
      nxtpow <<= 1;
    csoundMessage(csound, Str("non-deferred ftable %d needs size %d\n"),
                            (int) ff->fno, nxtpow);
}

static const int gen01_format_table[11] = {
    0,
    0,          AE_CHAR,    AE_ALAW,    AE_ULAW,    AE_SHORT,
    AE_LONG,    AE_FLOAT,   AE_UNCH,    AE_24INT,   AE_DOUBLE
};

/* read ftable values from a sound file */
/* stops reading when table is full     */

static int gen01raw(FGDATA *ff, FUNC *ftp)
{
    CSOUND  *csound = ff->csound;
    SOUNDIN *p;
    SOUNDIN tmpspace;
    SNDFILE *fd;
    int     truncmsg = 0;
    int32   inlocs = 0;
    int     def = 0, table_length = ff->flen + 1;

    p = &tmpspace;
    memset(p, 0, sizeof(SOUNDIN));
    {
      int32 filno = (int32) MYFLT2LRND(ff->e.p[5]);
      int   fmt = (int) MYFLT2LRND(ff->e.p[7]);
      union {
        MYFLT d;
        int32_t i[2];
      } xx;
      xx.d = ff->e.p[5];
      /* printf("****line %d: ff->e.p[5] %f %.8x %.8x\n", __LINE__, */
      /*        ff->e.p[5], xx.i[1], xx.i[0]); */
      /* printf("****line %d: isstrcod=%d %d file %s\n", __LINE__, */
      /*        isstrcod(ff->e.p[5]), isnan(ff->e.p[5]), ff->e.strarg); */
      if (isstrcod(ff->e.p[5])) {
        /* printf("****line %d\n" , __LINE__); */
        if (ff->e.strarg[0] == '"') {
          int len = (int) strlen(ff->e.strarg) - 2;
          /* printf("****line %d\n" , __LINE__); */
          strncpy(p->sfname, ff->e.strarg + 1, 512);
          if (len >= 0 && p->sfname[len] == '"')
            p->sfname[len] = '\0';
        }
        else {
          /* printf("****line %d\n" , __LINE__); */
          strncpy(p->sfname, ff->e.strarg, 512);
        }
      }
      else if (filno >= 0 && filno <= csound->strsmax &&
               csound->strsets && csound->strsets[filno]) {
        /* printf("****line %d\n" , __LINE__); */
        strncpy(p->sfname, csound->strsets[filno], 512);
      }
      else {
        /* printf("****line %d\n" , __LINE__); */
        snprintf(p->sfname, 512, "soundin.%d", filno);   /* soundin.filno */
      }
      /* printf("****line %d: sfname=%s\n" , __LINE__, p->sfname); */
      if (!fmt)
        p->format = csound->oparms->outformat;
      else {
        if (UNLIKELY(fmt < -1 || fmt > 9))
          return fterror(ff, Str("invalid sample format: %d"), fmt);
        p->format = gen01_format_table[fmt + 1];
      }
    }
    p->skiptime = ff->e.p[6];
    p->channel  = (int) MYFLT2LRND(ff->e.p[8]);
    p->do_floatscaling = 0;
    if (UNLIKELY(p->channel < 0 /* || p->channel > ALLCHNLS-1 */)) {
      return fterror(ff, Str("channel %d illegal"), (int) p->channel);
    }
    if (p->channel == 0)                      /* snd is chan 1,2,..8 or all */
      p->channel = ALLCHNLS;
    p->analonly = 0;
    if (UNLIKELY(ff->flen == 0 && (csound->oparms->msglevel & 7))){
      csoundMessage(csound, Str("deferred alloc for %s\n"), p->sfname);
    }
    if (UNLIKELY((fd = sndgetset(csound, p))==NULL)) {
      /* sndinset to open the file  */
      return fterror(ff, Str("Failed to open file %s"), p->sfname);
    }
    if (ff->flen == 0) {                      /* deferred ftalloc requestd: */
      if (UNLIKELY((ff->flen = p->framesrem + 1) <= 0)) {
        /*   get minsize from soundin */
        return fterror(ff, Str("deferred size, but filesize unknown"));
      }
      if (csound->oparms->msglevel & 7)
        csoundMessage(csound, Str("  defer length %d\n"), ff->flen - 1);
       if (p->channel == ALLCHNLS)
         ff->flen *= p->nchanls;
      ff->guardreq  = 1;                      /* presum this includes guard */
/*ff->flen     -= 1;*/ /* VL: this was causing tables to exclude last point  */
      ftp           = ftalloc(ff);            /*   alloc now, and           */
      ftp->lenmask  = 0L;                     /*   mark hdr partly filled   */
      /*if (p->channel==ALLCHNLS) ftp->nchanls  = p->nchanls;
      else ftp->nchanls  = 1;
      ftp->flenfrms = ff->flen / p->nchanls; */ /* ?????????? */
      def           = 1;
      ff->flen -= 1;
      table_length = ff->flen;
    }
    if (p->channel==ALLCHNLS) {
    //ff->flen *= p->nchanls;
    ftp->nchanls  = p->nchanls;
    }
      else ftp->nchanls  = 1;
    ftp->flenfrms = ff->flen / p->nchanls;  /* ?????????? */
    ftp->gen01args.sample_rate = (MYFLT) p->sr;
    ftp->cvtbas = LOFACT * p->sr * csound->onedsr;
    {
      SF_INSTRUMENT lpd;
      int ans = sf_command(fd, SFC_GET_INSTRUMENT, &lpd, sizeof(SF_INSTRUMENT));
      if (ans) {
        double natcps;
#ifdef BETA
        if ((csound->oparms_.msglevel & 7) == 7) {
          csoundMessage(csound,
                  "Base Note : %u\tDetune    : %u\n"
                  "Low  Note : %u\tHigh Note : %u\n"
                  "Low  Vel. : %u\tHigh Vel. : %u\n"
                  "Gain      : %d\tCount     : %d\n"
                  "mode      : %d\n"
                  "start     : %d\tend       : %d\tcount  :%d\n"
                  "mode      : %d\n"
                  "start     : %d\tend       : %d\tcount  :%d\n\n",
                  lpd.basenote, 0U, lpd.key_lo, lpd.key_hi,
                  lpd.velocity_lo, lpd.velocity_hi, lpd.gain, lpd.loop_count,
                  lpd.loops[0].mode, lpd.loops[0].start, lpd.loops[0].end,
                  lpd.loops[0].count, lpd.loops[1].mode, lpd.loops[1].start,
                  lpd.loops[1].end, lpd.loops[1].count);
        }
#endif
        natcps = pow(2.0, ((double) ((int) lpd.basenote - 69)
                           + (double) lpd.detune * 0.01) / 12.0) * 440.0;
        /* As far as I can tell this gainfac value is never used! */
        //gainfac = exp((double) lpd.gain * LOG10D20);
     /* if (lpd.basenote == 0)
          lpd.basenote = ftp->cvtbas; */
        ftp->cpscvt = ftp->cvtbas / natcps;
        ftp->loopmode1 = (lpd.loops[0].mode == SF_LOOP_NONE ? 0 :
                          lpd.loops[0].mode == SF_LOOP_FORWARD ? 1 :
                          2);
        ftp->loopmode2 = (lpd.loops[1].mode == SF_LOOP_NONE ? 0 :
                          lpd.loops[1].mode == SF_LOOP_FORWARD ? 1 :
                          2);
        ftp->begin1 = lpd.loops[0].start;
        ftp->begin2 = lpd.loops[1].start;
        if (ftp->loopmode1)             /* Greg Sullivan */
          ftp->end1 = lpd.loops[0].end;
        else
          ftp->end1 = ftp->flenfrms;    /* Greg Sullivan */
        ftp->end2 = lpd.loops[1].end;
        if (ftp->end1 > ff->flen || ftp->end2 > ff->flen) {
          int32 maxend;
          csound->Warning(csound,
                          Str("GEN1: input file truncated by ftable size"));
          if ((maxend = ftp->end1) < ftp->end2)
            maxend = ftp->end2;
          csoundMessage(csound,
                          Str("\tlooping endpoint %d exceeds ftsize %d\n"),
                          maxend, ff->flen);
          needsiz(csound, ff, maxend);
          truncmsg = 1;
        }
      }
      else {
        ftp->cpscvt = FL(0.0);          /* else no looping possible   */
        ftp->loopmode1 = 0;
        ftp->loopmode2 = 0;
        ftp->end1 = ftp->flenfrms;      /* Greg Sullivan */
      }
    }
    /* read sound with opt gain */

    if (UNLIKELY((inlocs=getsndin(csound, fd, ftp->ftable, table_length, p)) < 0)) {
      return fterror(ff, Str("GEN1 read error"));
    }

    if (p->audrem > 0 && !truncmsg && p->framesrem > ff->flen) {
      /* Reduce msg */
      csound->Warning(csound, Str("GEN1: aiff file truncated by ftable size"));
      csound->Warning(csound, Str("\taudio samps %d exceeds ftsize %d"),
                              (int32) p->framesrem, (int32) ff->flen);
      needsiz(csound, ff, p->framesrem);     /* ????????????  */
    }
    ftp->soundend = inlocs / ftp->nchanls;   /* record end of sound samps */
    csound->FileClose(csound, p->fd);
    if (def) {
      MYFLT *tab = ftp->ftable;
      ftresdisp(ff, ftp);       /* VL: 11.01.05  for deferred alloc tables */
      tab[ff->flen] = tab[0];  /* guard point */
      ftp->flen -= 1;  /* exclude guard point */
    }
    /* save arguments */
    ftp->argcnt = ff->e.pcnt - 3;
    {  /* Note this does not handle extened args -- JPff */
      int size=ftp->argcnt;
      if (size>PMAX) size=PMAX;
      memcpy(ftp->args, &(ff->e.p[4]), sizeof(MYFLT)*size);
      /* for(k=0; k < size; k++)
         csound->Message(csound, "%f \n", ftp->args[k]);*/
    }
    return OK;
}

/* GEN 43 (c) Victor Lazzarini, 2004 */

typedef struct _pvstabledat {
    int32    fftsize;
    int32    overlap;
    int32    winsize;
    int     wintype;
    int     chans;
    int32    format;
    int32    blockalign;
    uint32 frames;
} PVSTABLEDAT;

static int gen43(FGDATA *ff, FUNC *ftp)
{
    CSOUND          *csound = ff->csound;
    MYFLT           *fp = ftp->ftable;
    MYFLT           *filno;
    int             nvals = ff->e.pcnt - 4;
    MYFLT           *channel;
    char            filename[MAXNAME];
    PVOCEX_MEMFILE  pp;
    PVSTABLEDAT     p;
    uint32          framesize, blockalign, bins;
    uint32          frames, i, j;
    float           *framep, *startp;
    double          accum = 0.0;

    if (UNLIKELY(nvals != 2)) {
      return fterror(ff, Str("wrong number of ftable arguments"));
    }

    filno = &ff->e.p[5];
    if (isstrcod(ff->e.p[5]))
      strncpy(filename, (char *)(&ff->e.strarg[0]), MAXNAME-1);
    else
      csound->strarg2name(csound, filename, filno, "pvoc.", 0);

    if (UNLIKELY(PVOCEX_LoadFile(csound, filename, &pp) != 0))
      csoundDie(csound, Str("Failed to load PVOC-EX file"));
    p.fftsize  = pp.fftsize;
    p.overlap  = pp.overlap;
    p.winsize  = pp.winsize;
    p.wintype  = pp.wintype;
    p.chans    = pp.chans;
    p.format   = pp.format;
    p.frames   = pp.nframes;

    channel = &ff->e.p[6];
    if (UNLIKELY(*channel > p.chans))
      return fterror(ff, Str("illegal channel number"));

    framesize = p.fftsize+1;
    bins = framesize/2;
    frames = p.frames;

    if (*channel > 0) {
      startp = (float *) pp.data + (p.fftsize + 2) * ((int) *channel - 1);
      blockalign = (p.fftsize+2) * p.chans; /* only read one channel */
    }
    else {
      startp = (float *) pp.data;
      blockalign = (p.fftsize+2);           /* read all channels */
    }

    framep = startp;

    if (UNLIKELY(bins > (uint32) (ftp->flen+1))) {
      return fterror(ff, Str("ftable size too small"));
    }

    for (i=0; i<framesize; i+=2) {
      for (j=0; j < frames; j++, framep += blockalign) {
        accum += framep[i];
      }
      fp[i/2] = (MYFLT)accum/frames;
      framep = startp;
      accum = 0.0;
    }
    return OK;
}
#ifndef NACL
#include "mp3dec.h"

static int gen49raw(FGDATA *ff, FUNC *ftp)
{
    CSOUND  *csound        = ff->csound;
    MYFLT   *fp           = ftp == NULL ? NULL: ftp->ftable;
    mp3dec_t mpa           = NULL;
    mpadec_config_t config = { MPADEC_CONFIG_FULL_QUALITY, MPADEC_CONFIG_AUTO,
                               MPADEC_CONFIG_16BIT, MPADEC_CONFIG_LITTLE_ENDIAN,
                               MPADEC_CONFIG_REPLAYGAIN_NONE, TRUE, TRUE, TRUE,
                               0.0 };
    int     skip              = 0, chan = 0, r, fd;
    int p                     = 0;
    char    sfname[1024];
    mpadec_info_t mpainfo;
    uint32_t bufsize, bufused = 0;
    uint8_t *buffer;
    int size = 0x1000;
    int flen, nchanls, def = 0;

    if (UNLIKELY(ff->e.pcnt < 7)) {
      return fterror(ff, Str("insufficient arguments"));
    }
    /* memset(&mpainfo, 0, sizeof(mpadec_info_t)); */ /* Is this necessary? */
    {
      int32 filno = (int32) MYFLT2LRND(ff->e.p[5]);
      if (isstrcod(ff->e.p[5])) {
        if (ff->e.strarg[0] == '"') {
          int len = (int) strlen(ff->e.strarg) - 2;
          strncpy(sfname, ff->e.strarg + 1, 1023);
          if (len >= 0 && sfname[len] == '"')
            sfname[len] = '\0';
        }
        else
          strncpy(sfname, ff->e.strarg, 1023);
      }
      else if ((filno= (int32) MYFLT2LRND(ff->e.p[5])) >= 0 &&
               filno <= csound->strsmax &&
               csound->strsets && csound->strsets[filno])
        strncpy(sfname, csound->strsets[filno], 1023);
      else
        snprintf(sfname, 1024, "soundin.%d", filno);   /* soundin.filno */
    }
    chan  = (int) MYFLT2LRND(ff->e.p[7]);
    if (UNLIKELY(chan < 0)) {
      return fterror(ff, Str("channel %d illegal"), (int) chan);
    }
    switch (chan) {
    case 0:
      config.mode = MPADEC_CONFIG_AUTO; break;
    case 1:
      config.mode = MPADEC_CONFIG_MONO; break;
    case 2:
      config.mode = MPADEC_CONFIG_STEREO; break;
    case 3:
      config.mode = MPADEC_CONFIG_CHANNEL1; break;
    case 4:
      config.mode = MPADEC_CONFIG_CHANNEL2; break;
    }
    mpa = mp3dec_init();
    if (!mpa) {
      return fterror(ff, Str("Not enough memory\n"));
    }
    if ((r = mp3dec_configure(mpa, &config)) != MP3DEC_RETCODE_OK) {
      mp3dec_uninit(mpa);
      return fterror(ff, mp3dec_error(r));
    }
    (void)csound->FileOpen2(csound, &fd, CSFILE_FD_R,
                                     sfname, NULL, "SFDIR;SSDIR",
                                     CSFTYPE_UNKNOWN_AUDIO, 0);
    //    fd = open(sfname, O_RDONLY); /* search paths */
    if (fd < 0) {
      mp3dec_uninit(mpa);
      fterror(ff, "sfname");
    }
    if ((r = mp3dec_init_file(mpa, fd, 0, FALSE)) != MP3DEC_RETCODE_OK) {
      mp3dec_uninit(mpa);
      return fterror(ff, mp3dec_error(r));
    }
    if ((r = mp3dec_get_info(mpa, &mpainfo, MPADEC_INFO_STREAM)) !=
        MP3DEC_RETCODE_OK) {
      mp3dec_uninit(mpa);
      return fterror(ff, mp3dec_error(r));
    }
    /* maxsize = mpainfo.decoded_sample_size */
    /*   *mpainfo.decoded_frame_samples */
    /*   *mpainfo.frames; */
    {
      char temp[80];
      if (mpainfo.frequency < 16000) strcpy(temp, "MPEG-2.5 ");
      else if (mpainfo.frequency < 32000) strcpy(temp, "MPEG-2 ");
      else strcpy(temp, "MPEG-1 ");
      if (mpainfo.layer == 1) strcat(temp, "Layer I");
      else if (mpainfo.layer == 2) strcat(temp, "Layer II");
      else strcat(temp, "Layer III");
      csound->DebugMsg(csound, "Input:  %s, %s, %d kbps, %d Hz  (%d:%02d)\n",
              temp, ((mpainfo.channels > 1) ? "stereo" : "mono"),
              mpainfo.bitrate, mpainfo.frequency, mpainfo.duration/60,
              mpainfo.duration%60);
    }
    buffer = (uint8_t *)malloc(size);
    bufsize = size/mpainfo.decoded_sample_size;
    skip = (int)(ff->e.p[6] * mpainfo.frequency);
    while (skip > 0) {
      uint32_t xx = skip;
      if ((uint32_t)xx > bufsize) xx = bufsize;
      //      printf("gen49: skipping xx\n", xx);
      skip -=xx;
      mp3dec_decode(mpa, buffer, mpainfo.decoded_sample_size*xx, &bufused);
    }
    //bufsize *= mpainfo.decoded_sample_size;
    r = mp3dec_decode(mpa, buffer, size, &bufused);
    nchanls = (chan == 2 && mpainfo.channels == 2 ? 2 : 1);
    if (ff->flen == 0) {    /* deferred ftalloc */
      int fsize, frames;
      frames = mpainfo.frames * mpainfo.decoded_frame_samples;
      fsize  = frames * nchanls;
      if (UNLIKELY((ff->flen = fsize) <= 0))
        return fterror(ff, Str("deferred size, but filesize unknown"));
      if (UNLIKELY(ff->flen > MAXLEN))
        return fterror(ff, Str("illegal table length"));
      if (csound->oparms->msglevel & 7)
        csoundMessage(csound, Str("  defer length %d\n"), ff->flen);
      ftp = ftalloc(ff);
      ftp->lenmask  = 0L;
      ftp->flenfrms = frames;
      ftp->nchanls  = nchanls;
      fp = ftp->ftable;
      def = 1;
    }
    ftp->gen01args.sample_rate = mpainfo.frequency;
    ftp->cvtbas = LOFACT * mpainfo.frequency * csound->onedsr;
    flen = ftp->flen;
    //printf("gen49: flen=%d size=%d bufsize=%d\n", flen, size, bufsize);
    while ((r == MP3DEC_RETCODE_OK) && bufused) {
      unsigned int i;
      short *bb = (short*)buffer;
      //printf("gen49: p=%d bufused=%d\n", p, bufused);
      for (i=0; i<bufused*nchanls/mpainfo.decoded_sample_size; i++)  {
        if (p>=flen) {
          free(buffer);
          //printf("gen49: i=%d p=%d exit as at end of table\n", i, p);
          return ((mp3dec_uninit(mpa) == MP3DEC_RETCODE_OK) ? OK : NOTOK);
        }
        fp[p] = ((MYFLT)bb[i]/(MYFLT)0x7fff) * csound->e0dbfs;
        //printf("%d: %f %d\n", p, fp[p], bb[i]);
        p++;
       }
      if (i <= 0) break;
      //printf("gen49: new buffer\n");
      r = mp3dec_decode(mpa, buffer, size, &bufused);
    }

    free(buffer);
    r |= mp3dec_uninit(mpa);
    if (def) ftresdisp(ff, ftp);
    return ((r == MP3DEC_RETCODE_OK) ? OK : NOTOK);
}

static int gen49(FGDATA *ff, FUNC *ftp)
{
    if (UNLIKELY(ff->e.pcnt < 7)) {
      return fterror(ff, Str("insufficient arguments"));
    }
    if (ff->csound->oparms->gen01defer) {
      /* We're deferring the soundfile load until performance time,
         so allocate the function table descriptor, save the arguments,
         and get out */
      ftp = ftalloc(ff);
      ftp->gen01args.gen01 = ff->e.p[4];
      ftp->gen01args.ifilno = ff->e.p[5];
      ftp->gen01args.iskptim = ff->e.p[6];
      ftp->gen01args.iformat = ff->e.p[7];
      ftp->gen01args.channel = ff->e.p[8];
      strncpy(ftp->gen01args.strarg, ff->e.strarg, SSTRSIZ-1);
      return OK;
    }
    return gen49raw(ff, ftp);
}
#endif

static int gen51(FGDATA *ff, FUNC *ftp)    /* Gab 1/3/2005 */
{
    int     j, notenum, grade, numgrades, basekeymidi, nvals;
    MYFLT   basefreq, factor, interval;
    MYFLT   *fp = ftp->ftable, *pp;
    CSOUND  *csound = ff->csound;

    if (ff->e.pcnt>=PMAX) {
      csound->Warning
        (csound, Str("using extended arguments\n"));
    }
    nvals       = ff->flen;
    pp          = &(ff->e.p[5]);
    numgrades   = (int) *pp++;
    interval    = *pp++;
    basefreq    = *pp++;
    basekeymidi = (int) *pp++;
    if (UNLIKELY((ff->e.pcnt - 8) < numgrades)) { /* gab fixed */
      return fterror(ff,
                     Str("gen51: invalid number of p-fields (too few grades)"));
    }

    for (j = 0; j < nvals; j++) {
      MYFLT x;
      notenum = j;
      if (notenum < basekeymidi) {
        notenum = basekeymidi - notenum;
        grade  = (numgrades - (notenum % numgrades)) % numgrades;
        factor = -((MYFLT) ((int) ((notenum + numgrades - 1) / numgrades)));
      }
      else {
        notenum = notenum - basekeymidi;
        grade  = notenum % numgrades;
        factor = (MYFLT) ((int) (notenum / numgrades));
      }
      factor = POWER(interval, factor);
      if (LIKELY(grade<PMAX-10)) x = pp[grade];
      else x = ff->e.c.extra[grade-PMAX+11];
      fp[j] = x * factor * basefreq;
    }
    return OK;
}

static int gen52(FGDATA *ff, FUNC *ftp)
{
    CSOUND  *csound = ff->csound;
    MYFLT   *src, *dst;
    FUNC    *f;
    int     nchn, len, len2, i, j, k, n;
    int     nargs = (int) ff->e.pcnt - 4;

    if (ff->e.pcnt>=PMAX) {
      csound->Warning(csound, Str("using extended arguments\n"));
    }
    if (UNLIKELY(nargs < 4)) {
      return fterror(ff, Str("insufficient gen arguments"));
    }
    nchn = MYFLT2LRND(ff->e.p[5]);
    if (UNLIKELY(((nchn * 3) + 1) != nargs)) {
      return fterror(ff, Str("number of channels "
                             "inconsistent with number of args"));
    }
    len = ((int) ftp->flen / nchn) * nchn;
    dst = ftp->ftable;
    memset(dst, 0, ftp->flen*sizeof(MYFLT));
    /* for (i = len; i <= (int) ftp->flen; i++) */
    /*   dst[i] = FL(0.0); */
    for (n = 0; n < nchn; n++) {
      MYFLT *pp;
      if (LIKELY((n * 3) + 6<PMAX-1)) pp = &(ff->e.p[(n * 3) + 6]);
      else pp = &(ff->e.c.extra[(n * 3) + 6-PMAX]);
      f = csoundFTFind(csound, pp);
      if (UNLIKELY(f == NULL))
        return NOTOK;
      len2 = (int) f->flen;
      src = f->ftable;
      i = n;
      if (LIKELY((n * 3) + 7<PMAX-1)) j = MYFLT2LRND(ff->e.p[(n * 3) + 7]);
      else j = MYFLT2LRND(ff->e.c.extra[(n * 3) + 7-PMAX]);
      if (LIKELY((n * 3) + 8<PMAX-1)) k = MYFLT2LRND(ff->e.p[(n * 3) + 8]);
      else k = MYFLT2LRND(ff->e.c.extra[(n * 3) + 8-PMAX]);
      while (i < len) {
        if (j >= 0 && j < len2)
          dst[i] = src[j];
        else
          dst[i] = FL(0.0);
        i += nchn;
        j += k;
      }
    }
    return OK;
}

static void gen53_apply_window(MYFLT *buf, MYFLT *w,
                               int npts, int wpts, int minphase)
{
    int64_t ph, ph_inc;
    int     i, j;
    MYFLT   pfrac;

    for (i = 1, j = 0; i < npts; i <<= 1, j++)
      ;
    if (!minphase) {
      ph = (int64_t) 0;
      ph_inc = ((int64_t) wpts << 32) >> j;
    }
    else {
      ph = (int64_t) wpts << 31;
      ph_inc = ((int64_t) wpts << 31) >> j;
    }
    for (i = 0; i <= npts; i++) {
      j = (int) (ph >> 32);
      pfrac = (MYFLT) ((int) (((uint32_t) ph) >> 1));
      if (j >= wpts) {
        buf[i] *= w[wpts];
      }
      else {
        pfrac *= (FL(0.5) / (MYFLT) 0x40000000);
        buf[i] *= (w[j] + ((w[j + 1] - w[j]) * pfrac));
      }
      ph += ph_inc;
    }
}

static void gen53_freq_response_to_ir(CSOUND *csound,
                                      MYFLT *obuf, MYFLT *ibuf, MYFLT *wbuf,
                                      int npts, int wpts, int mode)
{
    MYFLT   *buf1, *buf2;
    double  tmp;
    MYFLT   scaleFac;
    int     i, j, npts2 = (npts << 1);

    scaleFac = csound->GetInverseRealFFTScale(csound, npts);
    /* ---- linear phase impulse response ---- */
    i = j = 0;
    do {
      obuf[i++] = (FABS(ibuf[j])) * scaleFac; j++;
      obuf[i++] = FL(0.0);
      obuf[i++] = -(FABS(ibuf[j]) * scaleFac); j++;
      obuf[i++] = FL(0.0);
    } while (i < npts);
    obuf[1] = ibuf[j] * scaleFac;
    csound->InverseRealFFT(csound, obuf, npts);
    obuf[npts] = FL(0.0);               /* clear guard point */
    if (wbuf != NULL && !(mode & 4))    /* apply window if requested */
      gen53_apply_window(obuf, wbuf, npts, wpts, 0);
    if (!(mode & 1))
      return;
    /* ---- minimum phase impulse response ---- */
    scaleFac = csound->GetInverseRealFFTScale(csound, npts2);
    buf1 = (MYFLT*) csound->Malloc(csound, sizeof(MYFLT) * (size_t) npts2);
    buf2 = (MYFLT*) csound->Malloc(csound, sizeof(MYFLT) * (size_t) npts2);
    /* upsample magnitude response by a factor of 2, */
    /* and store result in obuf[0]...obuf[npts]      */
    for (j = 0; j < (npts >> 1); j++)
      buf1[j] = FL(0.0);
    for (i = 0; i < npts; i++, j++)
      buf1[j] = obuf[i];
    for ( ; j < npts2; j++)
      buf1[j] = FL(0.0);
    csound->RealFFT(csound, buf1, npts2);
    for (i = j = 0; i < npts; i++, j += 2) {
      tmp = (double) buf1[j];
      tmp = sqrt(tmp * tmp + 1.0e-20);
      obuf[i] = (MYFLT) tmp;
    }
    tmp = (double) buf1[1];
    tmp = sqrt(tmp * tmp + 1.0e-20);
    obuf[i] = (MYFLT) tmp;
    /* calculate logarithm of magnitude response, */
    for (i = 0; i <= npts; i++) {
      buf1[i] = LOG(obuf[i]);
    }
    for (j = i - 2; i < npts2; i++, j--)    /* need full spectrum,     */
      buf1[i] = buf1[j];                    /* not just the lower half */
    csound->RealFFT(csound, buf1, npts2);
    /* and convolve with 1/tan(x) impulse response */
    buf2[0] = FL(0.0);
    buf2[1] = FL(0.0);
    for (i = 2; i < npts2; i += 2) {
      buf2[i] = FL(0.0);
      buf2[i + 1] = (MYFLT) (npts2 - i) / (MYFLT) npts2;
    }
    csound->RealFFTMult(csound, buf1, buf1, buf2, npts2, scaleFac);
    /* store unwrapped phase response in buf1 */
    csound->InverseRealFFT(csound, buf1, npts2);
    /* convert from magnitude/phase format to real/imaginary */
    for (i = 2; i < npts2; i += 2) {
      double  ph;
      ph = (double) buf1[i >> 1] / TWOPI;
      ph = TWOPI * modf(ph, &tmp);
      ph = (ph < 0.0 ? ph + PI : ph - PI);
      tmp = -((double) scaleFac * (double) obuf[i >> 1]);
      buf2[i] = (MYFLT) (tmp * cos(ph));
      buf2[i + 1] = (MYFLT) (tmp * sin(ph));
    }
    buf2[0] = scaleFac * obuf[0];
    buf2[1] = scaleFac * obuf[npts];
    /* perform inverse FFT to get impulse response */
    csound->InverseRealFFT(csound, buf2, npts2);
    /* copy output, truncating to table length + guard point */
    for (i = 0; i <= npts; i++)
      obuf[i] = buf2[i];
    csound->Free(csound, buf2);
    csound->Free(csound, buf1);
    if (wbuf != NULL && !(mode & 8))    /* apply window if requested */
      gen53_apply_window(obuf, wbuf, npts, wpts, 1);
}

static int gen53(FGDATA *ff, FUNC *ftp)
{
    CSOUND  *csound = ff->csound;
    MYFLT   *srcftp, *dstftp, *winftp = NULL;
    int     nargs = ff->e.pcnt - 4;
    int     mode = 0, srcftno, winftno = 0, srcflen, dstflen, winflen = 0;

    if (UNLIKELY(nargs < 1 || nargs > 3)) {
      return fterror(ff, Str("GEN53: invalid number of gen arguments"));
    }
    srcftno = (int) MYFLT2LRND(ff->e.p[5]);
    if (nargs > 1)
      mode = (int) MYFLT2LRND(ff->e.p[6]);
    if (nargs > 2)
      winftno = (int) MYFLT2LRND(ff->e.p[7]);

    dstftp = ftp->ftable; dstflen = (int) ftp->flen;
    if (UNLIKELY(dstflen < 8 || (dstflen & (dstflen - 1)))) {
      return fterror(ff, Str("GEN53: invalid table length"));
    }
    srcflen = csoundGetTable(csound, &srcftp, srcftno);
    if (UNLIKELY(srcflen < 0)) {
      return fterror(ff, Str("GEN53: invalid source table number"));
    }
    if (UNLIKELY(mode & (~15))) {
      return fterror(ff, Str("GEN53: mode must be in the range 0 to 15"));
    }
    if (UNLIKELY((!(mode & 2) && srcflen != (dstflen >> 1)) ||
                 ((mode & 2) && srcflen != dstflen))) {
      return fterror(ff, Str("GEN53: invalid source table length"));
    }
    if (winftno) {
      winflen = csoundGetTable(csound, &winftp, winftno);
      if (UNLIKELY(winflen <= 0 || (winflen & (winflen - 1)))) {
        return fterror(ff, Str("GEN53: invalid window table"));
      }
    }
    if (mode & 2) {     /* if input data is impulse response: */
      MYFLT *tmpft;
      int   i, j;
      tmpft = (MYFLT*) csound->Calloc(csound, sizeof(MYFLT)
                                              * (size_t) ((dstflen >> 1) + 1));
      memcpy(dstftp, srcftp, sizeof(MYFLT) * (size_t) dstflen);
      csound->RealFFT(csound, dstftp, dstflen);
      tmpft[0] = dstftp[0];
      for (i = 2, j = 1; i < dstflen; i += 2, j++)
        tmpft[j] = SQRT(((dstftp[i] * dstftp[i])
                         + (dstftp[i + 1] * dstftp[i + 1])));
      tmpft[j] = dstftp[1];
      gen53_freq_response_to_ir(csound, dstftp, tmpft, winftp,
                                        dstflen, winflen, mode);
      csound->Free(csound, tmpft);
    }
    else                /* input is frequency response: */
      gen53_freq_response_to_ir(csound, dstftp, srcftp, winftp,
                                        dstflen, winflen, mode);
    return OK;
}

int allocgen(CSOUND *csound, char *s, GEN fn)
{
    NAMEDGEN *n = (NAMEDGEN*) csound->namedgen;

    while (n != NULL) {
      if (strcmp(s, n->name) == 0)
        return n->genum;
      n = n->next;
    }
    /* Need to allocate */
    n = (NAMEDGEN*) csound->Malloc(csound, sizeof(NAMEDGEN));
    n->genum = csound->genmax++;
    n->next = (NAMEDGEN*) csound->namedgen;
    n->name = csound->Malloc(csound, strlen(s) + 1);
    strcpy(n->name, s);
    csound->namedgen = (void*) n;
    if (csound->gensub == NULL) {
      csound->gensub = (GEN*) csound->Malloc(csound, csound->genmax * sizeof(GEN));
      memcpy(csound->gensub, or_sub, sizeof(or_sub));
    }
    else
      csound->gensub = (GEN*) csound->ReAlloc(csound, csound->gensub,
                                               csound->genmax * sizeof(GEN));
    csound->gensub[csound->genmax-1] = fn;
    return csound->genmax-1;
}

#include "resize.h"

 static int warned = 0;
int resize_table(CSOUND *csound, RESIZE *p)
{
    unsigned int fsize  = (unsigned int) MYFLT2LRND(*p->nsize);
    int fno  = (int) MYFLT2LRND(*p->fn);
    FUNC *ftp;

    if (warned==0) {
      printf("WARNING: EXPERIMENTAL CODE\n");
      warned = 1;
    }
    if ((ftp = csound->FTFind(csound, p->fn)) == NULL)
      return NOTOK;
    if (ftp->flen<fsize)
      ftp->ftable = (MYFLT *) csound->ReAlloc(csound, ftp->ftable,
                                              sizeof(MYFLT)*(fsize+1));
    ftp->flen = fsize+1;
    csound->flist[fno] = ftp;
    return OK;
}

static CS_NOINLINE FUNC *gen01_defer_load(CSOUND *csound, int fno)
{
    FGDATA  ff;
    char    *strarg;
    FUNC    *ftp = csound->flist[fno];

    /* The soundfile hasn't been loaded yet, so call GEN01 */
    strarg = csound->Malloc(csound, strlen(ftp->gen01args.strarg)+1);
    strcpy(strarg, ftp->gen01args.strarg);
    memset(&ff, 0, sizeof(FGDATA));
    ff.csound = csound;
    ff.fno = fno;
    ff.e.strarg = strarg;
    ff.e.opcod = 'f';
    ff.e.pcnt = 8;
    ff.e.p[1] = (MYFLT) fno;
    ff.e.p[4] = ftp->gen01args.gen01;
    ff.e.p[5] = ftp->gen01args.ifilno;
    ff.e.p[6] = ftp->gen01args.iskptim;
    ff.e.p[7] = ftp->gen01args.iformat;
    ff.e.p[8] = ftp->gen01args.channel;
    if (UNLIKELY(gen01raw(&ff, ftp) != 0)) {
      csoundErrorMsg(csound, Str("Deferred load of '%s' failed"), strarg);
      return NULL;
    }
    return csound->flist[fno];
}<|MERGE_RESOLUTION|>--- conflicted
+++ resolved
@@ -35,12 +35,8 @@
 #include <stdlib.h>
 /* #undef ISSTRCOD */
 
-<<<<<<< HEAD
-//#ifndef __MACH__
-int ISSTRCOD(MYFLT xx)
-=======
+
 int isstrcod(MYFLT xx)
->>>>>>> 63467e89
 {
 #ifdef USE_DOUBLE
     union {
@@ -58,10 +54,6 @@
     return ((z.i&0x7f800000) == 0x7f800000);
 #endif
 }
-<<<<<<< HEAD
-//#endif
-=======
->>>>>>> 63467e89
 
 extern double besseli(double);
 
