 /*
    csound_orc_semantics.c:

    Copyright (C) 2006
    John ffitch, Steven Yi

    This file is part of Csound.

    The Csound Library is free software; you can redistribute it
    and/or modify it under the terms of the GNU Lesser General Public
    License as published by the Free Software Foundation; either
    version 2.1 of the License, or (at your option) any later version.

    Csound is distributed in the hope that it will be useful,
    but WITHOUT ANY WARRANTY; without even the implied warranty of
    MERCHANTABILITY or FITNESS FOR A PARTICULAR PURPOSE.  See the
    GNU Lesser General Public License for more details.

    You should have received a copy of the GNU Lesser General Public
    License along with Csound; if not, write to the Free Software
    Foundation, Inc., 59 Temple Place, Suite 330, Boston, MA
    02111-1307 USA
*/

#include <stdio.h>
#include <stdlib.h>
#include <ctype.h>
//#include <stdbool.h>
#include "csoundCore.h"
#include "csound_orc.h"
#include "namedins.h"
#include "parse_param.h"
#include "csound_type_system.h"
#include "csound_standard_types.h"
#include "csound_orc_expressions.h"
#include "csound_orc_semantics.h"

char *csound_orcget_text ( void *scanner );
int is_label(char* ident, CONS_CELL* labelList);
int is_reserved(char* varName);

extern int csound_orcget_locn(void *);
extern  char argtyp2(char*);
extern  int tree_arg_list_count(TREE *);
void print_tree(CSOUND *, char *, TREE *);

/* from csound_orc_compile.c */
extern int argsRequired(char* arrayName);
extern char** splitArgs(CSOUND* csound, char* argString);
extern int pnum(char*);

OENTRIES* find_opcode2(CSOUND*, char*);
char* resolve_opcode_get_outarg(CSOUND* csound,
                               OENTRIES* entries, char* inArgTypes);
int check_out_args(CSOUND* csound, char* outArgsFound, char* opOutArgs);
char* get_arg_string_from_tree(CSOUND* csound, TREE* tree,
                               TYPE_TABLE* typeTable);
char* convert_internal_to_external(CSOUND* csound, char* arg);
char* convert_external_to_internal(CSOUND* csound, char* arg);
void do_baktrace(CSOUND *csound, uint64_t files);

extern int add_udo_definition(CSOUND *csound, char *opname,
                              char *outtypes, char *intypes);

const char* SYNTHESIZED_ARG = "_synthesized";
const char* UNARY_PLUS = "_unary_plus";

char* cs_strdup(CSOUND* csound, char* str) {
    size_t len;
    char* retVal;

    if (str == NULL) return NULL;

    len = strlen(str);
    retVal = csound->Malloc(csound, (len + 1) * sizeof(char));

    if (len > 0) memcpy(retVal, str, len * sizeof(char));//why not strcpy?
    retVal[len] = '\0';

    return retVal;
}

char* cs_strndup(CSOUND* csound, char* str, size_t size) {
    size_t len;
    char* retVal;

    if (str == NULL || size == 0) return NULL;
    len = strlen(str);

    if (size > len) { // catches if str is empty string
      return cs_strdup(csound, str);
    }

    retVal = csound->Malloc(csound, (size + 1) * sizeof(char));
    memcpy(retVal, str, size * sizeof(char));
    retVal[size] = '\0';

    return retVal;
}

char* get_expression_opcode_type(CSOUND* csound, TREE* tree) {
    switch(tree->type) {
    case '+':
      return "##add";
    case '-':
      return "##sub";
    case '*':
      return "##mul";
    case '%':
      return "##mod";
    case '/':
      return "##div";
    case '^':
      return "##pow";
    case S_UMINUS:
      return "##mul";
    case '|':
      return "##or";
    case '&':
      return "##and";
    case S_BITSHIFT_RIGHT:
      return "##shr";
    case S_BITSHIFT_LEFT:
      return "##shl";
    case '#':
      return "##xor";
    case '~':
      return "##not";
    case T_ARRAY:
      return "##array_get";
    }
    csound->Warning(csound, Str("Unknown function type found: %d [%c]\n"),
                    tree->type, tree->type);
    return NULL;
}

char* get_boolean_expression_opcode_type(CSOUND* csound, TREE* tree) {
    switch(tree->type) {
    case S_EQ:
      return "==";
    case S_NEQ:
      return "!=";
    case S_GE:
      return ">=";
    case S_LE:
      return "<=";
    case S_GT:
      return ">";
    case S_LT:
      return "<";
    case S_AND:
      return "&&";
    case S_OR:
      return "||";
    }
    csound->Warning(csound,
                    Str("Unknown boolean expression type found: %d\n"),
                    tree->type);
    return NULL;
}

//FIXME - current just returns subtype but assumes single char type name,
// should check for long type names, as well as check dimensions and remove one
char* get_array_sub_type(CSOUND* csound, char* arrayName) {
    char temp[2];
    char *t = arrayName;

    if (*t == '#') t++;
    if (*t == 'g') t++;

    if (*t == 't') { /* Support legacy t-vars by mapping to k subtypes */
        return cs_strdup(csound, "k");
    }

    while (*t == '[') {
      t++;
    }
    temp[0] = *t;
    temp[1] = 0;
    return cs_strdup(csound, temp);
}

char* create_array_arg_type(CSOUND* csound, CS_VARIABLE* arrayVar) {

    int i, len = arrayVar->dimensions + 3;
    char* retVal = csound->Malloc(csound, len);
    retVal[len - 1] = '\0';
    retVal[len - 2] = ']';
    retVal[len - 3] = *arrayVar->subType->varTypeName;
    for (i = len - 4; i >= 0; i--) {
        retVal[i] = '[';
    }
    return retVal;
}

/* this checks if the annotated type exists */
char *check_annotated_type(CSOUND* csound, OENTRIES* entries,
                              char* outArgTypes) {
    int i;
    for (i = 0; i < entries->count; i++) {
      OENTRY* temp = entries->entries[i];
      if (check_out_args(csound, outArgTypes, temp->outypes))
        return outArgTypes;
    }
    return NULL;
}

static int isirate(/*CSOUND *csound,*/ TREE *t)
{                  /* check that argument is an i-rate constant or variable */
    //print_tree(csound, "isirate",  t);
    if (t->type == INTEGER_TOKEN) {
      //printf("integer case\n");
      return 1;
    }
    else if (t->type == T_IDENT) {
      //printf("identifier case\n");
      if (t->value->lexeme[0] != 'p' &&
          t->value->lexeme[0] != 'i' &&
          (t->value->lexeme[0] != 'g' ||
           t->value->lexeme[1] != 'i')) return 0;
      return 1;
    }
    else if (t->type == T_ARRAY) {
      //printf("array case\n");
      if (isirate(/*csound, */t->right)==0) return 0;
      t = t->next;
      while (t) {
        //printf("t=%p t->type=%d\n", t, t->type);
        if (isirate(/*csound,*/ t)==0) return 0;
        t = t->next;
      }
      return 1;
    }
    else return 0;
}

/* This function gets arg type with checking type table */
char* get_arg_type2(CSOUND* csound, TREE* tree, TYPE_TABLE* typeTable)
{
    char* s;
    char* t;
    //CS_TYPE* type;
    CS_VARIABLE* var;
    char* brkt;
    char* varBaseName;

    if (is_expression_node(tree)) {
      TREE* nodeToCheck = tree;

      if (tree->type == T_ARRAY) {
        varBaseName = strtok_r(tree->left->value->lexeme, ":", &brkt);
        
        if (*varBaseName == 'g') {
          var = csoundFindVariableWithName(csound, csound->engineState.varPool,
                                           varBaseName);
          if(var == NULL)
            var = csoundFindVariableWithName(csound, typeTable->globalPool,
                                             varBaseName);
        } else
          var = csoundFindVariableWithName(csound, typeTable->localPool,
                                           varBaseName);
          
        if (var == NULL) {
          synterr(csound,
                  Str("unable to find array operator for var %s line %d\n"), varBaseName, tree->line);
          return NULL;
        } else {
          if (var->varType == &CS_VAR_TYPE_ARRAY) {
            return strdup(var->subType->varTypeName);
          } else if (var->varType == &CS_VAR_TYPE_A) {
            return strdup("k");
          }
            
          synterr(csound,
                  Str("invalid array type %s line %d\n"), var->varType->varTypeName, tree->line);
          return NULL;
        }
          
      }

      if (tree->type == '?') {
        char* arg1, *arg2, *ans, *out;
        char condInTypes[64];

        ans = get_arg_type2(csound, tree->left, typeTable);
        if (UNLIKELY(ans == NULL || (*ans != 'b' && *ans != 'B'))) {
          synterr(csound,
                  Str("non-boolean expression found for ternary operator,"
                      " line %d\n"), tree->line);
          do_baktrace(csound, tree->locn);
          return NULL;
        }
        arg1 = get_arg_type2(csound, tree->right->left, typeTable);
        arg2 = get_arg_type2(csound, tree->right->right, typeTable);

        snprintf(condInTypes, 64, "%s%s%s", ans, arg1, arg2);

        out = resolve_opcode_get_outarg(csound,
                                        find_opcode2(csound, ":cond"),
                                        condInTypes);

        if (UNLIKELY(out == NULL)) {
          synterr(csound,
                  Str("unable to find ternary operator for "
                      "types '%s ? %s : %s' line %d\n"),
                  ans, arg1, arg2, tree->line);
          do_baktrace(csound, tree->locn);
          return NULL;
        }

        return cs_strdup(csound, out);

      }

      // Deal with odd case if i(expressions)
      if (tree->type == T_FUNCTION && !strcmp(tree->value->lexeme, "i")) {
        //print_tree(csound, "i()", tree);
        if (tree->right->type == T_ARRAY &&
            tree->right->left->type == T_IDENT &&
            isirate(/*csound,*/ tree->right->right)) {
          //printf("OK array case\n");
        }
        else
          if (UNLIKELY(is_expression_node(tree->right)))
            synterr(csound,
                    Str("Use of i() with expression not permitted on line %d\n"),
                    tree->line);
      }

      if (tree->type == T_FUNCTION) {
        char* argTypeRight = get_arg_string_from_tree(csound,
                                                      tree->right, typeTable);
        char* opname = tree->value->lexeme;
        OENTRIES* entries = find_opcode2(csound, opname);
        char * out;

        if(tree->value->optype != NULL) /* if there is type annotation */
          out = check_annotated_type(csound, entries, tree->value->optype);
        else  out = resolve_opcode_get_outarg(csound, entries, argTypeRight);


        if (UNLIKELY(out == 0)) {
          synterr(csound, Str("error: opcode '%s' for expression with arg "
                              "types %s not found, line %d\n"),
                  opname, argTypeRight, tree->line);
          do_baktrace(csound, tree->locn);
          return NULL;
        }

        return cs_strdup(csound, out);

      }

      char* argTypeRight = get_arg_type2(csound,
                                         nodeToCheck->right, typeTable);

      if (nodeToCheck->left != NULL) {
        char* argTypeLeft = get_arg_type2(csound, nodeToCheck->left, typeTable);

        char* opname = get_expression_opcode_type(csound, nodeToCheck);
        int len1, len2;
        char* inArgTypes;
        char* out;

        if (UNLIKELY(argTypeLeft == NULL || argTypeRight == NULL)) {
          synterr(csound,
                  Str("Unable to verify arg types for expression '%s'\n"),
                  opname);
          do_baktrace(csound, tree->locn);
          return NULL;
        }

        OENTRIES* entries = find_opcode2(csound, opname);


        argTypeLeft = convert_internal_to_external(csound, argTypeLeft);
        argTypeRight = convert_internal_to_external(csound, argTypeRight);

        len1 = strlen(argTypeLeft);
        len2 = strlen(argTypeRight);
        inArgTypes = malloc(len1 + len2 + 1);

        strncpy(inArgTypes, argTypeLeft, len1);
        strncpy(inArgTypes + len1, argTypeRight, len2);

        inArgTypes[len1 + len2] = '\0';

        out = resolve_opcode_get_outarg(csound, entries, inArgTypes);

        if (UNLIKELY(out == NULL)) {
          synterr(csound, Str("error: opcode '%s' for expression with arg "
                              "types %s not found, line %d \n"),
                  opname, inArgTypes, tree->line);
          do_baktrace(csound, tree->locn);
          free(inArgTypes);
          return NULL;
        }

        free(inArgTypes);
        return cs_strdup(csound, out);

      } else {
        return argTypeRight;
      }

    }

    if (is_boolean_expression_node(tree)) {
      char* argTypeLeft = get_arg_type2(csound, tree->left, typeTable);
      char* argTypeRight = get_arg_type2(csound, tree->right, typeTable);

      char* opname = get_boolean_expression_opcode_type(csound, tree);
      int len1, len2;
      char* inArgTypes;
      char* out;
      OENTRIES* entries;

      if (UNLIKELY(argTypeLeft == NULL || argTypeRight == NULL)) {
        synterr(csound,
                Str("Unable to verify arg types for boolean expression '%s'\n"),
                opname);
        do_baktrace(csound, tree->locn);
        return NULL;
      }

      entries = find_opcode2(csound, opname);

      len1 = strlen(argTypeLeft);
      len2 = strlen(argTypeRight);
      inArgTypes = malloc(len1 + len2 + 1);

      strncpy(inArgTypes, argTypeLeft, len1);
      strncpy(inArgTypes + len1, argTypeRight, len2);

      inArgTypes[len1 + len2] = '\0';

      out = resolve_opcode_get_outarg(csound, entries, inArgTypes);

      if (UNLIKELY(out == NULL)) {
        synterr(csound, Str("error: boolean expression '%s' with arg "
                            "types %s not found, line %d \n"),
                opname, inArgTypes, tree->line);
        do_baktrace(csound, tree->locn);
        free(inArgTypes);
        return NULL;
      }
      free(inArgTypes);
      return cs_strdup(csound, out);

    }

    switch(tree->type) {
    case NUMBER_TOKEN:
    case INTEGER_TOKEN:
      return cs_strdup(csound, "c");                              /* const */
    case STRING_TOKEN:
      return cs_strdup(csound, "S");                /* quoted String */
    case LABEL_TOKEN:
      //FIXME: Need to review why label token is used so much in parser,
      //for now treat as T_IDENT
    case T_ARRAY_IDENT:
    case T_IDENT:
            
      s = tree->value->lexeme;

      if (is_reserved(s)) {
        return cs_strdup(csound, "r");                              /* rsvd */
      }
            
      if (is_label(s, typeTable->labelList)) {
        return cs_strdup(csound, "l");
      }

      if (*s == 't') { /* Support legacy t-vars by mapping to k-array */
        return cs_strdup(csound, "[k]");
      }

      if ((*s >= '1' && *s <= '9') || *s == '.' || *s == '-' || *s == '+' ||
          (*s == '0' && strcmp(s, "0dbfs") != 0))
        return cs_strdup(csound, "c");                          /* const */
      if (*s == '"')
        return cs_strdup(csound, "S");

      if (pnum(s) >= 0)
        return cs_strdup(csound, "p");                           /* pnum */

      varBaseName = strtok_r(s, ":", &brkt);
            
      if (*s == '#')
        s++;

      /* VL: 16/01/2014
         in a second compilation, the
         typeTable->globalPool is incorrect and will not
         contain the correct addresses of global variables,
         which are stored correctly in the engineState.varPool.
         Ideally we should remove typeTable->globalPool and only use
         the varPool in the engineState
      */
            
      if (*s == 'g') {
        var = csoundFindVariableWithName(csound, csound->engineState.varPool,
                                         varBaseName);
        if(var == NULL)
          var = csoundFindVariableWithName(csound, typeTable->globalPool,
                                           varBaseName);
      } else
        var = csoundFindVariableWithName(csound, typeTable->localPool,
                                         varBaseName);

      if (UNLIKELY(var == NULL)) {
        synterr(csound, Str("Variable '%s' used before defined\n"),
                tree->value->lexeme);
        do_baktrace(csound, tree->locn);
        return NULL;
      }

      if (var->varType == &CS_VAR_TYPE_ARRAY) {
        return create_array_arg_type(csound, var);
      } else {
        return cs_strdup(csound, var->varType->varTypeName);
      }


    case T_ARRAY:

      s = tree->value->lexeme;

      if (*s == '#') s++;
      if (*s == 'g') s++;

      if (*s == 't') { /* Support legacy t-vars by mapping to k-array */
        return cs_strdup(csound, "[k]");
      }

      t = s;

      int len = 1;
      while (*t == '[') {
        t++;
        len++;
      }

      char* retVal = csound->Malloc(csound, (len + 2) * sizeof(char));
      memcpy(retVal, s, len);
      retVal[len] = ']';
      retVal[len + 1] = '\0';

      return retVal;

    default:
      csoundWarning(csound, Str("Unknown arg type: %d\n"), tree->type);
      print_tree(csound, "Arg Tree\n", tree);
      return NULL;
    }
}



char* get_opcode_short_name(CSOUND* csound, char* opname) {

    char* dot = strchr(opname, '.');
    if(dot != NULL) {
      int opLen = dot - opname;
      return cs_strndup(csound, opname, opLen);
    }
    return opname;
}

/* find opcode with the specified name in opcode list */
/* returns index to opcodlst[], or zero if the opcode cannot be found */

OENTRY* find_opcode(CSOUND *csound, char *opname)
{
    char *shortName;
    CONS_CELL* head;
    OENTRY* retVal;

    if (opname[0] == '\0' || isdigit(opname[0]))
        return 0;

    shortName = get_opcode_short_name(csound, opname);

    head = cs_hash_table_get(csound, csound->opcodes, shortName);

    retVal = (head != NULL) ? head->value : NULL;
    if (shortName != opname) csound->Free(csound, shortName);

    return retVal;
}


/* Finds OENTRIES that match the given opcode name.  May return multiple
 * OENTRY*'s for each entry in a polyMorphic opcode.
 */
OENTRIES* find_opcode2(CSOUND* csound, char* opname) {

    int i = 0;
    char *shortName;
    CONS_CELL *head;
    OENTRIES* retVal;

    if (UNLIKELY(opname == NULL)) {
      return NULL;
    }

    retVal = csound->Calloc(csound, sizeof(OENTRIES));

    shortName = get_opcode_short_name(csound, opname);

    head = cs_hash_table_get(csound, csound->opcodes, shortName);

    retVal->count = cs_cons_length(head);
    while (head != NULL) {
        retVal->entries[i++] = head->value;
        head = head->next;
    }

    if (shortName != opname) {
        csound->Free(csound, shortName);
    }

    return retVal;

}

inline static int is_in_optional_arg(char arg) {
    return (strchr("opqvjhOJVP?", arg) != NULL);
}

inline static int is_in_var_arg(char arg) {
    return (strchr("mMNnWyzZ*", arg) != NULL);
}

int check_array_arg(char* found, char* required) {
    char* f = found;
    char* r = required;

    while(*r == '[') r++;

    if (*r == '.' || *r == '?' || *r == '*') {
      return 1;
    }

    while(*f == '[') f++;

    return (*f == *r);
}

int check_in_arg(char* found, char* required) {
    char* t;
    int i;
    if (UNLIKELY(found == NULL || required == NULL)) {
      return 0;
    }

    if (strcmp(found, required) == 0) {
      return 1;
    }

    if (*required == '.' || *required == '?' || *required == '*') {
        return 1;
    }

    if (*found == '[' || *required == '[') {
      if (*found != *required) {
        return 0;
      }
      return check_array_arg(found, required);
    }

    t = (char*)POLY_IN_TYPES[0];

    for (i = 0; t != NULL; i += 2) {
      if (strcmp(required, t) == 0) {
        return (strchr(POLY_IN_TYPES[i + 1], *found) != NULL);
      }
      t = (char*)POLY_IN_TYPES[i + 2];
    }

    if (is_in_optional_arg(*required)) {
      t = (char*)OPTIONAL_IN_TYPES[0];
      for (i = 0; t != NULL; i += 2) {
        if (strcmp(required, t) == 0) {
          return (strchr(OPTIONAL_IN_TYPES[i + 1], *found) != NULL);
        }
        t = (char*)OPTIONAL_IN_TYPES[i + 2];
      }
    }

    if (!is_in_var_arg(*required)) {
      return 0;
    }

    t = (char*)VAR_ARG_IN_TYPES[0];
    for (i = 0; t != NULL; i += 2) {
      if (strcmp(required, t) == 0) {
        return (strchr(VAR_ARG_IN_TYPES[i + 1], *found) != NULL);
      }
      t = (char*)VAR_ARG_IN_TYPES[i + 2];
    }
    return 0;
}

int check_in_args(CSOUND* csound, char* inArgsFound, char* opInArgs) {
    if((inArgsFound == NULL || strlen(inArgsFound) == 0) &&
       (opInArgs == NULL || strlen(opInArgs) == 0)) {
      return 1;
    }

    if (UNLIKELY(opInArgs == NULL)) {
      return 0;
    }

    {
      int argsFoundCount = argsRequired(inArgsFound);
      int argsRequiredCount = argsRequired(opInArgs);
      char** argsRequired = splitArgs(csound, opInArgs);
      char** argsFound;
      int i;
      int argTypeIndex = 0;
      char* varArg = NULL;
      int returnVal = 1;

      if ((argsFoundCount > argsRequiredCount) &&
          !(is_in_var_arg(*argsRequired[argsRequiredCount - 1]))) {
        csound->Free(csound, argsRequired);
        return 0;
      }

      argsFound = splitArgs(csound, inArgsFound);

      if (argsFoundCount == 0) {
        if (is_in_var_arg(*argsRequired[0])) {
          varArg = argsRequired[0];
        }
      } else {
        for (i = 0; i < argsFoundCount; i++) {
          char* argFound = argsFound[i];

          if (varArg != NULL) {
            if (!check_in_arg(argFound, varArg)) {
              returnVal = 0;
              break;
            }
          } else {
            char* argRequired = argsRequired[argTypeIndex++];
            if (!check_in_arg(argFound, argRequired)) {
              returnVal = 0;
              break;
            }
            if (is_in_var_arg(*argRequired)) {
              varArg = argRequired;
            }
          }
        }
      }

      if (returnVal && varArg == NULL) {
        while (argTypeIndex < argsRequiredCount) {
          char c = *argsRequired[argTypeIndex++];

          if (!is_in_optional_arg(c) && !is_in_var_arg(c)) {
            returnVal = 0;
            break;
          }
        }

      }

      csound->Free(csound, argsFound);
      csound->Free(csound, argsRequired);

      return returnVal;
    }
}

inline static int is_out_var_arg(char arg) {
    return (strchr("mzIXNF*", arg) != NULL);
}

int check_out_arg(char* found, char* required) {
    char* t;
    int i;

    if (UNLIKELY(found == NULL || required == NULL)) {
      return 0;
    }

    // constants not allowed in out args
    if (strcmp(found, "c") == 0) {
      return 0;
    }

    if (*required == '.' || *required == '?' || *required == '*') {
        return 1;
    }

    if (*found == '[' || *required == '[') {
      if(*found != *required) {
        return 0;
      }
      return check_array_arg(found, required);
    }

    if(strcmp(found, required) == 0) {
      return 1;
    }

    t = (char*)POLY_OUT_TYPES[0];
    for(i = 0; t != NULL; i += 2) {
      if(strcmp(required, t) == 0) {
        return (strchr(POLY_OUT_TYPES[i + 1], *found) != NULL);
      }
      t = (char*)POLY_OUT_TYPES[i + 2];
    }

    if (!is_out_var_arg(*required)) {
      return 0;
    }

    t = (char*)VAR_ARG_OUT_TYPES[0];
    for(i = 0; t != NULL; i += 2) {
      if(strcmp(required, t) == 0) {
        return (strchr(VAR_ARG_OUT_TYPES[i + 1], *found) != NULL);
      }
      t = (char*)VAR_ARG_OUT_TYPES[i + 2];
    }
    return 0;
}

int check_out_args(CSOUND* csound, char* outArgsFound, char* opOutArgs)
{

    if((outArgsFound == NULL || strlen(outArgsFound) == 0) &&
       (opOutArgs == NULL || strlen(opOutArgs) == 0)) {
      return 1;
    }

    {
      int argsFoundCount = argsRequired(outArgsFound);
      int argsRequiredCount = argsRequired(opOutArgs);
      char** argsRequired = splitArgs(csound, opOutArgs);
      char** argsFound;
      int i;
      int argTypeIndex = 0;
      char* varArg = NULL;
      int returnVal = 1;

      if ((argsFoundCount > argsRequiredCount) &&
          !(is_out_var_arg(*argsRequired[argsRequiredCount - 1]))) {
        csound->Free(csound, argsRequired);
        return 0;
      }

      argsFound = splitArgs(csound, outArgsFound);

      for (i = 0; i < argsFoundCount; i++) {
        char* argFound = argsFound[i];

        if (varArg != NULL) {
          if (!check_out_arg(argFound, varArg)) {
            returnVal = 0;
            break;
          }
        } else {
          char* argRequired = argsRequired[argTypeIndex++];
          if (!check_out_arg(argFound, argRequired)) {
            returnVal = 0;
            break;
          }
          if (is_out_var_arg(*argRequired)) {
            varArg = argRequired;
          }
        }
      }

      if (returnVal && varArg == NULL) {

        if (argTypeIndex < argsRequiredCount) {
          char* argRequired = argsRequired[argTypeIndex];
          returnVal = is_out_var_arg(*argRequired);
        } else {
          returnVal = 1;
        }
      }

      csound->Free(csound, argsFound);
      csound->Free(csound, argsRequired);

      return returnVal;
    }
}


/* Given an OENTRIES list, resolve to a single OENTRY* based on the
 * found in- and out- argtypes.  Returns NULL if opcode could not be
 * resolved. If more than one entry matches, mechanism assumes there
 * are multiple opcode entries with same types and last one should
 * override previous definitions.
 */
OENTRY* resolve_opcode(CSOUND* csound, OENTRIES* entries,
                              char* outArgTypes, char* inArgTypes) {

//    OENTRY* retVal = NULL;
    int i;


    for (i = 0; i < entries->count; i++) {
        OENTRY* temp = entries->entries[i];
//        if (temp->intypes == NULL && temp->outypes == NULL) {
//            if (outArgTypes == NULL && inArgTypes == NULL) {
//
//            }
//            continue;
//        }
        if (check_in_args(csound, inArgTypes, temp->intypes) &&
            check_out_args(csound, outArgTypes, temp->outypes)) {
//            if (retVal != NULL) {
//                return NULL;
//            }
//            retVal = temp;
            return temp;
        }
    }
    return NULL;
//    return retVal;
}

/* used when creating T_FUNCTION's */
char* resolve_opcode_get_outarg(CSOUND* csound, OENTRIES* entries,
                              char* inArgTypes) {
    int i;

    for (i = 0; i < entries->count; i++) {
        OENTRY* temp = entries->entries[i];
        if (temp->intypes == NULL && temp->outypes == NULL) {
            continue;
        }
        if (check_in_args(csound, inArgTypes, temp->intypes)) {
            // FIXME this is only returning the first match, we need to check
            // if there are multiple matches and if so, return NULL to signify
            // ambiguity
            return temp->outypes;
        }

    }
    return NULL;
}

//PUBLIC int resolve_opcode_num(CSOUND* csound, OENTRIES* entries,
//                              char* outArgTypes, char* inArgTypes) {
//
//    int i;
////    int retVal = -1;
//
//    for (i = 0; i < entries->count; i++) {
//        OENTRY* temp = entries->entries[i];
//        if (temp->intypes == NULL && temp->outypes == NULL) {
//            continue;
//        }
//        if(check_in_args(csound, inArgTypes, temp->intypes) &&
//           check_out_args(csound, outArgTypes, temp->outypes)) {
////            if (retVal >= 0) {
////                return 0;
////            }
////            retVal = entries->opnum[i];
//            return entries->opnum[i];
//        }
//
//    }
//
////    return (retVal < 0) ? 0 : retVal;
//    return 0;
//}


/* Converts internal array specifier from [[a] to a[][].
 Used by get_arg_string_from_tree to create an arg string that is
 compatible with the ones found in OENTRY's.  splitArgs converts back
 to internal representation. */
char* convert_internal_to_external(CSOUND* csound, char* arg) {
    int i, dimensions;
    char* retVal;

    if (arg == NULL || *arg != '[') {
        return arg;
    }

    dimensions = 0;
    while (*arg == '[') {
        arg++;
        dimensions++;
    }

    retVal = csound->Malloc(csound, sizeof(char) * ((dimensions * 2) + 2));
    retVal[0] = *arg;
    for (i = 0; i < dimensions * 2; i += 2) {
       retVal[i + 1] = '[';
       retVal[i + 2] = ']';
    }
    retVal[dimensions * 2 + 1] = '\0';
    //csound->Free(csound, arg);
    return retVal;
}

/* ASSUMES VALID ARRAY SPECIFIER! */
char* convert_external_to_internal(CSOUND* csound, char* arg) {
    int i, dimensions;
    char* retVal;

    if (arg == NULL || *(arg + 1) != '[') {
        return arg;
    }

    dimensions = (strlen(arg) - 1) / 2;

    retVal = csound->Malloc(csound, sizeof(char) * (dimensions + 3));
    retVal[dimensions + 2] = '\0';
    retVal[dimensions + 1] = ']';
    retVal[dimensions] = *arg;

    for (i = 0; i < dimensions; i++) {
        retVal[i] = '[';
    }
    //csound->Free(csound, arg);
    return retVal;
}


char* get_arg_string_from_tree(CSOUND* csound, TREE* tree,
                                       TYPE_TABLE* typeTable) {

    int len = tree_arg_list_count(tree);
    int i;

    if (len == 0) {
        return NULL;
    }

    char** argTypes = csound->Malloc(csound, len * sizeof(char*));
    char* argString = NULL;
    TREE* current = tree;
    int index = 0;
    int argsLen = 0;

    while (current != NULL) {
        char* argType = get_arg_type2(csound, current, typeTable);

        //FIXME - fix if argType is NULL and remove the below hack
        if(argType == NULL) {
            argsLen += 1;
            argTypes[index++] = "@";
        } else {
            argType = convert_internal_to_external(csound, argType);
            argsLen += strlen(argType);
            argTypes[index++] = argType;
        }


        current = current->next;
    }

    argString = csound->Malloc(csound, (argsLen + 1) * sizeof(char));
    char* temp = argString;

    for (i = 0; i < len; i++) {
        int size = strlen(argTypes[i]);
        memcpy(temp, argTypes[i], size);
        temp += size;
    }

    argString[argsLen] = '\0';

    return argString;

}



OENTRY* find_opcode_new(CSOUND* csound, char* opname,
                               char* outArgsFound, char* inArgsFound) {

//    csound->Message(csound, "Searching for opcode: %s | %s | %s\n",
//                    outArgsFound, opname, inArgsFound);

    OENTRIES* opcodes = find_opcode2(csound, opname);

    if (opcodes->count == 0) {
      return NULL;
    }
    OENTRY* retVal = resolve_opcode(csound, opcodes, outArgsFound, inArgsFound);

    csound->Free(csound, opcodes);

    return retVal;
}

//FIXME - this needs to be updated to take into account array names
// that could clash with non-array names, i.e. kVar and kVar[]
int check_args_exist(CSOUND* csound, TREE* tree, TYPE_TABLE* typeTable) {
    CS_VARIABLE *var = 0;
    TREE* current;
    char* argType;
    char* varName;
    CS_VAR_POOL* pool;

    if (tree == NULL) {
      return 1;
    }

    current = tree;

    while (current != NULL) {

      if (is_expression_node(tree) || is_boolean_expression_node(tree)) {
        if (!(check_args_exist(csound, tree->left, typeTable) &&
              check_args_exist(csound, tree->right, typeTable))) {
          return 0;
        }
      } else {
        switch (current->type) {
        case LABEL_TOKEN:
        case T_IDENT:
          varName = current->value->lexeme;

          if (is_label(varName, typeTable->labelList)) {
            break;
          }

          argType = get_arg_type2(csound, current, typeTable);
          if(argType==NULL) {
            synterr(csound,
              Str("Variable type for %s could not be determined.\n"), varName);
            do_baktrace(csound, tree->locn);
            return 0;
          }

          //FIXME - this feels like a hack
          if (*argType == 'c' || *argType == 'r' || *argType == 'p') {
            break;
          }

          pool = (*varName == 'g') ?
            typeTable->globalPool : typeTable->localPool;
          var = csoundFindVariableWithName(csound, pool, varName);
          if (UNLIKELY(var == NULL)) {
            /* VL: 13-06-13
               if it is not found, we still check the global (merged) pool */
            if (*varName == 'g')
              var = csoundFindVariableWithName(csound, csound->engineState.varPool,
                                               varName);
            if(var == NULL) {
              synterr(csound,
                      Str("Variable '%s' used before defined\n"), varName);
              do_baktrace(csound, tree->locn);
              return 0;
            }
          }
          break;
        case T_ARRAY:
          varName = current->left->value->lexeme;

          pool = (*varName == 'g') ?
            typeTable->globalPool : typeTable->localPool;

          if (UNLIKELY(csoundFindVariableWithName(csound, pool, varName) == NULL)) {
            CS_VARIABLE *var = 0;
            /* VL: 13-06-13
               if it is not found, we still check the global (merged) pool */
            if (var == NULL && *varName == 'g')
              var = csoundFindVariableWithName(csound, csound->engineState.varPool,
                                               varName);
            if (var == NULL) {
              synterr(csound,
                      Str("Variable '%s' used before defined\n"), varName);
             return 0;
            }
          }
          break;
        default:
          //synterr(csound, "Unknown arg type: %s\n", current->value->lexeme);
          //printf("\t->FOUND OTHER: %s %d\n", current->value->lexeme,
          //                                   current->type);
          break;
        }

      }

      current = current->next;
    }

    return 1;
}

void add_arg(CSOUND* csound, char* varName, TYPE_TABLE* typeTable) {

    CS_TYPE* type;
    CS_VARIABLE* var;
    char *t;
    CS_VAR_POOL* pool;
    char argLetter[2];
    ARRAY_VAR_INIT varInit;
    void* typeArg = NULL;
    char *brkt; /* used with strtok_r */
    
    char* varBase = strtok_r(varName, ":", &brkt);
    char* typedIdentArg = strtok_r(NULL, ":", &brkt);
    
    
    t = varBase;
    if (*t == '#') t++;
    pool = (*t == 'g') ? typeTable->globalPool : typeTable->localPool;
    
    var = csoundFindVariableWithName(csound, pool, varBase);
    if (var == NULL) {
      if (typedIdentArg != NULL) {
        argLetter[0] = typedIdentArg[0];
      } else {
        t = varBase;
        argLetter[1] = 0;

        if (*t == '#') t++;
        if (*t == 'g') t++;

        if (*t == '[' || *t == 't') { /* Support legacy t-vars */
          int dimensions = 1;
          CS_TYPE* varType;
          char* b = t + 1;

          while(*b == '[') {
            b++;
            dimensions++;
          }
          argLetter[0] = (*b == 't') ? 'k' : *b; /* Support legacy t-vars */

          varType = csoundGetTypeWithVarTypeName(csound->typePool, argLetter);

          varInit.dimensions = dimensions;
          varInit.type = varType;
          typeArg = &varInit;
        }

        argLetter[0] = (*t == 't') ? '[' : *t; /* Support legacy t-vars */
      }
      

      type = csoundGetTypeForVarName(csound->typePool, argLetter);

      var = csoundCreateVariable(csound, csound->typePool,
                                 type, varBase, typeArg);
      csoundAddVariable(csound, pool, var);
    } else {
      //TODO - implement reference count increment
    }

}

void add_array_arg(CSOUND* csound, char* varName, int dimensions,
                   TYPE_TABLE* typeTable) {

    CS_VARIABLE* var;
    char *t;
    CS_VAR_POOL* pool;
    char argLetter[2];
    ARRAY_VAR_INIT varInit;
    void* typeArg = NULL;

    char *brkt; /* used with strtok_r */
    
    char* varBase = strtok_r(varName, ":", &brkt);
    char* typedIdentArg = strtok_r(NULL, ":", &brkt);
    
    pool = (*varName == 'g') ? typeTable->globalPool : typeTable->localPool;

    var = csoundFindVariableWithName(csound, pool, varBase);
    if (var == NULL) {
      CS_TYPE* varType;

      if (typedIdentArg != NULL) {
        argLetter[0] = typedIdentArg[0];
      } else {
        t = varBase;
        argLetter[1] = 0;
          
        if (*t == '#') t++;
        if (*t == 'g') t++;
            
        argLetter[0] = (*t == 't') ? 'k' : *t; /* Support legacy t-vars */
      }
     
      varType = csoundGetTypeWithVarTypeName(csound->typePool, argLetter);

      varInit.dimensions = dimensions;
      varInit.type = varType;
      typeArg = &varInit;

      var = csoundCreateVariable(csound, csound->typePool,
                                 (CS_TYPE*) &CS_VAR_TYPE_ARRAY,
                                 varBase, typeArg);
      csoundAddVariable(csound, pool, var);
    } else {
      //TODO - implement reference count increment
    }
}

/* return 1 on succcess, 0 on failure */
int add_args(CSOUND* csound, TREE* tree, TYPE_TABLE* typeTable)
{
    TREE* current;
    char* varName;

    if (tree == NULL) {
      return 1;
    }

    current = tree;

    while (current != NULL) {

      switch (current->type) {
      case T_ARRAY_IDENT:
        varName = current->value->lexeme;
        add_array_arg(csound, varName,
                      tree_arg_list_count(current->right), typeTable);

        break;

      case LABEL_TOKEN:
      case T_IDENT:
      case T_TYPED_IDENT:
        varName = current->value->lexeme;
            
        /* TODO - This needs to check if someone put in sr:k or ksmps:i or something like that */
        if (is_reserved(varName)) {
          // skip reserved vars, these are handled elsewhere
          break;
        }

        if (*varName == 't') { /* Support legacy t-vars */
          add_array_arg(csound, varName, 1, typeTable);
        } else {
          add_arg(csound, varName, typeTable);
        }

        break;

      case T_ARRAY:
        varName = current->left->value->lexeme;
        // FIXME - this needs to work for array and a-names
        add_arg(csound, varName, typeTable);
        break;

      default:
        //synterr(csound, "Unknown arg type: %s\n", current->value->lexeme);
        //printf("\t->FOUND OTHER: %s %d\n",
        //         current->value->lexeme, current->type);
        break;
      }

      current = current->next;
    }

    return 1;
}

TREE* get_initial_unary_operator(TREE* tree) {
    if (tree == NULL) return NULL;
    
    TREE* current = tree;
    while (current->left != NULL) {
        current = current->left;
    }
    if (current->type == S_UMINUS || current->markup == &UNARY_PLUS) {
        return current;
    }
    return NULL;
}

TREE* get_left_parent(TREE* root, TREE* node) {
    TREE* current = root;
    while (current != NULL) {
        if (current->left == node) {
            return current;
        }
        current = current->left;
    }
    return NULL;
}

TREE* convert_unary_op_to_binary(CSOUND* csound, TREE* new_left, TREE* unary_op) {
    TREE* retVal;
    new_left->type = T_IDENT;
   
    if (unary_op->type == S_UMINUS) {
        retVal = make_node(csound, unary_op->line, unary_op->locn, '-', new_left, unary_op->right);
    } else {
        retVal = make_node(csound, unary_op->line, unary_op->locn, '+', new_left, unary_op);
        unary_op->markup = NULL;
    }
    
    return retVal;
}

/* Analyze and restructures the statement node into an opcode call structure. T
 * This function will reform the tree such that the top node will contain the name of an opcode,
 * the ->left will hold out-args, and ->right will hold in-args.  This function does not try to
 * expand any statements or do any semantic verification, but reshapes trees so that they can all
 * go through the verify_opcode function.  This is due to the ambiguous nature of Csound opcode
 * call syntax.
 *
 * To note, this function requires that the typeTable be passed in. This is because variables
 * can (now) have names that shadow opcode names.  Lookup needs to give priority to an identifier
 * being a variable over being an opcode. This maintains future proofing so that if an opcode
 * is later introduced with the same name as a variable in an older project, the older project
 * will continue to work.
 *
 * For further reference, please see the rule for statement and opcall in Engine/csound_orc.y.
 */
TREE* convert_statement_to_opcall(CSOUND* csound, TREE* root, TYPE_TABLE* typeTable) {
    int leftCount, rightCount;
    
    if (root->type == T_ASSIGNMENT ||
        root->type == GOTO_TOKEN ||
        root->type == KGOTO_TOKEN ||
        root->type == IGOTO_TOKEN) {
        // i.e. a = func(a + b)
        return root;
    }
    
    if (root->type != T_OPCALL) {
        synterr(csound,
              Str("Internal Error: convert_statement_to_opcall received a non T_OPCALL TREE\n"));
        return NULL;
    }
    
    if (root->value != NULL) {
        /* Already processed T_OPCALL, return as-is */
        return root;
    }
   
    if (root->left == NULL) {
        synterr(csound,
              Str("Internal Error: convert_statement_to_opcall received an empty OPCALL\n"));
        return NULL;
    }
   
    if (root->left->type == T_OPCALL && root->right == NULL) {
        
        TREE* top = root->left;
        TREE* unary_op = get_initial_unary_operator(top->right);
        
        if (top->left->next == NULL && unary_op != NULL) {
            TREE* newTop;
           
            /* i.e. ksubst init -1 */
            /* TODO - this should check if it's a var first */
            if (find_opcode(csound, top->value->lexeme) != NULL) {
                top->next = root->next;
                root->next = NULL;
                return top;
            }
            
            
            /* i.e. outs a1 + a2 + a3, a4, + a5 + a6 */
           
            newTop = top->left;
            newTop->next = root->next;
            newTop->type = T_OPCALL;
            
            if (top->right == unary_op) {
                newTop->right = convert_unary_op_to_binary(csound, top, unary_op);
                newTop->right->next = unary_op->next;
                unary_op->next = NULL;
            } else {
                TREE* unary_op_parent = get_left_parent(top->right, unary_op);
                newTop->right = top->right;
                unary_op_parent->left = convert_unary_op_to_binary(csound, top, unary_op);
            }
            top->right = top->left = top->next = NULL;
            
            return newTop;
        }
        
        /* i.e. asig oscil 0.25, 440 */
        top->next = root->next;
        return top;
            
    } else if(root->right == NULL) {
        /* this branch catches this part of opcall rule: out_arg_list '(' ')' NEWLINE */

        if (tree_arg_list_count(root->left) != 1) {
            synterr(csound,
              Str("Internal Error: convert_statement_to_opcall received invalid OPCALL\n"));
        }
        root->left->next = root->next;
        root->left->type = T_OPCALL;
        return root->left;
    }
   
    if (root->right == NULL) {
        synterr(csound,
                Str("Internal Error: convert_statement_to_opcall received invalid OPCALL\n"));
        return NULL;
    }
    
    /* Now need to disambiguate the rule : out_arg_list expr_list NEWLINE */

    leftCount = tree_arg_list_count(root->left);
    rightCount = tree_arg_list_count(root->right);
   
    if (leftCount > 1 && rightCount > 1) {
        synterr(csound,
                Str("Internal Error: convert_statement_to_opcall received invalid OPCALL\n"));
        return NULL;
    }
   
//    printf("ARG COUNTS: %d %d\n", leftCount, rightCount);
    
    if (leftCount == 1 && rightCount == 1) {
        TREE* newTop;
        if(root->right->type == T_IDENT && find_opcode(csound, root->right->value->lexeme) != NULL) {
            newTop = root->right;
            newTop->type = T_OPCALL;
            newTop->left = root->left;
            newTop->next = root->next;
            root->next = NULL;
        } else {
            newTop = root->left;
            newTop->type = T_OPCALL;
            newTop->right = root->right;
            newTop->next = root->next;
            root->next = NULL;
        }
        return newTop;
    } else if (leftCount == 1) {
        TREE* newTop = root->left;
        newTop->type = T_OPCALL;
        newTop->next = root->next;
        newTop->right = root->right;
        return newTop;
    } else {
        TREE* newTop = root->right;
        newTop->type = T_OPCALL;
        newTop->next = root->next;
        newTop->left = root->left;
        return newTop;
    }
    
    return NULL;
}

/*
 * Verifies:
 *    -number of args correct
 *    -types of arg correct
 *    -expressions are valid and types correct
 */
int verify_opcode(CSOUND* csound, TREE* root, TYPE_TABLE* typeTable) {

    TREE* left = root->left;
    TREE* right = root->right;
    char* leftArgString;
    char* rightArgString;
    char* opcodeName;

    if(root->value == NULL) return 0;

    if (!check_args_exist(csound, root->right, typeTable)) {
      return 0;
    }

//    print_tree(csound, "Verifying Opcode: Left\n", root->left);
//    print_tree(csound, "Verifying Opcode: Right\n", root->right);
    add_args(csound, root->left, typeTable);

    opcodeName = root->value->lexeme;
    leftArgString = get_arg_string_from_tree(csound, left, typeTable);
    rightArgString = get_arg_string_from_tree(csound, right, typeTable);

    if (!strcmp(opcodeName, "xin")) {
      int nreqd = tree_arg_list_count(root->right);

      if (nreqd > OPCODENUMOUTS_LOW) {
        opcodeName = (nreqd > OPCODENUMOUTS_HIGH) ? "##xin256" : "##xin64";
      }
    }

    OENTRIES* entries = find_opcode2(csound, opcodeName);
    if (UNLIKELY(entries == NULL || entries->count == 0)) {
      synterr(csound, Str("Unable to find opcode with name: %s\n"),
              root->value->lexeme);
      return 0;
    }

    OENTRY* oentry;
    if(root->value->optype == NULL)
      oentry = resolve_opcode(csound, entries,
                              leftArgString, rightArgString);
    /* if there is type annotation, try to resolve it */
    else oentry = resolve_opcode(csound, entries,
                                 root->value->optype, rightArgString);


    if (UNLIKELY(oentry == NULL)) {
      synterr(csound, Str("Unable to find opcode entry for \'%s\' "
                          "with matching argument types:\n"),
              opcodeName);
      csoundMessage(csound, Str("Found: %s %s %s\n"),
                    leftArgString, root->value->lexeme, rightArgString);
      csoundMessage(csound, Str("Line: %d\n"),
                    root->line);
      do_baktrace(csound, root->locn);
      return 0;
    } else {
      root->markup = oentry;
    }

    return 1;
}

/* Walks tree and finds all label: definitions */
CONS_CELL* get_label_list(CSOUND* csound, TREE* root) {
    CONS_CELL* head = NULL, *ret = NULL;
    TREE* current = root;
    char* labelText;

    while (current != NULL) {
      switch(current->type) {
      case LABEL_TOKEN:
        labelText = current->value->lexeme;
        head = cs_cons(csound, cs_strdup(csound, labelText), head);
        break;

      case IF_TOKEN:
      case ELSEIF_TOKEN:
        if (current->right->type == THEN_TOKEN ||
            current->right->type == KTHEN_TOKEN ||
            current->right->type == ITHEN_TOKEN) {

          ret = get_label_list(csound, current->right->right);
          head = cs_cons_append(head, ret);
          ret = get_label_list(csound, current->right->next);
          head = cs_cons_append(head, ret);
        }
        break;

      case ELSE_TOKEN:
      case UNTIL_TOKEN:
      case WHILE_TOKEN:
        ret = get_label_list(csound, current->right);
        head = cs_cons_append(head, ret);
        break;

      default:
        break;
      }

      current = current->next;
    }

    return head;
}

int is_label(char* ident, CONS_CELL* labelList) {
    CONS_CELL* current;

    if (labelList == NULL) return 0;

    current = labelList;

    while (current != NULL) {
      if (strcmp((char*)current->value, ident) == 0) {
        return 1;
      }
      current = current->next;
    }
    return 0;
}

int is_reserved(char* varname) {
    return (strcmp("sr", varname) == 0 ||
            strcmp("kr", varname) == 0 ||
            strcmp("ksmps", varname) == 0 ||
            strcmp("0dbfs", varname) == 0 ||
            strcmp("nchnls", varname) == 0 ||
            strcmp("nchnls_i", varname) == 0);
}

int verify_if_statement(CSOUND* csound, TREE* root, TYPE_TABLE* typeTable) {

    char* outArg;

    TREE* right = root->right;

    if (right->type == IGOTO_TOKEN ||
        right->type == KGOTO_TOKEN ||
        right->type == GOTO_TOKEN) {

      if (!check_args_exist(csound, root->left, typeTable)) {
        return 0;
      }

      outArg = get_arg_type2(csound, root->left, typeTable);

      return (outArg != NULL && (*outArg == 'b' || *outArg == 'B'));

    }
    else if (right->type == THEN_TOKEN ||
             right->type == ITHEN_TOKEN ||
             right->type == KTHEN_TOKEN) {

      //TREE *tempLeft;
      //TREE *tempRight;
      TREE* current = root;

      while(current != NULL) {
        //tempLeft = current->left;
        //tempRight = current->right;

        if (current->type == ELSE_TOKEN) {
          break;
        }

        if (!check_args_exist(csound, current->left, typeTable)) {
          return 0;
        }

        outArg = get_arg_type2(csound, current->left, typeTable);

        if (outArg == NULL || (*outArg != 'b' && *outArg != 'B')) {
          return 0;
        }

        current = (current->right == NULL) ? NULL : current->right->next;
      }

    }

    return 1;

}

int verify_until_statement(CSOUND* csound, TREE* root, TYPE_TABLE* typeTable) {
    char* outArg;

    if (!check_args_exist(csound, root->left, typeTable)) {
        return 0;
    };

    outArg = get_arg_type2(csound, root->left, typeTable);


    if (UNLIKELY(outArg == NULL || (*outArg != 'b' && *outArg != 'B'))) {
      synterr(csound,
              Str("expression for until/while statement not a boolean "
                  "expression, line %d\n"),
              root->line);
      do_baktrace(csound, root->locn);
      return 0;
    }
    return 1;
}

TREE* verify_tree(CSOUND * csound, TREE *root, TYPE_TABLE* typeTable)
{
    TREE *anchor = NULL;
    TREE *current = root;
    TREE *previous = NULL;
    TREE* newRight;
    TREE* transformed;

    CONS_CELL* parentLabelList = typeTable->labelList;
    typeTable->labelList = get_label_list(csound, root);

    if (PARSER_DEBUG) csound->Message(csound, "Verifying AST\n");

    while (current != NULL) {
      switch(current->type) {
      case INSTR_TOKEN:
        if (PARSER_DEBUG) csound->Message(csound, "Instrument found\n");
        typeTable->localPool = csoundCreateVarPool(csound);
        current->markup = typeTable->localPool;

        if (current->right) {

          newRight = verify_tree(csound, current->right, typeTable);

          if (newRight == NULL) {
            cs_cons_free(csound, typeTable->labelList);
            typeTable->labelList = parentLabelList;
            return NULL;
          }

          current->right = newRight;
          newRight = NULL;
        }

        typeTable->localPool = typeTable->instr0LocalPool;

        break;
      case UDO_TOKEN:
        if (PARSER_DEBUG) csound->Message(csound, "UDO found\n");
              
        add_udo_definition(csound,
                           current->left->value->lexeme,
                           current->left->left->value->lexeme,
                           current->left->right->value->lexeme);
 

        typeTable->localPool = csoundCreateVarPool(csound);
        current->markup = typeTable->localPool;

        if (current->right != NULL) {

            newRight = verify_tree(csound, current->right, typeTable);

            if (newRight == NULL) {
                cs_cons_free(csound, typeTable->labelList);
                typeTable->labelList = parentLabelList;
                return NULL;
            }

            current->right = newRight;
            newRight = NULL;
        }

        typeTable->localPool = typeTable->instr0LocalPool;

        break;

      case IF_TOKEN:
        if (!verify_if_statement(csound, current, typeTable)) {
          return 0;
        }

        current = expand_if_statement(csound, current, typeTable);

        if (previous != NULL) {
          previous->next = current;
        }

        continue;

      case UNTIL_TOKEN:
      case WHILE_TOKEN:
        if (!verify_until_statement(csound, current, typeTable)) {
          return 0;
        }

        current = expand_until_statement(csound, current,
                                         typeTable, current->type==WHILE_TOKEN);

        if (previous != NULL) {
          previous->next = current;
        }

        continue;

      case LABEL_TOKEN:
        break;

      default:
        transformed = convert_statement_to_opcall(csound, current, typeTable);
              
        if (transformed != current) {
          current = transformed;
          if (previous != NULL) {
            previous->next = current;
          }
          continue;
        }
              
        current = transformed;
        
        if (current == NULL) {
          return 0;
        }
              
        if(!verify_opcode(csound, current, typeTable)) {
          return 0;
        }

        if (is_statement_expansion_required(current)) {
          current = expand_statement(csound, current, typeTable);
            
          if (previous != NULL) {
              previous->next = current;
          }
            
          continue;
        } else {
          handle_optional_args(csound, current);
        }
      }

      if (anchor == NULL) {
        anchor = current;
      }

      previous = current;
      current = current->next;

    }

    if (PARSER_DEBUG) csound->Message(csound, "[End Verifying AST]\n");

    cs_cons_free(csound, typeTable->labelList);
    typeTable->labelList = parentLabelList;

    return anchor;
}


/* BISON PARSER FUNCTION */
int csound_orcwrap()
{
#ifdef DEBUG
    printf("\n === END OF INPUT ===\n");
#endif
    return (1);
}

/* UTILITY FUNCTIONS */

extern int csound_orcget_lineno(void*);
extern char *csound_orcget_current_pointer(void *);
/* BISON PARSER FUNCTION */
void csound_orcerror(PARSE_PARM *pp, void *yyscanner,
                     CSOUND *csound, TREE *astTree, const char *str)
{
    char ch;
    char *p = csound_orcget_current_pointer(yyscanner)-1;
    int line = csound_orcget_lineno(yyscanner);
    uint64_t files = csound_orcget_locn(yyscanner);
    if (*p=='\0') line--;
    csound->Message(csound, Str("\nerror: %s  (token \"%s\")"),
                    str, csound_orcget_text(yyscanner));
    do_baktrace(csound, files);
    csound->Message(csound, Str(" line %d:\n>>>"), line);
    while ((ch=*--p) != '\n' && ch != '\0');
    do {
      ch = *++p;
      if (ch == '\n') break;
      csound->Message(csound, "%c", ch);
    } while (ch != '\n' && ch != '\0');
    csound->Message(csound, " <<<\n");
}

void do_baktrace(CSOUND *csound, uint64_t files)
{
    while (files) {
      unsigned int ff = files&0xff;
      files = files >>8;
      csound->Message(csound, Str(" from file %s (%d)\n"),
                      csound->filedir[ff], ff);
    }
}

/**
 * Appends TREE * node to TREE * node using ->next field in struct; walks
 * down  list to append at end; checks for NULL's and returns
 * appropriate nodes
 */
TREE* appendToTree(CSOUND * csound, TREE *first, TREE *newlast)
{
    TREE *current;
    if (first == NULL) {
      return newlast;
    }

    if (newlast == NULL) {
      return first;
    }

    /* HACK - Checks to see if first node is uninitialized (sort of)
     * This occurs for rules like in topstatement where the left hand
     * topstatement the first time around is not initialized to anything
     * useful; the number 400 is arbitrary, chosen as it seemed to be a
     * value higher than all the type numbers that were being printed out
     */
    if (first->type > 400 || first-> type < 0) {
      return newlast;
    }

    current = first;

    while (current->next != NULL) {
      current = current->next;
    }

    current->next = newlast;

    return first;
}


/* USED BY PARSER TO ASSEMBLE TREE NODES */
TREE* make_node(CSOUND *csound, int line, int locn, int type,
                TREE* left, TREE* right)
{
    TREE *ans;
    ans = (TREE*)csound->Malloc(csound, sizeof(TREE));
    if (UNLIKELY(ans==NULL)) {
      /* fprintf(stderr, "Out of memory\n"); */
      exit(1);
    }
    ans->type = type;
    ans->left = left;
    ans->right = right;
    ans->value = NULL;          /* New code -- JPff */
    ans->next = NULL;
    ans->len = 2;
    ans->rate = -1;
    ans->line = line;
    ans->locn  = locn;
    //csound->DebugMsg(csound, "%s(%d) line = %d\n", __FILE__, __LINE__, line);
    return ans;
}

TREE* make_leaf(CSOUND *csound, int line, int locn, int type, ORCTOKEN *v)
{
    TREE *ans;
    ans = (TREE*)csound->Malloc(csound, sizeof(TREE));
    if (UNLIKELY(ans==NULL)) {
      /* fprintf(stderr, "Out of memory\n"); */
      exit(1);
    }
    ans->type = type;
    ans->left = NULL;
    ans->right = NULL;
    ans->next = NULL;
    ans->len = 0;
    ans->rate = -1;
    ans->value = v;
    ans->line = line;
    ans->locn  = locn;
    csound->DebugMsg(csound, "%s(%d) line = %d\n", __FILE__, __LINE__, line);
    return ans;
}

static void delete_tree(CSOUND *csound, TREE *l)
{
    while (1) {
      TREE *old = l;
      if (UNLIKELY(l==NULL)) {
        return;
      }
      if (l->value) {
        if (l->value->lexeme) {
          //printf("Free %p (%s)\n", l->value->lexeme, l->value->lexeme);
          csound->Free(csound, l->value->lexeme);
          //l->value->lexeme = NULL;
        }
        //printf("Free val %p\n", l->value);
        csound->Free(csound, l->value);
        //l->value = NULL;
      }
      delete_tree(csound, l->left);
      //l->left = NULL;
      delete_tree(csound, l->right);
      //l->right = NULL;
      l = l->next;
      //printf("Free %p\n", old);
      csound->Free(csound, old);
    }
}

PUBLIC void csoundDeleteTree(CSOUND *csound, TREE *tree)
{
  delete_tree(csound, tree);
}


/* DEBUGGING FUNCTIONS */
void print_tree_i(CSOUND *csound, TREE *l, int n)
{
    int i;
    if (UNLIKELY(l==NULL)) {
      return;
    }
    for (i=0; i<n; i++) {
      csound->Message(csound, " ");
    }

    csound->Message(csound, "TYPE: %d ", l->type);

    switch (l->type) {
    case ',':
    case '?':
    case ':':
    case '!':
    case '+':
    case '-':
    case '*':
    case '/':
    case '%':
    case '^':
    case '(':
    case ')':
    case '=':
      csound->Message(csound,"%c:(%d:%s)\n", l->type,
                      l->line, csound->filedir[(l->locn)&0xff]); break;
    case NEWLINE:
      csound->Message(csound,"NEWLINE:(%d:%s)\n",
                      l->line, csound->filedir[(l->locn)&0xff]); break;
    case S_NEQ:
      csound->Message(csound,"S_NEQ:(%d:%s)\n",
                      l->line, csound->filedir[(l->locn)&0xff]); break;
    case S_AND:
      csound->Message(csound,"S_AND:(%d:%s)\n",
                      l->line, csound->filedir[(l->locn)&0xff]); break;
    case S_OR:
      csound->Message(csound,"S_OR:(%d:%s)\n",
                      l->line, csound->filedir[(l->locn)&0xff]); break;
    case S_LT:
      csound->Message(csound,"S_LT:(%d:%s)\n",
                      l->line, csound->filedir[(l->locn)&0xff]); break;
    case S_LE:
      csound->Message(csound,"S_LE:(%d:%s)\n",
                      l->line, csound->filedir[(l->locn)&0xff]); break;
    case S_EQ:
      csound->Message(csound,"S_EQ:(%d:%s)\n",
                      l->line, csound->filedir[(l->locn)&0xff]); break;
    case S_GT:
      csound->Message(csound,"S_GT:(%d:%s)\n",
                      l->line, csound->filedir[(l->locn)&0xff]); break;
    case S_GE:
      csound->Message(csound,"S_GE:(%d:%s)\n",
                      l->line, csound->filedir[(l->locn)&0xff]); break;
    case LABEL_TOKEN:
      csound->Message(csound,"LABEL_TOKEN: %s\n", l->value->lexeme); break;
    case IF_TOKEN:
      csound->Message(csound,"IF_TOKEN:(%d:%s)\n",
                      l->line, csound->filedir[(l->locn)&0xff]); break;
    case THEN_TOKEN:
      csound->Message(csound,"THEN_TOKEN:(%d:%s)\n",
                      l->line, csound->filedir[(l->locn)&0xff]); break;
    case ITHEN_TOKEN:
      csound->Message(csound,"ITHEN_TOKEN:(%d:%s)\n",
                      l->line, csound->filedir[(l->locn)&0xff]); break;
    case KTHEN_TOKEN:
      csound->Message(csound,"KTHEN_TOKEN:(%d:%s)\n",
                      l->line, csound->filedir[(l->locn)&0xff]); break;
    case ELSEIF_TOKEN:
      csound->Message(csound,"ELSEIF_TOKEN:(%d:%s)\n",
                      l->line, csound->filedir[(l->locn)&0xff]); break;
    case ELSE_TOKEN:
      csound->Message(csound,"ELSE_TOKEN:(%d:%s)\n",
                      l->line, csound->filedir[(l->locn)&0xff]); break;
    case UNTIL_TOKEN:
      csound->Message(csound,"UNTIL_TOKEN:(%d:%s)\n",
                      l->line, csound->filedir[(l->locn)&0xff]); break;
    case WHILE_TOKEN:
      csound->Message(csound,"WHILE_TOKEN:(%d:%s)\n",
                      l->line, csound->filedir[(l->locn)&0xff]); break;
    case DO_TOKEN:
      csound->Message(csound,"DO_TOKEN:(%d:%s)\n",
                      l->line, csound->filedir[(l->locn)&0xff]); break;
    case OD_TOKEN:
      csound->Message(csound,"OD_TOKEN:(%d:%s)\n",
                      l->line, csound->filedir[(l->locn)&0xff]); break;
    case GOTO_TOKEN:
      csound->Message(csound,"GOTO_TOKEN:(%d:%s)\n",
                      l->line, csound->filedir[(l->locn)&0xff]); break;
    case IGOTO_TOKEN:
      csound->Message(csound,"IGOTO_TOKEN:(%d:%s)\n",
                      l->line, csound->filedir[(l->locn)&0xff]); break;
    case KGOTO_TOKEN:
      csound->Message(csound,"KGOTO_TOKEN:(%d:%s)\n",
                      l->line, csound->filedir[(l->locn)&0xff]); break;
    case INSTR_TOKEN:
      csound->Message(csound,"INSTR_TOKEN:(%d:%s)\n",
                      l->line, csound->filedir[(l->locn)&0xff]); break;
    case STRING_TOKEN:
      csound->Message(csound,"STRING_TOKEN: %s\n", l->value->lexeme); break;
    case T_IDENT:
      csound->Message(csound,"T_IDENT: %s\n", l->value->lexeme); break;
    case INTEGER_TOKEN:
      csound->Message(csound,"INTEGER_TOKEN: %d\n", l->value->value); break;
    case NUMBER_TOKEN:
      csound->Message(csound,"NUMBER_TOKEN: %f\n", l->value->fvalue); break;
    case S_ANDTHEN:
      csound->Message(csound,"S_ANDTHEN:(%d:%s)\n",
                      l->line, csound->filedir[(l->locn)&0xff]); break;
    case S_APPLY:
      csound->Message(csound,"S_APPLY:(%d:%s)\n",
                      l->line, csound->filedir[(l->locn)&0xff]); break;
    case T_FUNCTION:
      csound->Message(csound,"T_FUNCTION: %s\n",
                      l->value->lexeme); break;
    case S_UMINUS:
      csound->Message(csound,"S_UMINUS:(%d:%s)\n",
                      l->line, csound->filedir[(l->locn)&0xff]); break;
<<<<<<< HEAD
=======
    case T_INSTLIST:
      csound->Message(csound,"T_INSTLIST:(%d:%s)\n",
                      l->line, csound->filedir[(l->locn)&0xff]); break;
    case '[':
      csound->Message(csound,"[:(%d:%s)\n",
                      l->line, csound->filedir[(l->locn)&0xff]); break;
>>>>>>> 0f8b113e
    default:
      csound->Message(csound,"unknown:%d(%d:%s)\n",
                      l->type, l->line, csound->filedir[(l->locn)&0xff]);
    }

    print_tree_i(csound, l->left,n+1);
    print_tree_i(csound, l->right,n+1);

    if (l->next != NULL) {
      print_tree_i(csound, l->next, n);
    }
}

enum {TREE_NONE, TREE_LEFT, TREE_RIGHT, TREE_NEXT};
static void print_tree_xml(CSOUND *csound, TREE *l, int n, int which)
{
    int i;
    char *child[4] = {"", "left", "right", "next"};
    if (l==NULL) {
      return;
    }
    for (i=0; i<n; i++) {
      csound->Message(csound, " ");
    }

    csound->Message(csound, "<tree%s type=\"%d\" ", child[which], l->type);

    switch (l->type) {
    case ',':
    case '?':
    case ':':
    case '!':
    case '+':
    case '-':
    case '*':
    case '/':
    case '%':
    case '^':
    case '(':
    case ')':
    case T_ASSIGNMENT:
    case '|':
    case '&':
    case '#':
    case '~':
      csound->Message(csound,"name=\"%c\"", l->type); break;
    case NEWLINE:
      csound->Message(csound,"name=\"NEWLINE\""); break;
    case S_NEQ:
      csound->Message(csound,"name=\"S_NEQ\""); break;
    case S_AND:
      csound->Message(csound,"name=\"S_AND\""); break;
    case S_OR:
      csound->Message(csound,"name=\"S_OR\""); break;
    case S_LT:
      csound->Message(csound,"name=\"S_LT\""); break;
    case S_LE:
      csound->Message(csound,"name=\"S_LE\""); break;
    case S_EQ:
      csound->Message(csound,"name=\"S_EQ\""); break;
//    case S_TASSIGN:
//      csound->Message(csound,"name=\"S_TASSIGN\""); break;
//    case S_TABRANGE:
//      csound->Message(csound,"name=\"S_TABRANGE\""); break;
//    case S_TABREF:
//      csound->Message(csound,"name=\"S_TABREF\""); break;
    case S_GT:
      csound->Message(csound,"name=\"S_GT\""); break;
    case S_GE:
      csound->Message(csound,"name=\"S_GE\""); break;
    case S_BITSHIFT_RIGHT:
      csound->Message(csound,"name=\"S_BITSHIFT_RIGHT\""); break;
    case S_BITSHIFT_LEFT:
      csound->Message(csound,"name=\"S_BITSHIFT_LEFT\""); break;
    case LABEL_TOKEN:
      csound->Message(csound,"name=\"LABEL_TOKEN\" label=\"%s\"",
                      l->value->lexeme); break;
    case IF_TOKEN:
      csound->Message(csound,"name=\"IF_TOKEN\""); break;
    case THEN_TOKEN:
      csound->Message(csound,"name=\"THEN_TOKEN\""); break;
    case ITHEN_TOKEN:
      csound->Message(csound,"name=\"ITHEN_TOKEN\""); break;
    case KTHEN_TOKEN:
      csound->Message(csound,"name=\"KTHEN_TOKEN\""); break;
    case ELSEIF_TOKEN:
      csound->Message(csound,"name=\"ELSEIF_TOKEN\""); break;
    case ELSE_TOKEN:
      csound->Message(csound,"name=\"ELSE_TOKEN\""); break;
    case UNTIL_TOKEN:
      csound->Message(csound,"name=\"UNTIL_TOKEN\""); break;
    case WHILE_TOKEN:
      csound->Message(csound,"name=\"WHILE_TOKEN\""); break;
    case DO_TOKEN:
      csound->Message(csound,"name=\"DO_TOKEN\""); break;
    case OD_TOKEN:
      csound->Message(csound,"name=\"OD_TOKEN\""); break;
    case GOTO_TOKEN:
      csound->Message(csound,"name=\"GOTO_TOKEN\""); break;
    case IGOTO_TOKEN:
      csound->Message(csound,"name=\"IGOTO_TOKEN\""); break;
    case KGOTO_TOKEN:
      csound->Message(csound,"name=\"KGOTO_TOKEN\""); break;
    case INSTR_TOKEN:
      csound->Message(csound,"name=\"INSTR_TOKEN\""); break;
    case STRING_TOKEN:
      csound->Message(csound,"name=\"T_STRCONST\" str=\"%s\"",
                      l->value->lexeme); break;
    case T_IDENT:
      csound->Message(csound,"name=\"T_IDENT\" varname=\"%s\"",
                      l->value->lexeme); break;

    case T_ARRAY:
      csound->Message(csound,"name=\"T_ARRAY\""); break;

    case T_ARRAY_IDENT:
      csound->Message(csound,"name=\"T_ARRAY_IDENT\" varname=\"%s\"",
                      l->value->lexeme); break;

    case INTEGER_TOKEN:
      csound->Message(csound,"name=\"INTEGER_TOKEN\" value=\"%d\"",
                      l->value->value); break;
    case NUMBER_TOKEN:
      csound->Message(csound,"name=\"NUMBER_TOKEN\" value=\"%f\"",
                      l->value->fvalue); break;
    case S_ANDTHEN:
      csound->Message(csound,"name=\"S_ANDTHEN\""); break;
    case S_APPLY:
      csound->Message(csound,"name=\"S_APPLY\""); break;
    case T_FUNCTION:
      csound->Message(csound,"name=\"T_FUNCTION\" fname=\"%s\"",
                      l->value->lexeme); break;
    case S_UMINUS:
      csound->Message(csound,"name=\"S_UMINUS\""); break;
    case UDO_TOKEN:
      csound->Message(csound,"name=\"UDO_TOKEN\""); break;
    case UDO_ANS_TOKEN:
      csound->Message(csound,"name=\"UDO_ANS_TOKEN\" signature=\"%s\"",
                      l->value->lexeme); break;
    case UDO_ARGS_TOKEN:
      csound->Message(csound,"name=\"UDO_ARGS_TOKEN\" signature=\"%s\"",
                      l->value->lexeme); break;
    case S_ELIPSIS:
      csound->Message(csound,"name=\"S_ELIPSIS\""); break;
//    case T_MAPI:
//      csound->Message(csound,"name=\"T_MAPI\""); break;
//    case T_MAPK:
//      csound->Message(csound,"name=\"T_MAPK\""); break;
//    case T_TADD:
//      csound->Message(csound,"name=\"T_TADD\""); break;
//    case T_SUB:
//      csound->Message(csound,"name=\"T_SUB\""); break;
//    case S_TUMINUS:
//      csound->Message(csound,"name=\"S_TUMINUS\""); break;
//    case T_TMUL:
//      csound->Message(csound,"name=\"T_TMUL\""); break;
//    case T_TDIV:
//      csound->Message(csound,"name=\"T_TDIV\""); break;
//    case T_TREM:
//      csound->Message(csound,"name=\"T_TREM\""); break;
    default:
      csound->Message(csound,"name=\"unknown(%d)\"", l->type);
    }

    csound->Message(csound, " loc=\"%d:%s\">\n",
                    l->line, csound->filedir[(l->locn)&0xff]);

    print_tree_xml(csound, l->left,n+1, TREE_LEFT);
    print_tree_xml(csound, l->right,n+1, TREE_RIGHT);

    for (i=0; i<n; i++) {
      csound->Message(csound, " ");
    }

    csound->Message(csound, "</tree%s>\n", child[which]);

    if (l->next != NULL) {
      print_tree_xml(csound, l->next, n, TREE_NEXT);
    }
}

void print_tree(CSOUND * csound, char* msg, TREE *l)
{
    if (msg)
      csound->Message(csound, msg);
    else
      csound->Message(csound, "Printing Tree\n");
    csound->Message(csound, "<ast>\n");
    print_tree_xml(csound, l, 0, TREE_NONE);
    csound->Message(csound, "</ast>\n");
}

void handle_optional_args(CSOUND *csound, TREE *l)
{
    if (l == NULL || l->type == LABEL_TOKEN) return;
    {

      OENTRY *ep = (OENTRY*)l->markup;
      int nreqd = 0;
      int incnt = tree_arg_list_count(l->right);
      TREE * temp;
      char** inArgParts = NULL;

      if (UNLIKELY(ep==NULL)) { /* **** FIXME **** */
        printf("THIS SHOULD NOT HAPPEN -- ep NULL %s(%d)\n",
               __FILE__, __LINE__);
      }
      if (ep->intypes != NULL) {
        nreqd = argsRequired(ep->intypes);
        inArgParts = splitArgs(csound, ep->intypes);
      }

      if (PARSER_DEBUG) {
        csound->Message(csound, "Handling Optional Args for opcode %s, %d, %d",
                        ep->opname, incnt, nreqd);
        csound->Message(csound, "ep->intypes = >%s<\n", ep->intypes);
      }
      if (incnt < nreqd) {         /*  or set defaults: */
        do {
          switch (*inArgParts[incnt]) {
          case 'O':             /* Will this work?  Doubtful code.... */
          case 'o':
            temp = make_leaf(csound, l->line, l->locn, INTEGER_TOKEN,
                             make_int(csound, "0"));
            temp->markup = &SYNTHESIZED_ARG;
            if (l->right==NULL) l->right = temp;
            else appendToTree(csound, l->right, temp);
            break;
          case 'P':
          case 'p':
            temp = make_leaf(csound, l->line, l->locn, INTEGER_TOKEN,
                             make_int(csound, "1"));
            temp->markup = &SYNTHESIZED_ARG;
            if (l->right==NULL) l->right = temp;
            else appendToTree(csound, l->right, temp);
            break;
          case 'q':
            temp = make_leaf(csound, l->line, l->locn, INTEGER_TOKEN,
                             make_int(csound, "10"));
            temp->markup = &SYNTHESIZED_ARG;
            if (l->right==NULL) l->right = temp;
            else appendToTree(csound, l->right, temp);
            break;

          case 'V':
          case 'v':
            temp = make_leaf(csound, l->line, l->locn, NUMBER_TOKEN,
                             make_num(csound, ".5"));
            temp->markup = &SYNTHESIZED_ARG;
            if (l->right==NULL) l->right = temp;
            else appendToTree(csound, l->right, temp);
            break;
          case 'h':
            temp = make_leaf(csound, l->line, l->locn, INTEGER_TOKEN,
                             make_int(csound, "127"));
            temp->markup = &SYNTHESIZED_ARG;
            if (l->right==NULL) l->right = temp;
            else appendToTree(csound, l->right, temp);
            break;
          case 'J':
          case 'j':
            temp = make_leaf(csound, l->line, l->locn, INTEGER_TOKEN,
                             make_int(csound, "-1"));
            temp->markup = &SYNTHESIZED_ARG;
            if (l->right==NULL) l->right = temp;
            else appendToTree(csound, l->right, temp);
            break;
          case 'M':
          case 'N':
          case 'm':
          case 'W':
            nreqd--;
            break;
          default:
            synterr(csound,
                    Str("insufficient required arguments for opcode %s"
                        " on line %d:\n"),
                    ep->opname, l->line);
            do_baktrace(csound, l->locn);
          }
          incnt++;
        } while (incnt < nreqd);
      }
    }
}

char tree_argtyp(CSOUND *csound, TREE *tree) {
    if (tree->type == INTEGER_TOKEN || tree->type == NUMBER_TOKEN) {
      return 'i';
    }

    return argtyp2( tree->value->lexeme);
}<|MERGE_RESOLUTION|>--- conflicted
+++ resolved
@@ -2192,15 +2192,9 @@
     case S_UMINUS:
       csound->Message(csound,"S_UMINUS:(%d:%s)\n",
                       l->line, csound->filedir[(l->locn)&0xff]); break;
-<<<<<<< HEAD
-=======
-    case T_INSTLIST:
-      csound->Message(csound,"T_INSTLIST:(%d:%s)\n",
-                      l->line, csound->filedir[(l->locn)&0xff]); break;
     case '[':
       csound->Message(csound,"[:(%d:%s)\n",
                       l->line, csound->filedir[(l->locn)&0xff]); break;
->>>>>>> 0f8b113e
     default:
       csound->Message(csound,"unknown:%d(%d:%s)\n",
                       l->type, l->line, csound->filedir[(l->locn)&0xff]);
