--- conflicted
+++ resolved
@@ -1624,11 +1624,7 @@
         break;
       case T_OPCALL:
       case LABEL:
-<<<<<<< HEAD
       case STRUCT_TOKEN:
-=======
-      case LABEL_TOKEN:
->>>>>>> 02b7fa4d
         break;
 
       default:
