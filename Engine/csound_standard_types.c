/*
 csound_standard_types.c:

 Copyright (C) 2012,2013 Steven Yi

 This file is part of Csound.

 The Csound Library is free software; you can redistribute it
 and/or modify it under the terms of the GNU Lesser General Public
 License as published by the Free Software Foundation; either
 version 2.1 of the License, or (at your option) any later version.

 Csound is distributed in the hope that it will be useful,
 but WITHOUT ANY WARRANTY; without even the implied warranty of
 MERCHANTABILITY or FITNESS FOR A PARTICULAR PURPOSE.  See the
 GNU Lesser General Public License for more details.

 You should have received a copy of the GNU Lesser General Public
 License along with Csound; if not, write to the Free Software
 Foundation, Inc., 59 Temple Place, Suite 330, Boston, MA
 02111-1307 USA
 */

#include "csoundCore.h"
#include "csound_standard_types.h"
#include "pstream.h"
#include <stdlib.h>


/* MEMORY COPYING FUNCTIONS */

void myflt_copy_value(CSOUND* csound, void* dest, void* src) {
    MYFLT* f1 = (MYFLT*)dest;
    MYFLT* f2 = (MYFLT*)src;
    *f1 = *f2;
}

void asig_copy_value(CSOUND* csound, void* dest, void* src) {
    memcpy(dest, src, sizeof(MYFLT) * ((CSOUND*)csound)->ksmps);
}

void wsig_copy_value(CSOUND* csound, void* dest, void* src) {
    memcpy(dest, src, sizeof(SPECDAT));
    //TODO - check if this needs to copy SPECDAT's DOWNDAT member and AUXCH
}

void fsig_copy_value(CSOUND* csound, void* dest, void* src) {
    PVSDAT *fsigout = (PVSDAT*) dest;
    PVSDAT *fsigin = (PVSDAT*) src;
    int N = fsigin->N;
    memcpy(dest, src, sizeof(PVSDAT) - sizeof(AUXCH));
    if(fsigout->frame.auxp == NULL ||
       fsigout->frame.size < (N + 2) * sizeof(float))
      ((CSOUND *)csound)->AuxAlloc(csound,
                                   (N + 2) * sizeof(float), &fsigout->frame);
    memcpy(fsigout->frame.auxp, fsigin->frame.auxp, (N + 2) * sizeof(float));
}


void string_copy_value(CSOUND* csound, void* dest, void* src) {
    STRINGDAT* sDest = (STRINGDAT*)dest;
    STRINGDAT* sSrc = (STRINGDAT*)src;
    CSOUND* cs = (CSOUND*)csound;

    if(src == NULL) return;
    if(dest == NULL) return;

    if (sSrc->size >= sDest->size) {
      sDest->size = sSrc->size;

      if (sDest->data != NULL) {
        cs->Free(cs, sDest->data);
      }
      sDest->data = cs_strdup(csound, sSrc->data);
    } else {
      memcpy(sDest->data, sSrc->data, sDest->size);
    }
}

static size_t array_get_num_members(ARRAYDAT* aSrc) {
    int i, retVal = 0;

    if (aSrc->dimensions <= 0) {
      return retVal;
    }

    retVal = aSrc->sizes[0];

    for (i = 1; i < aSrc->dimensions; i++) {
      retVal *= aSrc->sizes[i];
    }
    return (size_t)retVal;
}

void array_copy_value(CSOUND* csound, void* dest, void* src) {
    ARRAYDAT* aDest = (ARRAYDAT*)dest;
    ARRAYDAT* aSrc = (ARRAYDAT*)src;
    CSOUND* cs = (CSOUND*)csound;
    size_t j;
    int memMyfltSize;
    size_t arrayNumMembers;

    arrayNumMembers = array_get_num_members(aSrc);
    memMyfltSize = aSrc->arrayMemberSize / sizeof(MYFLT);

    if(aDest->data == NULL ||
       aSrc->arrayMemberSize != aDest->arrayMemberSize ||
       aSrc->dimensions != aDest->dimensions ||
       aSrc->arrayType != aDest->arrayType ||
       arrayNumMembers != array_get_num_members(aDest)) {

        aDest->arrayMemberSize = aSrc->arrayMemberSize;
        aDest->dimensions = aSrc->dimensions;
        if(aDest->sizes != NULL) {
            cs->Free(cs, aDest->sizes);
        }
        aDest->sizes = cs->Malloc(cs, sizeof(int) * aSrc->dimensions);
        memcpy(aDest->sizes, aSrc->sizes, sizeof(int) * aSrc->dimensions);
        aDest->arrayType = aSrc->arrayType;

        if(aDest->data != NULL) {
            cs->Free(cs, aDest->data);
        }
        aDest->data = cs->Calloc(cs, aSrc->arrayMemberSize * arrayNumMembers);
    }

    for (j = 0; j < arrayNumMembers; j++) {
        int index = j * memMyfltSize;
        aDest->arrayType->copyValue(csound,
                                    aDest->data + index, aSrc->data + index);
    }

}

/* MEM SIZE UPDATING FUNCTIONS */

void updateAsigMemBlock(CSOUND* csound, CS_VARIABLE* var) {
    int ksmps = csound->ksmps;
    var->memBlockSize = ksmps * sizeof (MYFLT);
}

void varInitMemory(CSOUND* csound, CS_VARIABLE* var, MYFLT* memblock) {
    memset(memblock, 0, var->memBlockSize);
}

/* CREATE VAR FUNCTIONS */

CS_VARIABLE* createAsig(void* cs, void* p) {
    int ksmps;
    CSOUND* csound = (CSOUND*)cs;
    IGN(p);

    //FIXME - this needs to take into account local ksmps, once
    //context work is complete
//    if (instr != NULL) {
//      OPDS* p = (OPDS*)instr;
//      ksmps = CS_KSMPS;
//    } else {
    ksmps = csound->ksmps;
//    }

    CS_VARIABLE* var = csound->Calloc(csound, sizeof (CS_VARIABLE));
    var->memBlockSize = ksmps * sizeof (MYFLT);
    var->updateMemBlockSize = &updateAsigMemBlock;
    var->initializeVariableMemory = &varInitMemory;
    return var;
}

CS_VARIABLE* createMyflt(void* cs, void* p) {
    CSOUND* csound = (CSOUND*)cs;
    CS_VARIABLE* var = csound->Calloc(csound, sizeof (CS_VARIABLE));
    IGN(p);
    var->memBlockSize = sizeof (MYFLT);
    var->initializeVariableMemory = &varInitMemory;
    return var;
}

CS_VARIABLE* createBool(void* cs, void* p) {
    CSOUND* csound = (CSOUND*)cs;
    CS_VARIABLE* var = csound->Calloc(csound, sizeof (CS_VARIABLE));
    IGN(p);
    var->memBlockSize = sizeof (MYFLT);
    var->initializeVariableMemory = &varInitMemory;
    return var;
}

CS_VARIABLE* createWsig(void* cs, void* p) {
    CSOUND* csound = (CSOUND*)cs;
    CS_VARIABLE* var = csound->Calloc(csound, sizeof (CS_VARIABLE));
    IGN(p);
    var->memBlockSize = CS_FLOAT_ALIGN(sizeof(SPECDAT));
    var->initializeVariableMemory = &varInitMemory;
    return var;
}

CS_VARIABLE* createFsig(void* cs, void* p) {
    CSOUND* csound = (CSOUND*)cs;
    CS_VARIABLE* var = csound->Calloc(csound, sizeof (CS_VARIABLE));
    IGN(p);
    var->memBlockSize = CS_FLOAT_ALIGN(sizeof(PVSDAT));
    var->initializeVariableMemory = &varInitMemory;
    return var;
}

void arrayInitMemory(CSOUND* csound, CS_VARIABLE* var, MYFLT* memblock) {
    ARRAYDAT* dat = (ARRAYDAT*)memblock;
    dat->arrayType = var->subType;
}

CS_VARIABLE* createString(void* cs, void* p) {
    CSOUND* csound = (CSOUND*)cs;
    CS_VARIABLE* var = csound->Calloc(csound, sizeof (CS_VARIABLE));
    IGN(p);
    var->memBlockSize = CS_FLOAT_ALIGN(sizeof(STRINGDAT));
    return var;
}

CS_VARIABLE* createArray(void* csnd, void* p) {
    CSOUND* csound = (CSOUND*)csnd;
    ARRAY_VAR_INIT* state = (ARRAY_VAR_INIT*)p;


    CS_VARIABLE* var = csound->Calloc(csound, sizeof (CS_VARIABLE));
    var->memBlockSize = CS_FLOAT_ALIGN(sizeof(ARRAYDAT));
    var->initializeVariableMemory = &arrayInitMemory;

    if (state) { // NB: this function is being called with p=NULL
      CS_TYPE* type = state->type;
      var->subType = type;
      var->dimensions = state->dimensions;
    }
    return var;
}

/* FREE VAR MEM FUNCTIONS */

void string_free_var_mem(void* csnd, void* p ) {
    CSOUND* csound = (CSOUND*)csnd;
    STRINGDAT* dat = (STRINGDAT*)p;

    if(dat->data != NULL) {
        csound->Free(csound, dat->data);
    }
}

void array_free_var_mem(void* csnd, void* p) {
    CSOUND* csound = (CSOUND*)csnd;
    ARRAYDAT* dat = (ARRAYDAT*)p;

    if(dat->data != NULL) {
        CS_TYPE* arrayType = dat->arrayType;

        if (arrayType->freeVariableMemory != NULL) {
            MYFLT* mem = dat->data;
            size_t memMyfltSize = dat->arrayMemberSize / sizeof(MYFLT);
            int i, size = dat->sizes[0];
            for (i = 0; i < dat->dimensions; i++) {
                size *= dat->sizes[i];
            }
            size = MYFLT2LRND(size);
            for (i = 0; i < size; i++) {
                arrayType->freeVariableMemory(csound, dat->data + (i * memMyfltSize));
            }
        }

        csound->Free(csound, dat->data);
    }

    if(dat->sizes != NULL) {
        csound->Free(csound, dat->sizes);
    }
}

/* STANDARD TYPE DEFINITIONS */
const CS_TYPE CS_VAR_TYPE_A = {
<<<<<<< HEAD
  "a", "audio rate vector", CS_ARG_TYPE_BOTH, createAsig, asig_copy_value, NULL, 0
};

const CS_TYPE CS_VAR_TYPE_K = {
  "k", "control rate var", CS_ARG_TYPE_BOTH, createMyflt, myflt_copy_value, NULL, 0
};

const CS_TYPE CS_VAR_TYPE_I = {
  "i", "init time var", CS_ARG_TYPE_BOTH, createMyflt, myflt_copy_value, NULL, 0
};

const CS_TYPE CS_VAR_TYPE_S = {
    "S", "String var", CS_ARG_TYPE_BOTH, createString, string_copy_value, NULL, 0
};

const CS_TYPE CS_VAR_TYPE_P = {
  "p", "p-field", CS_ARG_TYPE_BOTH, createMyflt, myflt_copy_value, NULL, 0
};

const CS_TYPE CS_VAR_TYPE_R = {
  "r", "reserved symbol", CS_ARG_TYPE_BOTH, createMyflt, myflt_copy_value, NULL, 0
};

const CS_TYPE CS_VAR_TYPE_C = {
  "c", "constant", CS_ARG_TYPE_IN, createMyflt, myflt_copy_value, NULL, 0
};

const CS_TYPE CS_VAR_TYPE_W = {
  "w", "spectral", CS_ARG_TYPE_BOTH, createWsig, wsig_copy_value, NULL, 0
};

const CS_TYPE CS_VAR_TYPE_F = {
  "f", "f-sig", CS_ARG_TYPE_BOTH, createFsig, fsig_copy_value, NULL, 0
};

const CS_TYPE CS_VAR_TYPE_B = {
  "B", "boolean", CS_ARG_TYPE_BOTH, createBool, myflt_copy_value, NULL, 0
};

const CS_TYPE CS_VAR_TYPE_b = {
  "b", "boolean", CS_ARG_TYPE_BOTH, createBool, myflt_copy_value, NULL, 0
};

const CS_TYPE CS_VAR_TYPE_ARRAY = {
   "[", "array", CS_ARG_TYPE_BOTH, createArray, array_copy_value, NULL, 0
=======
  "a", "audio rate vector", CS_ARG_TYPE_BOTH, createAsig, asig_copy_value,
  NULL, NULL
};

const CS_TYPE CS_VAR_TYPE_K = {
  "k", "control rate var", CS_ARG_TYPE_BOTH, createMyflt, myflt_copy_value,
  NULL, NULL
};

const CS_TYPE CS_VAR_TYPE_I = {
  "i", "init time var", CS_ARG_TYPE_BOTH, createMyflt, myflt_copy_value,
  NULL, NULL
};

const CS_TYPE CS_VAR_TYPE_S = {
    "S", "String var", CS_ARG_TYPE_BOTH, createString, string_copy_value,
    NULL, string_free_var_mem
};

const CS_TYPE CS_VAR_TYPE_P = {
  "p", "p-field", CS_ARG_TYPE_BOTH, createMyflt, myflt_copy_value,
  NULL, NULL
};

const CS_TYPE CS_VAR_TYPE_R = {
  "r", "reserved symbol", CS_ARG_TYPE_BOTH, createMyflt, myflt_copy_value,
  NULL, NULL
};

const CS_TYPE CS_VAR_TYPE_C = {
  "c", "constant", CS_ARG_TYPE_IN, createMyflt, myflt_copy_value, NULL, NULL
};

const CS_TYPE CS_VAR_TYPE_W = {
  "w", "spectral", CS_ARG_TYPE_BOTH, createWsig, wsig_copy_value, NULL, NULL
};

const CS_TYPE CS_VAR_TYPE_F = {
  "f", "f-sig", CS_ARG_TYPE_BOTH, createFsig, fsig_copy_value, NULL, NULL
};

const CS_TYPE CS_VAR_TYPE_B = {
  "B", "boolean", CS_ARG_TYPE_BOTH, createBool, myflt_copy_value, NULL, NULL
};

const CS_TYPE CS_VAR_TYPE_b = {
  "b", "boolean", CS_ARG_TYPE_BOTH, createBool, myflt_copy_value, NULL, NULL
};

const CS_TYPE CS_VAR_TYPE_ARRAY = {
   "[", "array", CS_ARG_TYPE_BOTH, createArray, array_copy_value, NULL, NULL
>>>>>>> 6fc8d8f1
};



void csoundAddStandardTypes(CSOUND* csound, TYPE_POOL* pool) {

    csoundAddVariableType(csound, pool, (CS_TYPE*)&CS_VAR_TYPE_A);
    csoundAddVariableType(csound, pool, (CS_TYPE*)&CS_VAR_TYPE_K);
    csoundAddVariableType(csound, pool, (CS_TYPE*)&CS_VAR_TYPE_I);
    csoundAddVariableType(csound, pool, (CS_TYPE*)&CS_VAR_TYPE_S);
    csoundAddVariableType(csound, pool, (CS_TYPE*)&CS_VAR_TYPE_P);
    csoundAddVariableType(csound, pool, (CS_TYPE*)&CS_VAR_TYPE_R);
    csoundAddVariableType(csound, pool, (CS_TYPE*)&CS_VAR_TYPE_C);
    csoundAddVariableType(csound, pool, (CS_TYPE*)&CS_VAR_TYPE_W);
    csoundAddVariableType(csound, pool, (CS_TYPE*)&CS_VAR_TYPE_F);
    csoundAddVariableType(csound, pool, (CS_TYPE*)&CS_VAR_TYPE_B);
    csoundAddVariableType(csound, pool, (CS_TYPE*)&CS_VAR_TYPE_b);
    csoundAddVariableType(csound, pool, (CS_TYPE*)&CS_VAR_TYPE_ARRAY);

}


/* Type maps for poly, optional, and var arg types
 * format is in pairs of specified type and types it can resolve into,
 * termintated by a NULL */
const char* POLY_IN_TYPES[] = {
    "x", "kacpri",
    "T", "Sicpr",
    "U", "Sikcpr",
    "i", "cpri",
    "k", "cprki",
    "B", "Bb", NULL};
const char* OPTIONAL_IN_TYPES[] = {
    "o", "icpr",
    "p", "icpr",
    "q", "icpr",
    "v", "icpr",
    "j", "icpr",
    "h", "icpr",
    "O", "kicpr",
    "J", "kicpr",
    "V", "kicpr",
    "P", "kicpr", NULL
};
const char* VAR_ARG_IN_TYPES[] = {
    "m", "icrp",
    "M", "icrpka",
    "N", "icrpkaS",
    "n", "icrp",   /* this one requires odd number of args... */
    "W", "S",
    "y", "a",
    "z", "kicrp",
    "Z", "kaicrp",  NULL  /* this one needs to be ka alternatating... */
};

const char* POLY_OUT_TYPES[] = {
    "s", "ka",
    "i", "pi", NULL
};

const char* VAR_ARG_OUT_TYPES[] = {
    "m", "a",
    "z", "k",
    "I", "Sip", /* had comment of (not implemented yet) in entry1.c */
    "X", "akip",
    "N", "akipS",
    "F", "f", NULL
};<|MERGE_RESOLUTION|>--- conflicted
+++ resolved
@@ -254,7 +254,7 @@
             MYFLT* mem = dat->data;
             size_t memMyfltSize = dat->arrayMemberSize / sizeof(MYFLT);
             int i, size = dat->sizes[0];
-            for (i = 0; i < dat->dimensions; i++) {
+            for (i = 1; i < dat->dimensions; i++) {
                 size *= dat->sizes[i];
             }
             size = MYFLT2LRND(size);
@@ -273,105 +273,52 @@
 
 /* STANDARD TYPE DEFINITIONS */
 const CS_TYPE CS_VAR_TYPE_A = {
-<<<<<<< HEAD
-  "a", "audio rate vector", CS_ARG_TYPE_BOTH, createAsig, asig_copy_value, NULL, 0
+    "a", "audio rate vector", CS_ARG_TYPE_BOTH, createAsig, asig_copy_value,
+    NULL, NULL, 0
 };
 
 const CS_TYPE CS_VAR_TYPE_K = {
-  "k", "control rate var", CS_ARG_TYPE_BOTH, createMyflt, myflt_copy_value, NULL, 0
+  "k", "control rate var", CS_ARG_TYPE_BOTH, createMyflt, myflt_copy_value, NULL, NULL, 0
 };
 
 const CS_TYPE CS_VAR_TYPE_I = {
-  "i", "init time var", CS_ARG_TYPE_BOTH, createMyflt, myflt_copy_value, NULL, 0
+  "i", "init time var", CS_ARG_TYPE_BOTH, createMyflt, myflt_copy_value, NULL, NULL, 0
 };
 
 const CS_TYPE CS_VAR_TYPE_S = {
-    "S", "String var", CS_ARG_TYPE_BOTH, createString, string_copy_value, NULL, 0
+    "S", "String var", CS_ARG_TYPE_BOTH, createString, string_copy_value, string_free_var_mem, NULL, 0
 };
 
 const CS_TYPE CS_VAR_TYPE_P = {
-  "p", "p-field", CS_ARG_TYPE_BOTH, createMyflt, myflt_copy_value, NULL, 0
+  "p", "p-field", CS_ARG_TYPE_BOTH, createMyflt, myflt_copy_value, NULL, NULL, 0
 };
 
 const CS_TYPE CS_VAR_TYPE_R = {
-  "r", "reserved symbol", CS_ARG_TYPE_BOTH, createMyflt, myflt_copy_value, NULL, 0
+  "r", "reserved symbol", CS_ARG_TYPE_BOTH, createMyflt, myflt_copy_value, NULL, NULL, 0
 };
 
 const CS_TYPE CS_VAR_TYPE_C = {
-  "c", "constant", CS_ARG_TYPE_IN, createMyflt, myflt_copy_value, NULL, 0
+  "c", "constant", CS_ARG_TYPE_IN, createMyflt, myflt_copy_value, NULL, NULL, 0
 };
 
 const CS_TYPE CS_VAR_TYPE_W = {
-  "w", "spectral", CS_ARG_TYPE_BOTH, createWsig, wsig_copy_value, NULL, 0
+  "w", "spectral", CS_ARG_TYPE_BOTH, createWsig, wsig_copy_value, NULL, NULL, 0
 };
 
 const CS_TYPE CS_VAR_TYPE_F = {
-  "f", "f-sig", CS_ARG_TYPE_BOTH, createFsig, fsig_copy_value, NULL, 0
+  "f", "f-sig", CS_ARG_TYPE_BOTH, createFsig, fsig_copy_value, NULL, NULL, 0
 };
 
 const CS_TYPE CS_VAR_TYPE_B = {
-  "B", "boolean", CS_ARG_TYPE_BOTH, createBool, myflt_copy_value, NULL, 0
+  "B", "boolean", CS_ARG_TYPE_BOTH, createBool, myflt_copy_value, NULL, NULL, 0
 };
 
 const CS_TYPE CS_VAR_TYPE_b = {
-  "b", "boolean", CS_ARG_TYPE_BOTH, createBool, myflt_copy_value, NULL, 0
+  "b", "boolean", CS_ARG_TYPE_BOTH, createBool, myflt_copy_value, NULL, NULL, 0
 };
 
 const CS_TYPE CS_VAR_TYPE_ARRAY = {
-   "[", "array", CS_ARG_TYPE_BOTH, createArray, array_copy_value, NULL, 0
-=======
-  "a", "audio rate vector", CS_ARG_TYPE_BOTH, createAsig, asig_copy_value,
-  NULL, NULL
-};
-
-const CS_TYPE CS_VAR_TYPE_K = {
-  "k", "control rate var", CS_ARG_TYPE_BOTH, createMyflt, myflt_copy_value,
-  NULL, NULL
-};
-
-const CS_TYPE CS_VAR_TYPE_I = {
-  "i", "init time var", CS_ARG_TYPE_BOTH, createMyflt, myflt_copy_value,
-  NULL, NULL
-};
-
-const CS_TYPE CS_VAR_TYPE_S = {
-    "S", "String var", CS_ARG_TYPE_BOTH, createString, string_copy_value,
-    NULL, string_free_var_mem
-};
-
-const CS_TYPE CS_VAR_TYPE_P = {
-  "p", "p-field", CS_ARG_TYPE_BOTH, createMyflt, myflt_copy_value,
-  NULL, NULL
-};
-
-const CS_TYPE CS_VAR_TYPE_R = {
-  "r", "reserved symbol", CS_ARG_TYPE_BOTH, createMyflt, myflt_copy_value,
-  NULL, NULL
-};
-
-const CS_TYPE CS_VAR_TYPE_C = {
-  "c", "constant", CS_ARG_TYPE_IN, createMyflt, myflt_copy_value, NULL, NULL
-};
-
-const CS_TYPE CS_VAR_TYPE_W = {
-  "w", "spectral", CS_ARG_TYPE_BOTH, createWsig, wsig_copy_value, NULL, NULL
-};
-
-const CS_TYPE CS_VAR_TYPE_F = {
-  "f", "f-sig", CS_ARG_TYPE_BOTH, createFsig, fsig_copy_value, NULL, NULL
-};
-
-const CS_TYPE CS_VAR_TYPE_B = {
-  "B", "boolean", CS_ARG_TYPE_BOTH, createBool, myflt_copy_value, NULL, NULL
-};
-
-const CS_TYPE CS_VAR_TYPE_b = {
-  "b", "boolean", CS_ARG_TYPE_BOTH, createBool, myflt_copy_value, NULL, NULL
-};
-
-const CS_TYPE CS_VAR_TYPE_ARRAY = {
-   "[", "array", CS_ARG_TYPE_BOTH, createArray, array_copy_value, NULL, NULL
->>>>>>> 6fc8d8f1
+   "[", "array", CS_ARG_TYPE_BOTH, createArray, array_copy_value, array_free_var_mem, NULL, 0
 };
 
 
