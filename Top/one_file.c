--- conflicted
+++ resolved
@@ -315,12 +315,6 @@
         }
         p++;
       }
-<<<<<<< HEAD
-     #ifdef _DEBUG
-      csoundMessage(csound, "argc=%d argv[%d]=%s\n", argc, argc, argv[argc]);
-     #endif
-      /*     argc++; */                  /* according to Nicola but wrong */
-=======
       //argc++;                /* according to Nicola but wrong */
 #ifdef _DEBUG
       {
@@ -328,7 +322,6 @@
         for (i=0;  i<=argc; i++) printf("%d: %s\n", i, argv[i]);
       }
 #endif
->>>>>>> 83acf867
       /* Read an argv thing */
       if (UNLIKELY(argc == 0)) {
         if (readingCsOptions)
