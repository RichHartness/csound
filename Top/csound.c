--- conflicted
+++ resolved
@@ -3113,12 +3113,6 @@
 
     csound->engineState.stringPool = cs_hash_table_create(csound);
     csound->engineState.constantsPool = myflt_pool_create(csound);
-<<<<<<< HEAD
-=======
-    if (csound->symbtab != NULL)
-      cs_hash_table_mfree_complete(csound, csound->symbtab);
-    csound->symbtab = NULL;
->>>>>>> a8e9523b
     csound->engineStatus |= CS_STATE_PRE;
     csound_aops_init_tables(csound);
     create_opcode_table(csound);
