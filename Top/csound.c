/*
 * C S O U N D
 *
 * An auto-extensible system for making music on computers
 * by means of software alone.
 *
 * Copyright (C) 2001-2006 Michael Gogins, Matt Ingalls, John D. Ramsdell,
 *                         John P. ffitch, Istvan Varga, Victor Lazzarini,
 *                         Steven Yi
 *
 * L I C E N S E
 *
 * This software is free software; you can redistribute it and/or
 * modify it under the terms of the GNU Lesser General Public
 * License as published by the Free Software Foundation; either
 * version 2.1 of the License, or (at your option) any later version.
 *
 * This software is distributed in the hope that it will be useful,
 * but WITHOUT ANY WARRANTY; without even the implied warranty of
 * MERCHANTABILITY or FITNESS FOR A PARTICULAR PURPOSE.  See the GNU
 * Lesser General Public License for more details.
 *
 * You should have received a copy of the GNU Lesser General Public
 * License along with this software; if not, write to the Free Software
 * Foundation, Inc., 59 Temple Place, Suite 330, Boston, MA  02111-1307  USA
 *
 */

//#ifdef __cplusplus
//extern "C" {
//#endif

#if defined(HAVE_UNISTD_H) || defined (__unix) || defined(__unix__)
#include <unistd.h>
#endif
#include "csoundCore.h"
#include "csmodule.h"
#include "corfile.h"
#include "csGblMtx.h"
#include <stdarg.h>
#include <signal.h>
#include <time.h>
#include <ctype.h>
#include <limits.h>
#ifdef HAVE_SYS_TYPES_H
# include <sys/types.h>
#endif
#ifdef WIN32
# include <windows.h>
# include <winsock2.h>
#endif
#include <math.h>
#include "oload.h"
#include "fgens.h"
#include "namedins.h"
#include "pvfileio.h"
#include "fftlib.h"
#include "cs_par_base.h"
#include "cs_par_orc_semantics.h"
#include "cs_par_dispatch.h"
#include "csound_orc_semantics.h"

#if defined(linux) || defined(__HAIKU__)
#define PTHREAD_SPINLOCK_INITIALIZER 0
#endif

#if defined(USE_OPENMP)
#include <omp.h>
#endif /* USE_OPENMP */

#include "csound_standard_types.h"

static void SetInternalYieldCallback(CSOUND *, int (*yieldCallback)(CSOUND *));
int  playopen_dummy(CSOUND *, const csRtAudioParams *parm);
void rtplay_dummy(CSOUND *, const MYFLT *outBuf, int nbytes);
int  recopen_dummy(CSOUND *, const csRtAudioParams *parm);
int  rtrecord_dummy(CSOUND *, MYFLT *inBuf, int nbytes);
void rtclose_dummy(CSOUND *);
int  audio_dev_list_dummy(CSOUND *, CS_AUDIODEVICE *, int);
int  midi_dev_list_dummy(CSOUND *, CS_MIDIDEVICE *, int);
static void csoundDefaultMessageCallback(CSOUND *, int, const char *, va_list);
static int  defaultCsoundYield(CSOUND *);
static int  csoundDoCallback_(CSOUND *, void *, unsigned int);
static void reset(CSOUND *);
static int  csoundPerformKsmpsInternal(CSOUND *csound);
static void csoundTableSetInternal(CSOUND *csound, int table, int index,
                                   MYFLT value);
static INSTRTXT **csoundGetInstrumentList(CSOUND *csound);
static long csoundGetKcounter(CSOUND *csound);
static void set_util_sr(CSOUND *csound, MYFLT sr);
static void set_util_nchnls(CSOUND *csound, int nchnls);

extern void cscoreRESET(CSOUND *);
extern void memRESET(CSOUND *);
extern MYFLT csoundPow2(CSOUND *csound, MYFLT a);
extern int csoundInitStaticModules(CSOUND *);
extern void close_all_files(CSOUND *);
extern void csoundInputMessageInternal(CSOUND *csound, const char *message);

void (*msgcallback_)(CSOUND *, int, const char *, va_list) = NULL;

extern OENTRY opcodlst_1[];

static void free_opcode_table(CSOUND* csound) {
    int i;
    CS_HASH_TABLE_ITEM* bucket;
    CONS_CELL* head;

    for (i = 0; i < HASH_SIZE; i++) {
        bucket = csound->opcodes->buckets[i];

        while(bucket != NULL) {
            head = bucket->value;
            cs_cons_free(csound, head);
            bucket = bucket->next;
        }
    }

    cs_hash_table_free(csound, csound->opcodes);
}
static void create_opcode_table(CSOUND *csound)
{

    int err;

    if (csound->opcodes != NULL) {
        free_opcode_table(csound);
    }
    csound->opcodes = cs_hash_table_create(csound);

    /* Basic Entry1 stuff */
    err = csoundAppendOpcodes(csound, &(opcodlst_1[0]), -1);

    if (err)
      csoundDie(csound, Str("Error allocating opcode list"));
}

#define MAX_MODULES 64

static void module_list_add(CSOUND *csound, char *drv, char *type){
    MODULE_INFO **modules =
      (MODULE_INFO **) csoundQueryGlobalVariable(csound, "_MODULES");
    if(modules != NULL){
     int i = 0;
     while(modules[i] != NULL && i < MAX_MODULES){
       if(!strcmp(modules[i]->module, drv)) return;
       i++;
     }
     modules[i] = (MODULE_INFO *) csound->Malloc(csound, sizeof(MODULE_INFO));
     strncpy(modules[i]->module, drv, 11);
     strncpy(modules[i]->type, type, 11);
    }
}

static int csoundGetRandSeed(CSOUND *csound, int which){
    if(which > 1) return csound->randSeed1;
    else return csound->randSeed2;
}

static char *csoundGetStrsets(CSOUND *csound, long p){
    if(csound->strsets == NULL) return NULL;
    else return csound->strsets[p];
}

static int csoundGetStrsmax(CSOUND *csound){
    return csound->strsmax;
}

static void csoundGetOParms(CSOUND *csound, OPARMS *p){
    memcpy(p, csound->oparms, sizeof(OPARMS));
}

static int csoundGetDitherMode(CSOUND *csound){
    return  csound->dither_output;
}

static int csoundGetZakBounds(CSOUND *csound, MYFLT **zkstart){
    *zkstart = csound->zkstart;
    return csound->zklast;
}

static int csoundGetReinitFlag(CSOUND *csound){
    return csound->reinitflag;
}

static int csoundGetTieFlag(CSOUND *csound){
    return csound->tieflag;
}

static const CSOUND cenviron_ = {
    /* attributes  */
    csoundGetSr,
    csoundGetKr,
    csoundGetKsmps,
    csoundGetNchnls,
    csoundGetNchnlsInput,
    csoundGet0dBFS,
    csoundGetKcounter,
    csoundGetCurrentTimeSamples,
    csoundGetInputBufferSize,
    csoundGetOutputBufferSize,
    csoundGetInputBuffer,
    csoundGetOutputBuffer,
    csoundSetDebug,
    csoundGetDebug,
    csoundGetSizeOfMYFLT,
    csoundGetOParms,
    csoundGetEnv,
    /* message printout */
    csoundMessage,
    csoundMessageS,
    csoundMessageV,
    csoundGetMessageLevel,
    csoundSetMessageLevel,
    csoundSetMessageCallback,
    /* Event and MIDI functionality for opcodes */
    csoundSetReleaseLength,
    csoundSetReleaseLengthSeconds,
    csoundGetMidiChannelNumber,
    csoundGetMidiChannel,
    csoundGetMidiNoteNumber,
    csoundGetMidiVelocity,
    csoundGetReleaseFlag,
    csoundGetOffTime,
    csoundGetPFields,
    csoundGetInstrumentNumber,
    csoundGetZakBounds,
    csoundGetTieFlag,
    csoundGetReinitFlag,
    csoundGetStrsmax,
    csoundGetStrsets,
    csoundPow2,
    intpow,
    type2string,
    /* arguments to opcodes */
    csoundGetInputArgCnt,
    csoundGetInputArgAMask,
    csoundGetInputArgSMask,
    csoundGetInputArgName,
    csoundGetOutputArgCnt,
    csoundGetOutputArgAMask,
    csoundGetOutputArgSMask,
    csoundGetOutputArgName,
    get_arg_string,
    strarg2insno,
    strarg2name,
    /* memory allocation */
    csoundAuxAlloc,
    mmalloc,
    mcalloc,
    mrealloc,
    cs_strdup,
    mfree,
    /* function tables */
    hfgens,
    csoundFTAlloc,
    csoundFTDelete,
    csoundFTFind,
    csoundFTFindP,
    csoundFTnp2Find,
    csoundGetTable,
    csoundTableLength,
    csoundTableGet,
    csoundTableSetInternal,
    csoundGetNamedGens,
    /* global and config variable manipulation */
    csoundCreateGlobalVariable,
    csoundQueryGlobalVariable,
    csoundQueryGlobalVariableNoCheck,
    csoundDestroyGlobalVariable,
    csoundCreateConfigurationVariable,
    csoundSetConfigurationVariable,
    csoundParseConfigurationVariable,
    csoundQueryConfigurationVariable,
    csoundListConfigurationVariables,
    csoundDeleteConfigurationVariable,
    csoundCfgErrorCodeToString,
    /* FFT support */
    csoundGetInverseComplexFFTScale,
    csoundGetInverseRealFFTScale,
    csoundComplexFFT,
    csoundInverseComplexFFT,
    csoundRealFFT,
    csoundInverseRealFFT,
    csoundRealFFTMult,
    csoundRealFFTnp2,
    csoundInverseRealFFTnp2,
    /* PVOC-EX system */
    pvoc_createfile,
    pvoc_openfile,
    pvoc_closefile,
    pvoc_putframes,
    pvoc_getframes,
    pvoc_framecount,
    pvoc_fseek,
    pvoc_errorstr,
    PVOCEX_LoadFile,
    /* error messages */
    csoundDie,
    csoundInitError,
    csoundPerfError,
    csoundWarning,
    csoundDebugMsg,
    csoundLongJmp,
    csoundErrorMsg,
    csoundErrMsgV,
    /* random numbers */
    csoundGetRandomSeedFromTime,
    csoundSeedRandMT,
    csoundRandMT,
    csoundRand31,
    csoundGetRandSeed,
    /* threads and locks */
    csoundCreateThread,
    csoundJoinThread,
    csoundCreateThreadLock,
    csoundDestroyThreadLock,
    csoundWaitThreadLock,
    csoundNotifyThreadLock,
    csoundWaitThreadLockNoTimeout,
    csoundCreateMutex,
    csoundLockMutexNoWait,
    csoundLockMutex,
    csoundUnlockMutex,
    csoundDestroyMutex,
    csoundCreateBarrier,
    csoundDestroyBarrier,
    csoundWaitBarrier,
    csoundGetCurrentThreadId,
    csoundSleep,
    csoundInitTimerStruct,
    csoundGetRealTime,
    csoundGetCPUTime,
    /* circular buffer */
    csoundCreateCircularBuffer,
    csoundReadCircularBuffer,
    csoundWriteCircularBuffer,
    csoundFlushCircularBuffer,
    csoundFreeCircularBuffer,
    /* File access */
    csoundFindInputFile,
    csoundFindOutputFile,
    SAsndgetset,
    sndgetset,
    getsndin,
    rewriteheader,
    csoundLoadSoundFile,
    fdrecord,
    fdclose,
    csoundCreateFileHandle,
    csoundGetFileName,
    csoundFileClose,
    csoundFileOpenWithType,
    type2csfiletype,
    csoundNotifyFileOpened,
    sftype2csfiletype,
    ldmemfile2withCB,
    csoundFileOpenWithType_Async,
    csoundReadAsync,
    csoundWriteAsync,
    csoundFSeekAsync,
    getstrformat,
    sfsampsize,
    /* RT audio IO and callbacks */
    csoundSetPlayopenCallback,
    csoundSetRtplayCallback,
    csoundSetRecopenCallback,
    csoundSetRtrecordCallback,
    csoundSetRtcloseCallback,
    csoundSetAudioDeviceListCallback,
    csoundGetRtRecordUserData,
    csoundGetRtPlayUserData,
    csoundGetDitherMode,
    /* MIDI and callbacks */
    csoundSetExternalMidiInOpenCallback,
    csoundSetExternalMidiReadCallback,
    csoundSetExternalMidiInCloseCallback,
    csoundSetExternalMidiOutOpenCallback,
    csoundSetExternalMidiWriteCallback,
    csoundSetExternalMidiOutCloseCallback,
    csoundSetExternalMidiErrorStringCallback,
    csoundSetMIDIDeviceListCallback,
    module_list_add,
    /* displays & graphs */
    dispset,
    display,
    dispexit,
    dispinit,
    csoundSetIsGraphable,
    csoundSetMakeGraphCallback,
    csoundSetDrawGraphCallback,
    csoundSetKillGraphCallback,
    csoundSetExitGraphCallback,
    /* generic callbacks */
    csoundSetYieldCallback,
    csoundSetCallback,
    csoundRemoveCallback,
    csoundRegisterSenseEventCallback,
    csoundRegisterDeinitCallback,
    csoundRegisterResetCallback,
    SetInternalYieldCallback,
    /* opcodes and instruments  */
    csoundAppendOpcode,
    csoundAppendOpcodes,
    csoundGetOpcodeName,
    csoundGetInstrumentList,
    /* events and performance */
    csoundYield,
    insert_score_event,
    insert_score_event_at_sample,
    csoundPerformKsmpsInternal,
    /* utilities */
    csoundAddUtility,
    csoundRunUtility,
    csoundListUtilities,
    csoundSetUtilityDescription,
    csoundGetUtilityDescription,
    set_util_sr,
    set_util_nchnls,
    /* miscellaneous */
    csoundRunCommand,
    csoundOpenLibrary,
    csoundCloseLibrary,
    csoundGetLibrarySymbol,
    csoundLocalizeString,
    cs_strtok_r,
    cs_strtod,
    {
      NULL, NULL, NULL, NULL, NULL, NULL, NULL, NULL, NULL, NULL,
      NULL, NULL, NULL, NULL, NULL, NULL, NULL, NULL, NULL, NULL,
      NULL, NULL, NULL, NULL, NULL, NULL, NULL, NULL, NULL, NULL,
      NULL, NULL, NULL, NULL, NULL, NULL, NULL, NULL, NULL, NULL,
      NULL, NULL, NULL, NULL, NULL, NULL, NULL, NULL, NULL, NULL,
    },
    /* ------- private data (not to be used by hosts or externals) ------- */
    /* callback function pointers */
    (SUBR) NULL,    /*  first_callback_     */
    (channelCallback_t) NULL,
    (channelCallback_t) NULL,
    csoundDefaultMessageCallback,
    (int (*)(CSOUND *)) NULL,
    (void (*)(CSOUND *, WINDAT *, const char *)) NULL, /* was: MakeAscii,*/
    (void (*)(CSOUND *, WINDAT *windat)) NULL, /* was: DrawAscii,*/
    (void (*)(CSOUND *, WINDAT *windat)) NULL, /* was: KillAscii,*/
    (int (*)(CSOUND *)) NULL, /* was: defaultCsoundExitGraph, */
    defaultCsoundYield,
    cscore_,        /*  cscoreCallback_     */
    (void(*)(CSOUND*, const char*, int, int, int)) NULL, /* FileOpenCallback_ */
    (SUBR) NULL,    /*  last_callback_      */
    /* these are not saved on RESET */
    playopen_dummy,
    rtplay_dummy,
    recopen_dummy,
    rtrecord_dummy,
    rtclose_dummy,
    audio_dev_list_dummy,
    midi_dev_list_dummy,
    csoundDoCallback_,  /*  doCsoundCallback    */
    defaultCsoundYield, /* csoundInternalYieldCallback_*/
    /* end of callbacks */
    (void (*)(CSOUND *)) NULL,                      /*  spinrecv    */
    (void (*)(CSOUND *)) NULL,                      /*  spoutran    */
    (int (*)(CSOUND *, MYFLT *, int)) NULL,         /*  audrecv     */
    (void (*)(CSOUND *, const MYFLT *, int)) NULL,  /*  audtran     */
    NULL,           /*  hostdata            */
    NULL, NULL,     /*  orchname, scorename */
    NULL, NULL,     /*  orchstr, *scorestr  */
    (OPDS*) NULL,   /*  ids                 */
    { (CS_VAR_POOL*)NULL,
      (MYFLT_POOL *) NULL,
      (CS_HASH_TABLE *) NULL,
      -1,
      (INSTRTXT**)NULL,
      { NULL,
        {
          0,0,
          NULL, NULL, NULL, NULL,
          0,
          NULL,
          0,0,0,0,0,0,0},
        0,0,0,
        0,
        NULL,
        0,
        0,
        NULL,
        NULL,
        NULL,
        NULL,
        NULL,
        0,
        0,
        0,
        FL(0.0),
        NULL,
        NULL,
        0,
        0
      },
      NULL,
      MAXINSNO,     /* engineState          */
    },
    (INSTRTXT *) NULL, /* instr0  */
    (INSTRTXT**)NULL,  /* dead_instr_pool */
    0,                /* dead_instr_no */
    (TYPE_POOL*)NULL,
    DFLT_KSMPS,     /*  ksmps               */
    DFLT_NCHNLS,    /*  nchnls              */
    -1,             /*  inchns              */
     0,              /*  spoutactive         */
    0L,             /*  kcounter            */
    0L,             /*  global_kcounter     */
    DFLT_SR,        /*  esr                 */
    DFLT_KR,        /*  ekr                 */
    0l,             /*  curTime             */
    0l,             /*  curTime_inc         */
    0.0,            /*  timeOffs            */
    0.0,            /*  beatOffs            */
    0.0,            /*  curBeat             */
    0.0,            /*  curBeat_inc         */
    0.0,            /*  beatTime            */
    (EVTBLK*) NULL, /*  currevent           */
    (INSDS*) NULL,  /*  curip               */
    FL(0.0),        /*  cpu_power_busy      */
    (char*) NULL,   /*  xfilename           */
    1,              /*  peakchunks          */
    0,              /*  keep_tmp            */
    (CS_HASH_TABLE*)NULL, /* Opcode hash table */
    0,              /*  nrecs               */
    NULL,           /*  Linepipe            */
    0,              /*  Linefd              */
    NULL,           /*  csoundCallbacks_    */
    (FILE*)NULL,    /*  scfp                */
    (CORFIL*)NULL,  /*  scstr               */
    NULL,           /*  oscfp               */
    { FL(0.0) },    /*  maxamp              */
    { FL(0.0) },    /*  smaxamp             */
    { FL(0.0) },    /*  omaxamp             */
    {0}, {0}, {0},  /*  maxpos, smaxpos, omaxpos */
    NULL, NULL,     /*  scorein, scoreout   */
    NULL,           /*  argoffspace         */
    NULL,           /*  frstoff             */
    NULL,           /*  zkstart             */
    0L,             /*  zklast              */
    NULL,           /*  zastart             */
    0L,             /*  zalast              */
    NULL,           /*  stdOp_Env           */
    2345678,        /*  holdrand            */
    0,              /*  randSeed1           */
    0,              /*  randSeed2           */
    NULL,           /*  csRandState         */
    NULL,           /*  csRtClock           */
    // 16384,            /*  strVarMaxLen        */
       0,              /*  strsmax             */
    (char**) NULL,  /*  strsets             */
    NULL,           /*  spin                */
    NULL,           /*  spout               */
    0,              /*  nspin               */
    0,              /*  nspout              */
    NULL,           /*  auxspin  */
    (OPARMS*) NULL, /*  oparms              */
       { NULL },       /*  m_chnbp             */
        0,                      /*   dither_output  */
    FL(0.0),        /*  onedsr              */
    FL(0.0),        /*  sicvt               */
    FL(-1.0),       /*  tpidsr              */
    FL(-1.0),       /*  pidsr               */
    FL(-1.0),       /*  mpidsr              */
    FL(-1.0),       /*  mtpdsr              */
    FL(0.0),        /*  onedksmps           */
    FL(0.0),        /*  onedkr              */
    FL(0.0),        /*  kicvt               */
    0,              /*  reinitflag          */
    0,              /*  tieflag             */
    DFLT_DBFS,      /*  e0dbfs              */
    FL(1.0) / DFLT_DBFS, /* dbfs_to_float ( = 1.0 / e0dbfs) */
    NULL,           /*  rtRecord_userdata   */
    NULL,           /*  rtPlay_userdata     */
#if defined(MSVC) ||defined(__POWERPC__) || defined(MACOSX) || \
    (defined(_WIN32) && defined(__GNUC__))
    {0},
#else
   {{{0}}},        /*  exitjmp of type jmp_buf */
#endif
    NULL,           /*  frstbp              */
    0,              /*  sectcnt             */
    0, 0, 0,        /*  inerrcnt, synterrcnt, perferrcnt */
    /* {NULL}, */   /*  instxtanchor  in engineState */
    {NULL},         /*  actanchor           */
    {0L },          /*  rngcnt              */
    0, 0,           /*  rngflg, multichan   */
    NULL,           /*  evtFuncChain        */
    NULL,           /*  OrcTrigEvts         */
    NULL,           /*  freeEvtNodes        */
    1,              /*  csoundIsScorePending_ */
    0,              /*  advanceCnt          */
    0,              /*  initonly            */
    0,              /*  evt_poll_cnt        */
    0,              /*  evt_poll_maxcnt     */
    0, 0, 0,        /*  Mforcdecs, Mxtroffs, MTrkend */
    NULL,           /*  opcodeInfo  */
    NULL,           /*  flist               */
    0,              /*  maxfnum             */
    NULL,           /*  gensub              */
    GENMAX+1,       /*  genmax              */
    NULL,           /*  namedGlobals        */
    NULL,           /*  cfgVariableDB       */
    FL(0.0), FL(0.0), FL(0.0),  /*  prvbt, curbt, nxtbt */
    FL(0.0), FL(0.0),       /*  curp2, nxtim        */
    0,              /*  cyclesRemaining     */
    { 0, NULL, '\0', 0, FL(0.0), FL(0.0), { FL(0.0) }, {NULL}},   /*  evt */
    NULL,           /*  memalloc_db         */
    (MGLOBAL*) NULL, /* midiGlobals         */
    NULL,           /*  envVarDB            */
    (MEMFIL*) NULL, /*  memfiles            */
    NULL,           /*  pvx_memfiles        */
    0,              /*  FFT_max_size        */
    NULL,           /*  FFT_table_1         */
    NULL,           /*  FFT_table_2         */
    NULL, NULL, NULL, /* tseg, tpsave, tplim */
    0, 0, 0, 0, 0, 0, /*  acount, kcount, icount, Bcount, bcount, tcount */
    (MYFLT*) NULL,  /*  gbloffbas           */
#ifdef WIN32
    (pthread_t){0, 0},   /* file_io_thread    */
#else
    (pthread_t)0,   /* file_io_thread    */
#endif
    0,              /* file_io_start   */
    NULL,           /* file_io_threadlock */
    0,              /* realtime_audio_flag */
#ifdef WIN32
    (pthread_t){0, 0},   /* file_io_thread    */
#else
    (pthread_t)0,   /* init pass thread */
#endif
    0,              /* init pass loop  */
    NULL,           /* init pass threadlock */
    NULL,           /* API_lock */
#if defined(HAVE_PTHREAD_SPIN_LOCK)
    PTHREAD_SPINLOCK_INITIALIZER,              /*  spoutlock           */
    PTHREAD_SPINLOCK_INITIALIZER,              /*  spinlock            */
#else
    0,              /*  spoutlock           */
    0,              /*  spinlock            */
#endif
#if defined(HAVE_PTHREAD_SPIN_LOCK)
    PTHREAD_SPINLOCK_INITIALIZER,              /*  memlock             */
    PTHREAD_SPINLOCK_INITIALIZER,              /*  spinlock1           */
#else
    0, 0,              /*  memlock, spinlock1             */
#endif
    NULL, NULL,             /* Delayed messages */
    {
      NULL, NULL, NULL, NULL, /* bp, prvibp, sp, nx */
      0, 0, 0, 0,   /*  op warpin linpos lincnt */
      -FL(1.0), FL(0.0), FL(1.0), /* prvp2 clock_base warp_factor */
      NULL,         /*  curmem              */
      NULL,         /*  memend              */
      NULL,         /*  macros              */
      -1,           /*  next_name           */
      NULL, NULL,   /*  inputs, str         */
      0,0,0,        /*  input_size, input_cnt, pop */
      1,            /*  ingappop            */
      -1,           /*  linepos             */
      {{NULL, 0, 0, NULL}}, /* names        */
      {""},         /*  repeat_name_n[RPTDEPTH][NAMELEN] */
      {0},          /*  repeat_cnt_n[RPTDEPTH] */
      {0},          /*  repeat_point_n[RPTDEPTH] */
      1, {NULL}, 0, /*  repeat_inc_n,repeat_mm_n repeat_index */
      "",          /*  repeat_name[NAMELEN] */
      0,0,1,        /*  repeat_cnt, repeat_point, repeat_inc */
      NULL,         /*  repeat_mm */
    },
    {
      NULL,
      {'\0'}, {'\0'}, {'\0'}, /* orcname, sconame, midname */
      0, 0           /* midiSet, csdlinecount */
    },
    {
      NULL, NULL,   /* Linep, Linebufend    */
      0,            /* stdmode              */
      {
        0, NULL, 0, 0, FL(0.0), FL(0.0), { FL(0.0) },
        {NULL},
      },            /* EVTBLK  prve         */
      NULL,        /* Linebuf              */
      0            /* linebufsiz */
    },
    {
      {0,0}, {0,0},  /* srngcnt, orngcnt    */
      0, 0, 0, 0, 0, /* srngflg, sectno, lplayed, segamps, sormsg */
      NULL, NULL,    /* ep, epend           */
      NULL           /* lsect               */
    },
    //NULL,           /*  musmonGlobals       */
    {
      NULL,         /*  outfile             */
      NULL,         /*  infile              */
      NULL,         /*  sfoutname;          */
      NULL,         /*  inbuf               */
      NULL,         /*  outbuf              */
      NULL,         /*  outbufp             */
      0,            /*  inbufrem            */
      0,            /*  outbufrem           */
      0,0,          /*  inbufsiz,  outbufsiz */
      0,            /*  isfopen             */
      0,            /*  osfopen             */
      0,0,          /*  pipdevin, pipdevout */
      1U,           /*  nframes             */
      NULL, NULL,   /*  pin, pout           */
      0,            /*dither                */
    },
    0,              /*  warped              */
    0,              /*  sstrlen             */
    (char*) NULL,   /*  sstrbuf             */
    1,              /*  enableMsgAttr       */
    0,              /*  sampsNeeded         */
    FL(0.0),        /*  csoundScoreOffsetSeconds_   */
    -1,             /*  inChar_             */
    0,              /*  isGraphable_        */
    0,              /*  delayr_stack_depth  */
    NULL,           /*  first_delayr        */
    NULL,           /*  last_delayr         */
    { 0L, 0L, 0L, 0L, 0L, 0L },     /*  revlpsiz    */
    0L,             /*  revlpsum            */
    0.5,            /*  rndfrac             */
    NULL,           /*  logbase2            */
    NULL, NULL,     /*  omacros, smacros    */
    NULL,           /*  namedgen            */
    NULL,           /*  open_files          */
    NULL,           /*  searchPathCache     */
    NULL,           /*  sndmemfiles         */
    NULL,           /*  reset_list          */
    NULL,           /*  pvFileTable         */
    0,              /*  pvNumFiles          */
    0,              /*  pvErrorCode         */
    //    NULL,           /*  pluginOpcodeFiles   */
    0,              /*  enableHostImplementedAudioIO  */
    0,              /* MIDI IO */
    0,              /*  hostRequestedBufferSize       */
    0,              /*  engineStatus         */
    0,              /*  stdin_assign_flg    */
    0,              /*  stdout_assign_flg   */
    0,              /*  orcname_mode        */
    0,              /*  use_only_orchfile   */
    NULL,           /*  csmodule_db         */
    (char*) NULL,   /*  dl_opcodes_oplibs   */
    (char*) NULL,   /*  SF_csd_licence      */
    (char*) NULL,   /*  SF_id_title         */
    (char*) NULL,   /*  SF_id_copyright     */
    (char*) NULL,   /*  SF_id_software      */
    (char*) NULL,   /*  SF_id_artist        */
    (char*) NULL,   /*  SF_id_comment       */
    (char*) NULL,   /*  SF_id_date          */
    NULL,           /*  utility_db          */
    (int16*) NULL,  /*  isintab             */
    NULL,           /*  lprdaddr            */
    0,              /*  currentLPCSlot      */
    0,              /*  max_lpc_slot        */
    NULL,           /*  chn_db              */
    1,              /*  opcodedirWasOK      */
    0,              /*  disable_csd_options */
    { 0, { 0U } },  /*  randState_          */
    0,              /*  performState        */
    1000,           /*  ugens4_rand_16      */
    1000,           /*  ugens4_rand_15      */
    NULL,           /*  schedule_kicked     */
    (MYFLT*) NULL,  /*  disprep_fftcoefs    */
    NULL,           /*  winEPS_globals      */
    {               /*  oparms_             */
      0,            /*    odebug            */
      0, 1, 1, 0,   /*    sfread, ...       */
      0, 0, 0, 0,   /*    inbufsamps, ...   */
      0,            /*    sfsampsize        */
      1,            /*    displa          */
      0, 1, 135, /*    disp.. graphsoff ... */
      0, 0, 0,      /*    Beatmode, ...     */
      0, 0,         /*    usingcscore, ...  */
      0, 0, 0, 0,   /*    RTevents, ...     */
      0, 0,         /*    ringbell, ...     */
      0, 0, 0,      /*    rewrt_hdr, ...    */
      0,            /*    expr_opt          */
      0.0f, 0.0f,   /*    sr_override ...  */
      0, 0,     /*    nchnls_override ... */
      (char*) NULL, (char*) NULL, NULL,
      (char*) NULL, (char*) NULL, (char*) NULL,
      (char*) NULL, (char*) NULL,
      0,            /*    midiKey           */
      0,            /*    midiKeyCps        */
      0,            /*    midiKeyOct        */
      0,            /*    midiKeyPch        */
      0,            /*    midiVelocity      */
      0,            /*    midiVelocityAmp   */
      0,            /*    noDefaultPaths    */
      1,            /*    numThreads        */
      0,            /*    syntaxCheckOnly   */
      1,            /*    useCsdLineCounts  */
      0,            /*    samp acc   */
      0,            /*    realtime  */
      0.0           /*    0dbfs override */
    },

    {0, 0, {0}}, /* REMOT_BUF */
    NULL,           /* remoteGlobals        */
    0, 0,           /* nchanof, nchanif     */
    NULL, NULL,     /* chanif, chanof       */
    NULL,           /* multiThreadedBarrier1 */
    NULL,           /* multiThreadedBarrier2 */
    0,              /* multiThreadedComplete */
    NULL,           /* multiThreadedThreadInfo */
    NULL,           /* multiThreadedDag */
    NULL,           /* barrier1 */
    NULL,           /* barrier2 */
    NULL,           /* global_var_lock_root */
    NULL,           /* global_var_lock_cache */
    0,              /* global_var_lock_count */
    /* statics from cs_par_orc_semantic_analysis */
    NULL,           /* instCurr */
    NULL,           /* instRoot */
    0,              /* inInstr */
    /* new dag model statics */
    1,              /* dag_changed */
    0,              /* dag_num_active */
    NULL,           /* dag_task_map */
    NULL,           /* dag_task_status */
    NULL,           /* dag_task_watch */
    NULL,           /* dag_wlmm */
    NULL,           /* dag_task_dep */
    100,            /* dag_task_max_size */
    0,              /* tempStatus */
    0,              /* orcLineOffset */
    0,              /* scoLineOffset */
    NULL,           /* csdname */
    -1,             /*  parserUdoflag */
    0,              /*  parserNamedInstrFlag */
    0,              /*  tran_nchnlsi */
    0,              /* Count of score strings */
    0,              /* length of current strings space */
    NULL,           /* sinetable */
    16384,          /* sinesize */
    NULL,           /* pow2 table */
    NULL,           /* cps conv table */
    NULL,           /* output of preprocessor */
    NULL,           /* filedir */
    {NULL},         /* message buffer struct */
    0,              /* jumpset */
};

/* from threads.c */
void csoundLock(void);
void csoundUnLock(void);
void csound_aops_init_tables(CSOUND *cs);

typedef struct csInstance_s {
    CSOUND              *csound;
    struct csInstance_s *nxt;
} csInstance_t;

/* initialisation state: */
/* 0: not done yet, 1: complete, 2: in progress, -1: failed */
static  volatile  int init_done = 0;
/* chain of allocated Csound instances */
static  volatile  csInstance_t  *instance_list = NULL;
/* non-zero if performance should be terminated now */
static  volatile  int exitNow_ = 0;

static void destroy_all_instances(void)
{
    volatile csInstance_t *p;

    csoundLock();
    init_done = -1;     /* prevent the creation of any new instances */
    if (instance_list == NULL) {
      csoundUnLock();
      return;
    }
    csoundUnLock();
    csoundSleep(250);
    while (1) {
      csoundLock();
      p = instance_list;
      csoundUnLock();
      if (p == NULL) {
        break;
      }
      csoundDestroy(p->csound);
    }
}

#if defined(ANDROID) || (!defined(LINUX) && !defined(SGI) && \
                         !defined(__HAIKU__) && !defined(__BEOS__) && \
                         !defined(__MACH__))
static char *signal_to_string(int sig)
{
    switch(sig) {
#ifdef SIGHUP
    case SIGHUP:
      return "Hangup";
#endif
#ifdef SIGINT
    case SIGINT:
      return "Interrupt";
#endif
#ifdef SIGQUIT
    case SIGQUIT:
      return "Quit";
#endif
#ifdef SIGILL
    case SIGILL:
      return "Illegal instruction";
#endif
#ifdef SIGTRAP
    case SIGTRAP:
      return "Trace trap";
#endif
#ifdef SIGABRT
    case SIGABRT:
      return "Abort";
#endif
#ifdef SIGBUS
    case SIGBUS:
      return "BUS error";
#endif
#ifdef SIGFPE
    case SIGFPE:
      return "Floating-point exception";
#endif
#ifdef SIGUSR1
    case SIGUSR1:
      return "User-defined signal 1";
#endif
#ifdef SIGSEGV
    case SIGSEGV:
      return "Segmentation violation";
#endif
#ifdef SIGUSR2
    case SIGUSR2:
      return "User-defined signal 2";
#endif
#ifdef SIGPIPE
    case SIGPIPE:
      return "Broken pipe";
#endif
#ifdef SIGALRM
    case SIGALRM:
      return "Alarm clock";
#endif
#ifdef SIGTERM
    case SIGTERM:
      return "Termination";
#endif
#ifdef SIGSTKFLT
    case SIGSTKFLT:
      return "???";
#endif
#ifdef SIGCHLD
    case SIGCHLD:
      return "Child status has changed";
#endif
#ifdef SIGCONT
    case SIGCONT:
      return "Continue";
#endif
#ifdef SIGSTOP
    case SIGSTOP:
      return "Stop, unblockable";
#endif
#ifdef SIGTSTP
    case SIGTSTP:
      return "Keyboard stop";
#endif
#ifdef SIGTTIN
    case SIGTTIN:
      return "Background read from tty";
#endif
#ifdef SIGTTOU
    case SIGTTOU:
      return "Background write to tty";
#endif
#ifdef SIGURG
    case SIGURG:
      return "Urgent condition on socket ";
#endif
#ifdef SIGXCPU
    case SIGXCPU:
      return "CPU limit exceeded";
#endif
#ifdef SIGXFSZ
    case SIGXFSZ:
      return "File size limit exceeded ";
#endif
#ifdef SIGVTALRM
    case SIGVTALRM:
      return "Virtual alarm clock ";
#endif
#ifdef SIGPROF
    case SIGPROF:
      return "Profiling alarm clock";
#endif
#ifdef SIGWINCH
    case SIGWINCH:
      return "Window size change ";
#endif
#ifdef SIGIO
    case SIGIO:
      return "I/O now possible";
#endif
#ifdef SIGPWR
    case SIGPWR:
      return "Power failure restart";
#endif
    default:
      return "???";
    }
}

static void psignal(int sig, char *str)
{
    fprintf(stderr, "%s: %s\n", str, signal_to_string(sig));
}
#elif defined(__BEOS__)
static void psignal(int sig, char *str)
{
    fprintf(stderr, "%s: %s\n", str, strsignal(sig));
}
#endif

static void signal_handler(int sig)
{
#if defined(SIGPIPE)
    if (sig == (int) SIGPIPE) {
      psignal(sig, "Csound ignoring SIGPIPE");
      return;
    }
#endif
    psignal(sig, "Csound tidy up");
    if ((sig == (int) SIGINT || sig == (int) SIGTERM) && !exitNow_) {
      exitNow_ = -1;
      return;
    }
    exit(1);
}

static const int sigs[] = {
#if defined(LINUX) || defined(SGI) || defined(sol) || defined(__MACH__)
  SIGHUP, SIGINT, SIGQUIT, SIGILL, SIGTRAP, SIGABRT, SIGIOT, SIGBUS,
  SIGFPE, SIGSEGV, SIGPIPE, SIGTERM, SIGXCPU, SIGXFSZ,
#elif defined(WIN32)
  SIGINT, SIGILL, SIGABRT, SIGFPE, SIGSEGV, SIGTERM,
#elif defined(__EMX__)
  SIGHUP, SIGINT, SIGQUIT, SIGILL, SIGTRAP, SIGABRT, SIGBUS, SIGFPE,
  SIGUSR1, SIGSEGV, SIGUSR2, SIGPIPE, SIGTERM, SIGCHLD,
#endif
  -1
};

static void install_signal_handler(void)
{
    unsigned int i;
    for (i = 0; sigs[i] >= 0; i++) {
      signal(sigs[i], signal_handler);
    }
}

static int getTimeResolution(void);

PUBLIC int csoundInitialize(int *argc, char ***argv, int flags)
{
    int     n;

    (void) argc;
    (void) argv;
    do {
      csoundLock();
      n = init_done;
      switch (n) {
      case 2:
        csoundUnLock();
        csoundSleep(1);
      case 0:
        break;
      default:
        csoundUnLock();
        return n;
      }
    } while (n);
    init_done = 2;
    csoundUnLock();
    if (getTimeResolution() != 0) {
      csoundLock();
      init_done = -1;
      csoundUnLock();
      return -1;
    }
    if (!(flags & CSOUNDINIT_NO_SIGNAL_HANDLER)) {
      install_signal_handler();
    }
#if !defined(WIN32)
    if (!(flags & CSOUNDINIT_NO_ATEXIT))
      atexit(destroy_all_instances);
#endif
    csoundLock();
    init_done = 1;
    csoundUnLock();
    return 0;
  }

PUBLIC CSOUND *csoundCreate(void *hostdata)
{
    CSOUND        *csound;
    csInstance_t  *p;

    if (init_done != 1) {
      if (csoundInitialize(NULL, NULL, 0) < 0) return NULL;
    }
    csound = (CSOUND*) malloc(sizeof(CSOUND));
    if (UNLIKELY(csound == NULL)) return NULL;
    memcpy(csound, &cenviron_, sizeof(CSOUND));
    init_getstring(csound);
    csound->oparms = &(csound->oparms_);
    csound->hostdata = hostdata;
    p = (csInstance_t*) malloc(sizeof(csInstance_t));
    if (UNLIKELY(p == NULL)) {
      free(csound);
      return NULL;
    }
    csoundLock();
    p->csound = csound;
    p->nxt = (csInstance_t*) instance_list;
    instance_list = p;
    csoundUnLock();
    csoundReset(csound);
    csound->API_lock = csoundCreateMutex(1);
    return csound;
}

  /* dummy real time MIDI functions */
int DummyMidiInOpen(CSOUND *csound, void **userData,
                           const char *devName);
int DummyMidiRead(CSOUND *csound, void *userData,
                         unsigned char *buf, int nbytes);
int DummyMidiOutOpen(CSOUND *csound, void **userData,
                            const char *devName);
int DummyMidiWrite(CSOUND *csound, void *userData,
                          const unsigned char *buf, int nbytes);
/* random.c */
extern void csound_init_rand(CSOUND *);

/*
PUBLIC int csoundQueryInterface(const char *name, void **iface, int *version)
{
    if (strcmp(name, "CSOUND") != 0)
      return 1;
    *iface = csoundCreate(NULL);
    *version = csoundGetAPIVersion();
    return 0;
}
*/

typedef struct CsoundCallbackEntry_s CsoundCallbackEntry_t;

struct CsoundCallbackEntry_s {
    unsigned int  typeMask;
    CsoundCallbackEntry_t *nxt;
    void    *userData;
    int     (*func)(void *, void *, unsigned int);
};

PUBLIC void csoundDestroy(CSOUND *csound)
{
    csInstance_t  *p, *prv = NULL;

    csoundLock();
    p = (csInstance_t*) instance_list;
    while (p != NULL && p->csound != csound) {
      prv = p;
      p = p->nxt;
    }
    if (p == NULL) {
      csoundUnLock();
      return;
    }
    if (prv == NULL)
      instance_list = p->nxt;
    else
      prv->nxt = p->nxt;
    csoundUnLock();
    free(p);

    reset(csound);

    if (csound->csoundCallbacks_ != NULL) {
      CsoundCallbackEntry_t *pp, *nxt;
      pp = (CsoundCallbackEntry_t*) csound->csoundCallbacks_;
      do {
        nxt = pp->nxt;
        free((void*) pp);
        pp = nxt;
      } while (pp != (CsoundCallbackEntry_t*) NULL);
    }
    if(csound->API_lock != NULL) {
      //csoundLockMutex(csound->API_lock);
      csoundDestroyMutex(csound->API_lock);
    }
    free((void*) csound);
}

PUBLIC int csoundGetVersion(void)
{
    return (int) (CS_VERSION * 1000 + CS_SUBVER * 10 + CS_PATCHLEVEL);
}

PUBLIC int csoundGetAPIVersion(void)
{
    return CS_APIVERSION * 100 + CS_APISUBVER;
}

PUBLIC void *csoundGetHostData(CSOUND *csound)
{
    return csound->hostdata;
}

PUBLIC void csoundSetHostData(CSOUND *csound, void *hostData)
{
    csound->hostdata = hostData;
}

/*
 * PERFORMANCE
 */

extern int sensevents(CSOUND *);

/**
 * perform currently active instrs for one kperiod
 *      & send audio result to output buffer
 * returns non-zero if this kperiod was skipped
 */

static int getThreadIndex(CSOUND *csound, void *threadId)
{
    int index = 0;
    THREADINFO *current = csound->multiThreadedThreadInfo;

    if (current == NULL) {
      return -1;
    }

    while(current != NULL) {
      if (pthread_equal(*(pthread_t *)threadId, *(pthread_t *)current->threadId))
        return index;
      index++;
      current = current->next;
    }
    return -1;
}

#if 0
static int getNumActive(INSDS *start, INSDS *end)
{
    INSDS *current = start;
    int counter = 1;
    while(((current = current->nxtact) != NULL) && current != end) {
      counter++;
    }
    return counter;
}
#endif

inline void advanceINSDSPointer(INSDS ***start, int num)
{
    int i;
    INSDS *s = **start;

    if (s == NULL) return;
    for (i = 0; i < num; i++) {
      s = s->nxtact;

      if (s == NULL) {
        **start = NULL;
        return;
      }
    }
    **start = s;
}

int dag_get_task(CSOUND *csound);
int dag_end_task(CSOUND *csound, int task);
void dag_build(CSOUND *csound, INSDS *chain);
void dag_reinit(CSOUND *csound);

inline static int nodePerf(CSOUND *csound, int index)
{
    INSDS *insds = NULL;
    OPDS  *opstart = NULL;
    int played_count = 0;
    int which_task;
    INSDS **task_map = (INSDS**)csound->dag_task_map;
    double time_end;
#define INVALID (-1)
#define WAIT    (-2)
    IGN(index);

    while(1) {
      which_task = dag_get_task(csound);
      //printf("******** Select task %d\n", which_task);
      if (which_task==WAIT) continue;
      if (which_task==INVALID) return played_count;
         /* VL: the validity of icurTime needs to be checked */
        time_end = (csound->ksmps+csound->icurTime)/csound->esr;
        insds = task_map[which_task];
        if (insds->offtim > 0 && time_end > insds->offtim){
            /* this is the last cycle of performance */
            insds->ksmps_no_end = insds->no_end;
          }
        opstart = (OPDS*)task_map[which_task];
        if(insds->ksmps == csound->ksmps) {
        insds->spin = csound->spin;
        insds->spout = csound->spout;
        insds->kcounter =  csound->kcounter;
        while ((opstart = opstart->nxtp) != NULL) {
          /* In case of jumping need this repeat of opstart */
          opstart->insdshead->pds = opstart;
          (*opstart->opadr)(csound, opstart); /* run each opcode */
          opstart = opstart->insdshead->pds;
        }
        } else {
          int i, n = csound->nspout, start = 0;
          int lksmps = insds->ksmps;
          int incr = csound->nchnls*lksmps;
          int offset =  insds->ksmps_offset;
          int early = insds->ksmps_no_end;
          OPDS  *opstart;
          insds->spin = csound->spin;
          insds->spout = csound->spout;
          insds->kcounter =  csound->kcounter*csound->ksmps;

          /* we have to deal with sample-accurate code
             whole CS_KSMPS blocks are offset here, the
             remainder is left to each opcode to deal with.
          */
          while(offset >= lksmps) {
            offset -= lksmps;
            start += csound->nchnls;
          }
          insds->ksmps_offset = offset;
          if(early){
            n -= (early*csound->nchnls);
            insds->ksmps_no_end = early % lksmps;
          }

          for (i=start; i < n; i+=incr, insds->spin+=incr, insds->spout+=incr) {
            opstart = (OPDS*) insds;
            while ((opstart = opstart->nxtp) != NULL) {
              opstart->insdshead->pds = opstart;
              (*opstart->opadr)(csound, opstart); /* run each opcode */
              opstart = opstart->insdshead->pds;
            }
            insds->kcounter++;
          }
        }
        insds->ksmps_offset = 0; /* reset sample-accuracy offset */
        insds->ksmps_no_end = 0;  /* reset end of loop samples */
        played_count++;
        //printf("******** finished task %d\n", which_task);
        dag_end_task(csound, which_task);
    }
    return played_count;
}

unsigned long kperfThread(void * cs)
{
    INSDS *start;
    CSOUND *csound = (CSOUND *)cs;
    void *threadId;
    int index;
    int numThreads;

    csound->WaitBarrier(csound->barrier2);

    threadId = csound->GetCurrentThreadID();
    index = getThreadIndex(csound, threadId);
    numThreads = csound->oparms->numThreads;
    start = NULL;
    csound->Message(csound,
                    Str("Multithread performance: insno: %3d  thread %d of "
                        "%d starting.\n"),
                    start ? start->insno : -1,
                    index,
                    numThreads);
    if (index < 0) {
      csound->Die(csound, Str("Bad ThreadId"));
      return ULONG_MAX;
    }
    index++;

    while (1) {

      csound->WaitBarrier(csound->barrier1);

      csound_global_mutex_lock();
      if (csound->multiThreadedComplete == 1) {
        csound_global_mutex_unlock();
        free(threadId);
        return 0UL;
      }
      csound_global_mutex_unlock();

      nodePerf(csound, index);

      csound->WaitBarrier(csound->barrier2);
    }
}

int kperf(CSOUND *csound)
{
    INSDS *ip;
    /* update orchestra time */
    csound->kcounter = ++(csound->global_kcounter);
    csound->icurTime += csound->ksmps;
    csound->curBeat += csound->curBeat_inc;


    /* if skipping time on request by 'a' score statement: */
    if (UNLIKELY(csound->advanceCnt)) {
      csound->advanceCnt--;
      return 1;
    }
    /* if i-time only, return now */
    if (UNLIKELY(csound->initonly))
      return 1;
    /* PC GUI needs attention, but avoid excessively frequent */
    /* calls of csoundYield() */
    if (UNLIKELY(--(csound->evt_poll_cnt) < 0)) {
      csound->evt_poll_cnt = csound->evt_poll_maxcnt;
    if (!csoundYield(csound)) csound->LongJmp(csound, 1);
    }

    /* for one kcnt: */
    if (csound->oparms_.sfread)         /*   if audio_infile open  */
      csound->spinrecv(csound);         /*      fill the spin buf  */
    csound->spoutactive = 0;            /*   make spout inactive   */
    /* clear spout */
    memset(csound->spout, 0, csound->nspout*sizeof(MYFLT));
    ip = csound->actanchor.nxtact;

    if (ip != NULL) {
      /* There are 2 partitions of work: 1st by inso,
         2nd by inso count / thread count. */
      if (csound->multiThreadedThreadInfo != NULL) {
        if (csound->dag_changed) dag_build(csound, ip);
        else dag_reinit(csound);     /* set to initial state */

        /* process this partition */
        csound->WaitBarrier(csound->barrier1);

        (void) nodePerf(csound, 0);

        /* wait until partition is complete */
        csound->WaitBarrier(csound->barrier2);
        csound->multiThreadedDag = NULL;
      }
      else {
        double time_end = (csound->ksmps+csound->icurTime)/csound->esr;

        while (ip != NULL) {                /* for each instr active:  */
          INSDS *nxt = ip->nxtact;
          if (UNLIKELY(csound->oparms->sampleAccurate &&
                       ip->offtim > 0                 &&
                       time_end > ip->offtim)) {
            /* this is the last cycle of performance */
            //   csound->Message(csound, "last cycle %d: %f %f %d\n",
            //       ip->insno, csound->icurTime/csound->esr,
            //          ip->offtim, ip->no_end);
            ip->ksmps_no_end = ip->no_end;
          }

          if (ip->init_done == 1) {/* if init-pass has been done */
            OPDS  *opstart = (OPDS*) ip;
            ip->spin = csound->spin;
            ip->spout = csound->spout;
            ip->kcounter =  csound->kcounter;
            if(ip->ksmps == csound->ksmps){
            while ((opstart = opstart->nxtp) != NULL) {
              opstart->insdshead->pds = opstart;
              (*opstart->opadr)(csound, opstart); /* run each opcode */
              opstart = opstart->insdshead->pds;
            }
            } else {
              int i, n = csound->nspout, start = 0;
                int lksmps = ip->ksmps;
                int incr = csound->nchnls*lksmps;
                int offset =  ip->ksmps_offset;
                int early = ip->ksmps_no_end;
                OPDS  *opstart;
                ip->spin = csound->spin;
                ip->spout = csound->spout;
                ip->kcounter =  csound->kcounter*csound->ksmps/lksmps;

                /* we have to deal with sample-accurate code
                   whole CS_KSMPS blocks are offset here, the
                   remainder is left to each opcode to deal with.
                */
                while(offset >= lksmps) {
                  offset -= lksmps;
                  start += csound->nchnls;
                }
                ip->ksmps_offset = offset;
                if(early){
                  n -= (early*csound->nchnls);
                  ip->ksmps_no_end = early % lksmps;
                  }

               for (i=start; i < n; i+=incr, ip->spin+=incr, ip->spout+=incr) {
                  opstart = (OPDS*) ip;
                  while ((opstart = opstart->nxtp) != NULL) {
                    opstart->insdshead->pds = opstart;
                    (*opstart->opadr)(csound, opstart); /* run each opcode */
                    opstart = opstart->insdshead->pds;
                  }
                  ip->kcounter++;
                }
            }
          }
          ip->ksmps_offset = 0; /* reset sample-accuracy offset */
          ip->ksmps_no_end = 0;  /* reset end of loop samples */
          ip = nxt; /* but this does not allow for all deletions */
        }
      }
    }

    if (!csound->spoutactive) {             /*   results now in spout? */
      memset(csound->spout, 0, csound->nspout * sizeof(MYFLT));
    }
    csound->spoutran(csound);               /*      send to audio_out  */
    return 0;
}

PUBLIC int csoundReadScore(CSOUND *csound, char *str)
{
    OPARMS  *O = csound->oparms;
     /* protect resource */
    if(csound->scorestr != NULL &&
       csound->scorestr->body != NULL)
      corfile_rewind(csound->scorestr);

    csound->scorestr = corfile_create_w();
    corfile_puts(str, csound->scorestr);
    corfile_flush(csound->scorestr);
    /* copy sorted score name */
    csoundLockMutex(csound->API_lock);
    if(csound->scstr == NULL && (csound->engineStatus & CS_STATE_COMP) == 0) {
      scsortstr(csound, csound->scorestr);
      O->playscore = csound->scstr;
    }
    else {
      char *sc = scsortstr(csound, csound->scorestr);
      csoundInputMessageInternal(csound, (const char *) sc);
      free(sc);
      corfile_rm(&(csound->scorestr));
    }
    csoundUnlockMutex(csound->API_lock);
    return CSOUND_SUCCESS;
}


PUBLIC int csoundPerformKsmps(CSOUND *csound)
{
    int done;

    /* VL: 1.1.13 if not compiled (csoundStart() not called)  */
    if (UNLIKELY(!(csound->engineStatus & CS_STATE_COMP))) {
      csound->Warning(csound,
                      Str("Csound not ready for performance: csoundStart() "
                          "has not been called \n"));
      return CSOUND_ERROR;
    }
    if (csound->jumpset == 0) {
      int returnValue;
      csound->jumpset = 1;
      /* setup jmp for return after an exit() */
      if (UNLIKELY((returnValue = setjmp(csound->exitjmp))))
        return ((returnValue - CSOUND_EXITJMP_SUCCESS) | CSOUND_EXITJMP_SUCCESS);
    }
    csoundLockMutex(csound->API_lock);
    do {
      done = sensevents(csound);
      if (UNLIKELY(done)) {
         csoundUnlockMutex(csound->API_lock);
        csoundMessage(csound, Str("Score finished in csoundPerformKsmps().\n"));
        return done;
      }
    } while (kperf(csound));
    csoundUnlockMutex(csound->API_lock);
      return 0;
}

static int csoundPerformKsmpsInternal(CSOUND *csound)
{
    int done;
    int returnValue;

    /* VL: 1.1.13 if not compiled (csoundStart() not called)  */
    if (UNLIKELY(!(csound->engineStatus & CS_STATE_COMP))) {
      csound->Warning(csound,
                      Str("Csound not ready for performance: csoundStart() "
                          "has not been called \n"));
      return CSOUND_ERROR;
    }
    /* setup jmp for return after an exit() */
        if (UNLIKELY((returnValue = setjmp(csound->exitjmp)))) {
#ifndef MACOSX
      csoundMessage(csound, Str("Early return from csoundPerformKsmps().\n"));
#endif
      return ((returnValue - CSOUND_EXITJMP_SUCCESS) | CSOUND_EXITJMP_SUCCESS);
    }
   do {
     if ((done = sensevents(csound))) {
        csoundMessage(csound, Str("Score finished in csoundPerformKsmps().\n"));
        return done;
      }
    } while (kperf(csound));
    return 0;
}

/* external host's outbuffer passed in csoundPerformBuffer() */
PUBLIC int csoundPerformBuffer(CSOUND *csound)
{
    int returnValue;
    int done;
    /* VL: 1.1.13 if not compiled (csoundStart() not called)  */
    if (UNLIKELY(!(csound->engineStatus & CS_STATE_COMP))) {
      csound->Warning(csound,
                      Str("Csound not ready for performance: csoundStart() "
                          "has not been called \n"));
      return CSOUND_ERROR;
    }
    /* Setup jmp for return after an exit(). */
    if (UNLIKELY((returnValue = setjmp(csound->exitjmp)))) {
#ifndef MACOSX
      csoundMessage(csound, Str("Early return from csoundPerformBuffer().\n"));
#endif
      return ((returnValue - CSOUND_EXITJMP_SUCCESS) | CSOUND_EXITJMP_SUCCESS);
    }
    csound->sampsNeeded += csound->oparms_.outbufsamps;
    while (csound->sampsNeeded > 0) {
      csoundLockMutex(csound->API_lock);
      do {
        if (UNLIKELY((done = sensevents(csound)))){
          csoundLockMutex(csound->API_lock);
          return done;
        }
      } while (kperf(csound));
      csoundUnlockMutex(csound->API_lock);
      csound->sampsNeeded -= csound->nspout;
    }
    return 0;
}

/* perform an entire score */

PUBLIC int csoundPerform(CSOUND *csound)
{
    int done;
    int returnValue;

   /* VL: 1.1.13 if not compiled (csoundStart() not called)  */
    if (UNLIKELY(!(csound->engineStatus & CS_STATE_COMP))) {
      csound->Warning(csound,
                      Str("Csound not ready for performance: csoundStart() "
                          "has not been called \n"));
      return CSOUND_ERROR;
    }

    csound->performState = 0;
    /* setup jmp for return after an exit() */
    if (UNLIKELY((returnValue = setjmp(csound->exitjmp)))) {
#ifndef MACOSX
      csoundMessage(csound, Str("Early return from csoundPerform().\n"));
#endif
      return ((returnValue - CSOUND_EXITJMP_SUCCESS) | CSOUND_EXITJMP_SUCCESS);
    }
    do {
           csoundLockMutex(csound->API_lock);
      do {
        if ((done = sensevents(csound))) {
          csoundMessage(csound, Str("Score finished in csoundPerform().\n"));
          csoundUnlockMutex(csound->API_lock);
          if (csound->oparms->numThreads > 1) {
           csound->multiThreadedComplete = 1;
           csound->WaitBarrier(csound->barrier1);
          }
          return done;
        }
      } while (kperf(csound));
      csoundUnlockMutex(csound->API_lock);
    } while ((unsigned char) csound->performState == (unsigned char) '\0');
    csoundMessage(csound, Str("csoundPerform(): stopped.\n"));
    csound->performState = 0;
    return 0;
}

/* stop a csoundPerform() running in another thread */

PUBLIC void *csoundGetNamedGens(CSOUND *csound)
{
    return csound->namedgen;
}

PUBLIC void csoundStop(CSOUND *csound)
{
    csound->performState = -1;
}

/*
 * ATTRIBUTES
 */

PUBLIC int64_t csoundGetCurrentTimeSamples(CSOUND *csound){
  return csound->icurTime;
}

PUBLIC MYFLT csoundGetSr(CSOUND *csound)
{
    return csound->esr;
}

PUBLIC MYFLT csoundGetKr(CSOUND *csound)
{
    return csound->ekr;
}

PUBLIC uint32_t csoundGetKsmps(CSOUND *csound)
{
    return csound->ksmps;
}

PUBLIC uint32_t csoundGetNchnls(CSOUND *csound)
{
    return csound->nchnls;
}

PUBLIC uint32_t csoundGetNchnlsInput(CSOUND *csound)
{
  if(csound->inchnls > 0)
    return (uint32_t) csound->inchnls;
  else return csound->nchnls;
}

PUBLIC MYFLT csoundGet0dBFS(CSOUND *csound)
{
    return csound->e0dbfs;
}

PUBLIC long csoundGetInputBufferSize(CSOUND *csound)
{
    return csound->oparms_.inbufsamps;
}

PUBLIC long csoundGetOutputBufferSize(CSOUND *csound)
{
    return csound->oparms_.outbufsamps;
}

PUBLIC MYFLT *csoundGetSpin(CSOUND *csound)
{
    return csound->spin;
}

PUBLIC void csoundAddSpinSample(CSOUND *csound, int frame,
                                int channel, MYFLT sample)
{

    int index = (frame * csound->inchnls) + channel;
    csound->spin[index] += sample;
}

PUBLIC MYFLT *csoundGetSpout(CSOUND *csound)
{
    return csound->spout;
}

PUBLIC MYFLT csoundGetSpoutSample(CSOUND *csound, int frame, int channel)
{
    int index = (frame * csound->nchnls) + channel;
    return csound->spout[index];
}

PUBLIC const char *csoundGetOutputName(CSOUND *csound)
{
    return (const char*) csound->oparms_.outfilename;
}

/**
 * Calling this function with a non-zero will disable all default
 * handling of sound I/O by the Csound library, allowing the host
 * application to use the spin/spout/input/output buffers directly.
 * If 'bufSize' is greater than zero, the buffer size (-b) will be
 * set to the integer multiple of ksmps that is nearest to the value
 * specified.
 */

PUBLIC void csoundSetHostImplementedAudioIO(CSOUND *csound,
                                            int state, int bufSize)
{
    csound->enableHostImplementedAudioIO = state;
    csound->hostRequestedBufferSize = (bufSize > 0 ? bufSize : 0);
}

PUBLIC void csoundSetHostImplementedMIDIIO(CSOUND *csound,
                                            int state)
{
    csound->enableHostImplementedMIDIIO = state;
}

PUBLIC double csoundGetScoreTime(CSOUND *csound)
{
    return (double)csound->icurTime/csound->esr;
}

/*
 * SCORE HANDLING
 */

PUBLIC int csoundIsScorePending(CSOUND *csound)
{
    return csound->csoundIsScorePending_;
}

PUBLIC void csoundSetScorePending(CSOUND *csound, int pending)
{
    csound->csoundIsScorePending_ = pending;
}

PUBLIC void csoundSetScoreOffsetSeconds(CSOUND *csound, MYFLT offset)
{
    double  aTime;
    MYFLT   prv = (MYFLT) csound->csoundScoreOffsetSeconds_;

    csound->csoundScoreOffsetSeconds_ = offset;
    if (offset < FL(0.0))
      return;
    /* if csoundCompile() was not called yet, just store the offset */
    if (!(csound->engineStatus & CS_STATE_COMP))
      return;
    /* otherwise seek to the requested time now */
    aTime = (double) offset - (csound->icurTime/csound->esr);
    if (aTime < 0.0 || offset < prv) {
      csoundRewindScore(csound);    /* will call csoundSetScoreOffsetSeconds */
      return;
    }
    if (aTime > 0.0) {
      EVTBLK  evt;
      evt.strarg = NULL;
      evt.opcod = 'a';
      evt.pcnt = 3;
      evt.p[2] = evt.p[1] = FL(0.0);
      evt.p[3] = (MYFLT) aTime;
      insert_score_event_at_sample(csound, &evt, csound->icurTime);
    }
}

PUBLIC MYFLT csoundGetScoreOffsetSeconds(CSOUND *csound)
{
    return csound->csoundScoreOffsetSeconds_;
}

extern void musmon_rewind_score(CSOUND *csound);      /* musmon.c */
extern void midifile_rewind_score(CSOUND *csound);    /* midifile.c */

PUBLIC void csoundRewindScore(CSOUND *csound)
{
    musmon_rewind_score(csound);
    midifile_rewind_score(csound);
}

PUBLIC void csoundSetCscoreCallback(CSOUND *p,
                                    void (*cscoreCallback)(CSOUND *))
{
    p->cscoreCallback_ = (cscoreCallback != NULL ? cscoreCallback : cscore_);
}

static void csoundDefaultMessageCallback(CSOUND *csound, int attr,
                                         const char *format, va_list args)
{
#if defined(WIN32) || defined(MAC)
    switch (attr & CSOUNDMSG_TYPE_MASK) {
    case CSOUNDMSG_ERROR:
    case CSOUNDMSG_WARNING:
    case CSOUNDMSG_REALTIME:
      vfprintf(stderr, format, args);
      break;
    default:
      vfprintf(stdout, format, args);
    }
#else
    if (!attr || !csound->enableMsgAttr) {
      vfprintf(stderr, format, args);
      return;
    }
    if ((attr & CSOUNDMSG_TYPE_MASK) == CSOUNDMSG_ORCH)
      if (attr & CSOUNDMSG_BG_COLOR_MASK)
        fprintf(stderr, "\033[4%cm", ((attr & 0x70) >> 4) + '0');
    if (attr & CSOUNDMSG_FG_ATTR_MASK) {
      if (attr & CSOUNDMSG_FG_BOLD)
        fprintf(stderr, "\033[1m");
      if (attr & CSOUNDMSG_FG_UNDERLINE)
        fprintf(stderr, "\033[4m");
    }
    if (attr & CSOUNDMSG_FG_COLOR_MASK)
      fprintf(stderr, "\033[3%cm", (attr & 7) + '0');
    vfprintf(stderr, format, args);
    fprintf(stderr, "\033[m");
#endif
}

PUBLIC void csoundSetDefaultMessageCallback(
           void (*csoundMessageCallback)(CSOUND *csound,
                                         int attr,
                                         const char *format,
                                         va_list args))
{
    if (csoundMessageCallback) {
      msgcallback_ = csoundMessageCallback;
    } else {
      msgcallback_ = csoundDefaultMessageCallback;
    }
}

PUBLIC void csoundSetMessageCallback(CSOUND *csound,
            void (*csoundMessageCallback)(CSOUND *csound,
                                          int attr,
                                          const char *format,
                                          va_list args))
{
    /* Protect against a null callback. */
    if (csoundMessageCallback) {
      csound->csoundMessageCallback_ = csoundMessageCallback;
    } else {
      csound->csoundMessageCallback_ = csoundDefaultMessageCallback;
    }
}

PUBLIC void csoundMessageV(CSOUND *csound,
                           int attr, const char *format, va_list args)
{
    csound->csoundMessageCallback_(csound, attr, format, args);
}

PUBLIC void csoundMessage(CSOUND *csound, const char *format, ...)
{
    va_list args;
    va_start(args, format);
    csound->csoundMessageCallback_(csound, 0, format, args);
    va_end(args);
}

PUBLIC void csoundMessageS(CSOUND *csound, int attr, const char *format, ...)
{
    va_list args;
    va_start(args, format);
    csound->csoundMessageCallback_(csound, attr, format, args);
    va_end(args);
}

void csoundDie(CSOUND *csound, const char *msg, ...)
{
    va_list args;
    va_start(args, msg);
    csound->ErrMsgV(csound, (char*) 0, msg, args);
    va_end(args);
    csound->perferrcnt++;
    csound->LongJmp(csound, 1);
}

void csoundWarning(CSOUND *csound, const char *msg, ...)
{
    va_list args;
    if (!(csound->oparms_.msglevel & WARNMSG))
      return;
    csoundMessageS(csound, CSOUNDMSG_WARNING, Str("WARNING: "));
    va_start(args, msg);
    csound->csoundMessageCallback_(csound, CSOUNDMSG_WARNING, msg, args);
    va_end(args);
    csoundMessageS(csound, CSOUNDMSG_WARNING, "\n");
}

void csoundDebugMsg(CSOUND *csound, const char *msg, ...)
{
    va_list args;
    if (!(csound->oparms_.odebug))
      return;
    va_start(args, msg);
    csound->csoundMessageCallback_(csound, 0, msg, args);
    va_end(args);
    csoundMessage(csound, "\n");
}

void csoundErrorMsg(CSOUND *csound, const char *msg, ...)
{
    va_list args;
    va_start(args, msg);
    csound->csoundMessageCallback_(csound, CSOUNDMSG_ERROR, msg, args);
    va_end(args);
    csound->MessageS(csound, CSOUNDMSG_ERROR, "\n");
}

void csoundErrMsgV(CSOUND *csound,
                   const char *hdr, const char *msg, va_list args)
{
    if (hdr != NULL)
      csound->MessageS(csound, CSOUNDMSG_ERROR, "%s", hdr);
    csound->csoundMessageCallback_(csound, CSOUNDMSG_ERROR, msg, args);
    csound->MessageS(csound, CSOUNDMSG_ERROR, "\n");
}

void csoundLongJmp(CSOUND *csound, int retval)
{
    int   n = CSOUND_EXITJMP_SUCCESS;

    n = (retval < 0 ? n + retval : n - retval) & (CSOUND_EXITJMP_SUCCESS - 1);
    if (!n)
      n = CSOUND_EXITJMP_SUCCESS;

    csound->curip = NULL;
    csound->ids = NULL;
    csound->reinitflag = 0;
    csound->tieflag = 0;
    csound->perferrcnt += csound->inerrcnt;
    csound->inerrcnt = 0;
    csound->engineStatus |= CS_STATE_JMP;

    longjmp(csound->exitjmp, n);
}

PUBLIC void csoundSetMessageLevel(CSOUND *csound, int messageLevel)
{
    csound->oparms_.msglevel = messageLevel;
}

PUBLIC int csoundGetMessageLevel(CSOUND *csound)
{
    return csound->oparms_.msglevel;
}

PUBLIC void csoundKeyPress(CSOUND *csound, char c)
{
    csound->inChar_ = (int) ((unsigned char) c);
}

/*
 * CONTROL AND EVENTS
 */

PUBLIC void
csoundSetInputChannelCallback(CSOUND *csound,
                              channelCallback_t inputChannelCalback)
{
    csound->InputChannelCallback_ = inputChannelCalback;
}

PUBLIC void
csoundSetOutputChannelCallback(CSOUND *csound,
                               channelCallback_t outputChannelCalback)
{
    csound->OutputChannelCallback_ = outputChannelCalback;
}

PUBLIC int csoundScoreEvent(CSOUND *csound, char type,
                            const MYFLT *pfields, long numFields)
{
    EVTBLK  evt;
    int     i;
    int ret;

    evt.strarg = NULL;
    evt.opcod = type;
    evt.pcnt = (int16) numFields;
    for (i = 0; i < (int) numFields; i++) /* Could be memcpy */
      evt.p[i + 1] = pfields[i];
    //memcpy(&evt.p[1],pfields, numFields*sizeof(MYFLT));
    csoundLockMutex(csound->API_lock);
    ret = insert_score_event_at_sample(csound, &evt, csound->icurTime);
    csoundUnlockMutex(csound->API_lock);
    return ret;
}

PUBLIC int csoundScoreEventAbsolute(CSOUND *csound, char type,
                                    const MYFLT *pfields, long numFields,
                                    double time_ofs)
{
    EVTBLK  evt;
    int     i;
    int     ret;

    evt.strarg = NULL;
    evt.opcod = type;
    evt.pcnt = (int16) numFields;
    for (i = 0; i < (int) numFields; i++)
      evt.p[i + 1] = pfields[i];
   csoundLockMutex(csound->API_lock);
    ret = insert_score_event(csound, &evt, time_ofs);
   csoundUnlockMutex(csound->API_lock);
    return ret;
}

/*
 *    REAL-TIME AUDIO
 */

/* dummy functions for the case when no real-time audio module is available */

static double *get_dummy_rtaudio_globals(CSOUND *csound)
{
    double  *p;

    p = (double*) csound->QueryGlobalVariable(csound, "__rtaudio_null_state");
    if (p == NULL) {
      if (UNLIKELY(csound->CreateGlobalVariable(csound, "__rtaudio_null_state",
                                                sizeof(double) * 4) != 0))
        csound->Die(csound, Str("rtdummy: failed to allocate globals"));
      csound->Message(csound, Str("rtaudio: dummy module enabled\n"));
      p = (double*) csound->QueryGlobalVariable(csound, "__rtaudio_null_state");
    }
    return p;
}

static void dummy_rtaudio_timer(CSOUND *csound, double *p)
{
    double  timeWait;
    int     i;

    timeWait = p[0] - csoundGetRealTime(csound->csRtClock);
    i = (int) (timeWait * 1000.0 + 0.5);
    if (i > 0)
      csoundSleep((size_t) i);
}

int playopen_dummy(CSOUND *csound, const csRtAudioParams *parm)
{
    double  *p;
    char    *s;

    /* find out if the use of dummy real-time audio functions was requested, */
    /* or an unknown plugin name was specified; the latter case is an error  */
    s = (char*) csoundQueryGlobalVariable(csound, "_RTAUDIO");
    if (s != NULL && !(strcmp(s, "null") == 0 || strcmp(s, "Null") == 0 ||
                       strcmp(s, "NULL") == 0)) {
      if (s[0] == '\0')
        csoundErrorMsg(csound,
                       Str(" *** error: rtaudio module set to empty string"));
      else {
        // print_opcodedir_warning(csound);
        csoundErrorMsg(csound,
                       Str(" unknown rtaudio module: '%s', using dummy module"),
                       s);
      }
      // return CSOUND_ERROR;
    }
    p = get_dummy_rtaudio_globals(csound);
    csound->rtPlay_userdata = (void*) p;
    p[0] = csound->GetRealTime(csound->csRtClock);
    p[1] = 1.0 / ((double) ((int) sizeof(MYFLT) * parm->nChannels)
                  * (double) parm->sampleRate);
    return CSOUND_SUCCESS;
}

void rtplay_dummy(CSOUND *csound, const MYFLT *outBuf, int nbytes)
{
    double  *p = (double*) csound->rtPlay_userdata;
    (void) outBuf;
    p[0] += ((double) nbytes * p[1]);
    dummy_rtaudio_timer(csound, p);
}

int recopen_dummy(CSOUND *csound, const csRtAudioParams *parm)
{
    double  *p;
    char    *s;

    /* find out if the use of dummy real-time audio functions was requested, */
    /* or an unknown plugin name was specified; the latter case is an error  */
    s = (char*) csoundQueryGlobalVariable(csound, "_RTAUDIO");
    if (s != NULL && !(strcmp(s, "null") == 0 || strcmp(s, "Null") == 0 ||
                       strcmp(s, "NULL") == 0)) {
      if (s[0] == '\0')
        csoundErrorMsg(csound,
                       Str(" *** error: rtaudio module set to empty string"));
      else {
        // print_opcodedir_warning(csound);
        csoundErrorMsg(csound,
                       Str(" unknown rtaudio module: '%s', using dummy module"),
                       s);
      }
      // return CSOUND_ERROR;
    }
    p = (double*) get_dummy_rtaudio_globals(csound) + 2;
    csound->rtRecord_userdata = (void*) p;
    p[0] = csound->GetRealTime(csound->csRtClock);
    p[1] = 1.0 / ((double) ((int) sizeof(MYFLT) * parm->nChannels)
                  * (double) parm->sampleRate);
    return CSOUND_SUCCESS;
}

int rtrecord_dummy(CSOUND *csound, MYFLT *inBuf, int nbytes)
{
    double  *p = (double*) csound->rtRecord_userdata;

    /* for (i = 0; i < (nbytes / (int) sizeof(MYFLT)); i++) */
    /*   ((MYFLT*) inBuf)[i] = FL(0.0); */
    memset(inBuf, 0, nbytes);

    p[0] += ((double) nbytes * p[1]);
    dummy_rtaudio_timer(csound, p);

    return nbytes;
}

void rtclose_dummy(CSOUND *csound)
{
    csound->rtPlay_userdata = NULL;
    csound->rtRecord_userdata = NULL;
}

int  audio_dev_list_dummy(CSOUND *csound,
                                 CS_AUDIODEVICE *list, int isOutput)
{
  IGN(csound); IGN(list); IGN(isOutput);
  return 0;
}

int  midi_dev_list_dummy(CSOUND *csound, CS_MIDIDEVICE *list, int isOutput){
  IGN(csound); IGN(list); IGN(isOutput);
  return 0;
}

PUBLIC void csoundSetPlayopenCallback(CSOUND *csound,
                                      int (*playopen__)(CSOUND *,
                                                        const csRtAudioParams
                                                        *parm))
{
    csound->playopen_callback = playopen__;
}

PUBLIC void csoundSetRtplayCallback(CSOUND *csound,
                                    void (*rtplay__)(CSOUND *,
                                                     const MYFLT *outBuf,
                                                     int nbytes))
{
    csound->rtplay_callback = rtplay__;
}

PUBLIC void csoundSetRecopenCallback(CSOUND *csound,
                                     int (*recopen__)(CSOUND *,
                                                      const csRtAudioParams *parm))
{
    csound->recopen_callback = recopen__;
}

PUBLIC void csoundSetRtrecordCallback(CSOUND *csound,
                                      int (*rtrecord__)(CSOUND *,
                                                        MYFLT *inBuf,
                                                        int nbytes))
{
    csound->rtrecord_callback = rtrecord__;
}

PUBLIC void csoundSetRtcloseCallback(CSOUND *csound,
                                     void (*rtclose__)(CSOUND *))
{
    csound->rtclose_callback = rtclose__;
}

PUBLIC void csoundSetAudioDeviceListCallback(CSOUND *csound,
            int (*audiodevlist__)(CSOUND *, CS_AUDIODEVICE *list, int isOutput))
{
    csound->audio_dev_list_callback = audiodevlist__;
}

PUBLIC void csoundSetMIDIDeviceListCallback(CSOUND *csound,
            int (*mididevlist__)(CSOUND *, CS_MIDIDEVICE *list, int isOutput))
{
    csound->midi_dev_list_callback = mididevlist__;
}

PUBLIC int csoundAudioDevList(CSOUND *csound,  CS_AUDIODEVICE *list, int isOutput){
  return csound->audio_dev_list_callback(csound,list,isOutput);
}

PUBLIC int csoundMIDIDevList(CSOUND *csound,  CS_MIDIDEVICE *list, int isOutput){
  return csound->midi_dev_list_callback(csound,list,isOutput);
}


/* dummy real time MIDI functions */
int DummyMidiInOpen(CSOUND *csound, void **userData,
                           const char *devName)
{
    char *s;

    (void) devName;
    *userData = NULL;
    s = (char*) csoundQueryGlobalVariable(csound, "_RTMIDI");
    if (s == NULL ||
        (strcmp(s, "null") == 0 || strcmp(s, "Null") == 0 ||
         strcmp(s, "NULL") == 0)) {
      csoundMessage(csound, Str("WARNING: real time midi input disabled, "
                                "using dummy functions\n"));
      return 0;
    }
    if (s[0] == '\0')
      csoundErrorMsg(csound, Str("error: -+rtmidi set to empty string"));
    else {
      print_opcodedir_warning(csound);
      csoundErrorMsg(csound, Str("error: -+rtmidi='%s': unknown module"), s);
    }
    return -1;
}

int DummyMidiRead(CSOUND *csound, void *userData,
                         unsigned char *buf, int nbytes)
{
    (void) csound;
    (void) userData;
    (void) buf;
    (void) nbytes;
    return 0;
}

int DummyMidiOutOpen(CSOUND *csound, void **userData,
                            const char *devName)
{
    char *s;

    (void) devName;
    *userData = NULL;
    s = (char*) csoundQueryGlobalVariable(csound, "_RTMIDI");
    if (s == NULL ||
        (strcmp(s, "null") == 0 || strcmp(s, "Null") == 0 ||
         strcmp(s, "NULL") == 0)) {
      csoundMessage(csound, Str("WARNING: real time midi output disabled, "
                                "using dummy functions\n"));
      return 0;
    }
    if (s[0] == '\0')
      csoundErrorMsg(csound, Str("error: -+rtmidi set to empty string"));
    else {
      print_opcodedir_warning(csound);
      csoundErrorMsg(csound, Str("error: -+rtmidi='%s': unknown module"), s);
    }
    return -1;
}

int DummyMidiWrite(CSOUND *csound, void *userData,
                          const unsigned char *buf, int nbytes)
{
    (void) csound;
    (void) userData;
    (void) buf;
    return nbytes;
}

static const char *midi_err_msg = Str_noop("Unknown MIDI error");

/**
 * Returns pointer to a string constant storing an error massage
 * for error code 'errcode'.
 */
const char *csoundExternalMidiErrorString(CSOUND *csound, int errcode)
{
    if (csound->midiGlobals->MidiErrorStringCallback == NULL)
      return midi_err_msg;
    return (csound->midiGlobals->MidiErrorStringCallback(errcode));
}

/* Set real time MIDI function pointers. */

PUBLIC void csoundSetExternalMidiInOpenCallback(CSOUND *csound,
                                                int (*func)(CSOUND *,
                                                            void **,
                                                            const char *))
{
    csound->midiGlobals->MidiInOpenCallback = func;
}

PUBLIC void csoundSetExternalMidiReadCallback(CSOUND *csound,
                                              int (*func)(CSOUND *,
                                                          void *,
                                                          unsigned char *, int))
{
    csound->midiGlobals->MidiReadCallback = func;
}

PUBLIC void csoundSetExternalMidiInCloseCallback(CSOUND *csound,
                                                 int (*func)(CSOUND *, void *))
{
    csound->midiGlobals->MidiInCloseCallback = func;
}

PUBLIC void csoundSetExternalMidiOutOpenCallback(CSOUND *csound,
                                                 int (*func)(CSOUND *,
                                                             void **,
                                                             const char *))
{
    csound->midiGlobals->MidiOutOpenCallback = func;
}

PUBLIC void csoundSetExternalMidiWriteCallback(CSOUND *csound,
                                               int (*func)(CSOUND *,
                                                           void *,
                                                           const unsigned char *,
                                                           int))
{
    csound->midiGlobals->MidiWriteCallback = func;
}

PUBLIC void csoundSetExternalMidiOutCloseCallback(CSOUND *csound,
                                                  int (*func)(CSOUND *, void *))
{
    csound->midiGlobals->MidiOutCloseCallback = func;
}

PUBLIC void csoundSetExternalMidiErrorStringCallback(CSOUND *csound,
                                                     const char *(*func)(int))
{
    csound->midiGlobals->MidiErrorStringCallback = func;
}

/*
 *    FUNCTION TABLE DISPLAY.
 */

PUBLIC int csoundSetIsGraphable(CSOUND *csound, int isGraphable)
{
    int prv = csound->isGraphable_;
    csound->isGraphable_ = isGraphable;
    return prv;
}

PUBLIC void csoundSetMakeGraphCallback(CSOUND *csound,
                                       void (*makeGraphCB)(CSOUND *csound,
                                                           WINDAT *windat,
                                                           const char *name))
{
    csound->csoundMakeGraphCallback_ = makeGraphCB;
}

PUBLIC void csoundSetDrawGraphCallback(CSOUND *csound,
                                       void (*drawGraphCallback)(CSOUND *csound,
                                                                 WINDAT *windat))
{
    csound->csoundDrawGraphCallback_ = drawGraphCallback;
}

PUBLIC void csoundSetKillGraphCallback(CSOUND *csound,
                                       void (*killGraphCallback)(CSOUND *csound,
                                                                 WINDAT *windat))
{
    csound->csoundKillGraphCallback_ = killGraphCallback;
}


PUBLIC void csoundSetExitGraphCallback(CSOUND *csound,
                                       int (*exitGraphCallback)(CSOUND *))
{
    csound->csoundExitGraphCallback_ = exitGraphCallback;
}

/*
 * OPCODES
 */

static CS_NOINLINE int opcode_list_new_oentry(CSOUND *csound,
                                              const OENTRY *ep)
{
    CONS_CELL *head;
    OENTRY *entryCopy;
    char *shortName;

    if (ep->opname == NULL || csound->opcodes == NULL)
      return CSOUND_ERROR;

    shortName = get_opcode_short_name(csound, ep->opname);

    head = cs_hash_table_get(csound, csound->opcodes, shortName);
    entryCopy = mmalloc(csound, sizeof(OENTRY));
    memcpy(entryCopy, ep, sizeof(OENTRY));
    entryCopy->useropinfo = NULL;

    if (head != NULL) {
        cs_cons_append(head, cs_cons(csound, entryCopy, NULL));
    } else {
        head = cs_cons(csound, entryCopy, NULL);
        cs_hash_table_put(csound, csound->opcodes, shortName, head);
    }

    if (shortName != ep->opname) {
        mfree(csound, shortName);
    }
    return 0;
}

PUBLIC int csoundAppendOpcode(CSOUND *csound,
                              const char *opname, int dsblksiz, int flags,
                              int thread, const char *outypes, const char *intypes,
                              int (*iopadr)(CSOUND *, void *),
                              int (*kopadr)(CSOUND *, void *),
                              int (*aopadr)(CSOUND *, void *))
{
  OENTRY  tmpEntry;
    int     err;

    tmpEntry.opname     = (char*) opname;
    tmpEntry.dsblksiz   = (uint16) dsblksiz;
    tmpEntry.flags      = (uint16) flags;
    tmpEntry.thread     = (uint8_t) thread;
    tmpEntry.outypes    = (char*) outypes;
    tmpEntry.intypes    = (char*) intypes;
    tmpEntry.iopadr     = (SUBR) iopadr;
    tmpEntry.kopadr     = (SUBR) kopadr;
    tmpEntry.aopadr     = (SUBR) aopadr;
    err = opcode_list_new_oentry(csound, &tmpEntry);
    if (UNLIKELY(err))
      csoundErrorMsg(csound, Str("Failed to allocate new opcode entry."));
    return err;
}

/**
 * Appends a list of opcodes implemented by external software to Csound's
 * internal opcode list. The list should either be terminated with an entry
 * that has a NULL opname, or the number of entries (> 0) should be specified
 * in 'n'. Returns zero on success.
 */

int csoundAppendOpcodes(CSOUND *csound, const OENTRY *opcodeList, int n)
{
    OENTRY  *ep = (OENTRY*) opcodeList;
    int     err, retval = 0;

    if (UNLIKELY(opcodeList == NULL))
      return -1;
    if (UNLIKELY(n <= 0))
      n = 0x7FFFFFFF;
    while (n && ep->opname != NULL) {
      if (UNLIKELY((err = opcode_list_new_oentry(csound, ep)) != 0)) {
        csoundErrorMsg(csound, Str("Failed to allocate opcode entry for %s."),
                       ep->opname);
        retval = err;
      }

      n--, ep++;
    }
    return retval;
}

/*
 * MISC FUNCTIONS
 */

int defaultCsoundYield(CSOUND *csound)
{
    (void) csound;
    return 1;
}

PUBLIC void csoundSetYieldCallback(CSOUND *csound,
                                   int (*yieldCallback)(CSOUND *))
{
    csound->csoundYieldCallback_ = yieldCallback;
}

void SetInternalYieldCallback(CSOUND *csound,
                              int (*yieldCallback)(CSOUND *))
{
    csound->csoundInternalYieldCallback_ = yieldCallback;
}

int csoundYield(CSOUND *csound)
{
   if (exitNow_)
     csound->LongJmp(csound, CSOUND_SIGNAL);
     csound->csoundInternalYieldCallback_(csound);
    return csound->csoundYieldCallback_(csound);
}

extern void csoundDeleteAllGlobalVariables(CSOUND *csound);

typedef struct resetCallback_s {
  void    *userData;
  int     (*func)(CSOUND *, void *);
  struct resetCallback_s  *nxt;
} resetCallback_t;


static void reset(CSOUND *csound)
{
    CSOUND    *saved_env;
    void      *p1, *p2;
    uintptr_t length;
    uintptr_t end, start;
    int n = 0;

    csoundCleanup(csound);

    /* call registered reset callbacks */
    while (csound->reset_list != NULL) {
      resetCallback_t *p = (resetCallback_t*) csound->reset_list;
      p->func(csound, p->userData);
      csound->reset_list = (void*) p->nxt;
      free(p);
    }
    /* call local destructor routines of external modules */
    /* should check return value... */
    csoundDestroyModules(csound);

    /* IV - Feb 01 2005: clean up configuration variables and */
    /* named dynamic "global" variables of Csound instance */
    csoundDeleteAllConfigurationVariables(csound);
    csoundDeleteAllGlobalVariables(csound);

#ifdef CSCORE
    cscoreRESET(csound);
#endif
    if (csound->opcodes != NULL) {
      free_opcode_table(csound);
      csound->opcodes = NULL;
    }

    csound->oparms_.odebug = 0;
    /* RWD 9:2000 not terribly vital, but good to do this somewhere... */
    pvsys_release(csound);
    close_all_files(csound);
    /* delete temporary files created by this Csound instance */
    remove_tmpfiles(csound);
    rlsmemfiles(csound);

    

    while (csound->filedir[n])        /* Clear source directory */
      free(csound->filedir[n++]);
    /**
     * Copy everything EXCEPT the function pointers.
     * We do it by saving them and copying them back again...
     * hope that this does not fail...
     */
    /* VL 07.06.2013 - check if the status is COMP before
       resetting.
    */

    saved_env = (CSOUND*) malloc(sizeof(CSOUND));
    memcpy(saved_env, csound, sizeof(CSOUND));
    memcpy(csound, &cenviron_, sizeof(CSOUND));
    end = (uintptr_t) &(csound->first_callback_); /* used to be &(csound->ids) */
    start =(uintptr_t)  csound;
    length = end - start;
    memcpy((void*) csound, (void*) saved_env, (size_t) length);
    csound->oparms = &(csound->oparms_);
    csound->hostdata = saved_env->hostdata;
    p1 = (void*) &(csound->first_callback_);
    p2 = (void*) &(csound->last_callback_);
    length = (uintptr_t) p2 - (uintptr_t) p1;
    memcpy(p1, (void*) &(saved_env->first_callback_), (size_t) length);
    csound->csoundCallbacks_ = saved_env->csoundCallbacks_;
    csound->API_lock = saved_env->API_lock;
#ifdef HAVE_PTHREAD_SPIN_LOCK
    csound->memlock = saved_env->memlock;
    csound->spinlock = saved_env->spinlock;
    csound->spoutlock = saved_env->spoutlock;
    csound->spinlock1= saved_env->spinlock1;
#endif
    csound->enableHostImplementedMIDIIO = saved_env->enableHostImplementedMIDIIO;
    memcpy(&(csound->exitjmp), &(saved_env->exitjmp), sizeof(jmp_buf));
    csound->memalloc_db = saved_env->memalloc_db;
    free(saved_env);

}


PUBLIC void csoundSetRTAudioModule(CSOUND *csound, char *module){
  char *s;
 if((s = csoundQueryGlobalVariable(csound, "_RTAUDIO")) != NULL)
         strncpy(s, module, 20);
  if(strcmp(s, "null") == 0 || strcmp(s, "Null") == 0 ||
     strcmp(s, "NULL") == 0) {
      csound->Message(csound, Str("setting dummy interface\n"));
      csound->SetPlayopenCallback(csound, playopen_dummy);
      csound->SetRecopenCallback(csound, recopen_dummy);
      csound->SetRtplayCallback(csound, rtplay_dummy);
      csound->SetRtrecordCallback(csound, rtrecord_dummy);
      csound->SetRtcloseCallback(csound, rtclose_dummy);
      csound->SetAudioDeviceListCallback(csound, audio_dev_list_dummy);
      return;
  }
   if (csoundInitModules(csound) != 0)
             csound->LongJmp(csound, 1);
}


PUBLIC void csoundSetMIDIModule(CSOUND *csound, char *module){
  char *s;

  if((s = csoundQueryGlobalVariable(csound, "_RTMIDI")) != NULL)
         strncpy(s, module, 20);
    if(strcmp(s, "null") == 0 || strcmp(s, "Null") == 0 ||
     strcmp(s, "NULL") == 0) {
     csound->SetMIDIDeviceListCallback(csound, midi_dev_list_dummy);
     csound->SetExternalMidiInOpenCallback(csound, DummyMidiInOpen);
     csound->SetExternalMidiReadCallback(csound,  DummyMidiRead);
     csound->SetExternalMidiInCloseCallback(csound, NULL);
     csound->SetExternalMidiOutOpenCallback(csound,  DummyMidiOutOpen);
     csound->SetExternalMidiWriteCallback(csound, DummyMidiWrite);
     csound->SetExternalMidiOutCloseCallback(csound, NULL);

      return;
  }
   if (csoundInitModules(csound) != 0)
             csound->LongJmp(csound, 1);
}


PUBLIC int csoundGetModule(CSOUND *csound, int no, char **module, char **type){
   MODULE_INFO **modules =
     (MODULE_INFO **) csoundQueryGlobalVariable(csound, "_MODULES");
   if(modules[no] == NULL || no >= MAX_MODULES) return CSOUND_ERROR;
   *module = modules[no]->module;
   *type = modules[no]->type;
   return CSOUND_SUCCESS;
}

PUBLIC void csoundReset(CSOUND *csound)
{
    char    *s;
    int     i, max_len;
    OPARMS  *O = csound->oparms;

<<<<<<< HEAD
     memRESET(csound);
    #ifdef HAVE_PTHREAD_SPIN_LOCK
     pthread_spin_init(&csound->spoutlock, PTHREAD_PROCESS_PRIVATE);
     pthread_spin_init(&csound->spinlock, PTHREAD_PROCESS_PRIVATE);
     pthread_spin_init(&csound->memlock, PTHREAD_PROCESS_PRIVATE);
     pthread_spin_init(&csound->spinlock1, PTHREAD_PROCESS_PRIVATE);
    #endif
=======

>>>>>>> 91febc68
    if(csound->engineStatus & CS_STATE_COMP) {
     /* and reset */
      csound->Message(csound, "resetting Csound instance\n");
      reset(csound);
      /* clear compiled flag */
      csound->engineStatus |= ~(CS_STATE_COMP);
    }

<<<<<<< HEAD

=======
>>>>>>> 91febc68
    if (msgcallback_ != NULL) {
      csoundSetMessageCallback(csound, msgcallback_);
    }
    csound->printerrormessagesflag = (void*)1234;
    /* copy system environment variables */
    i = csoundInitEnv(csound);
    if (UNLIKELY(i != CSOUND_SUCCESS)) {
      csound->engineStatus |= CS_STATE_JMP;
      csound->Die(csound, Str("Failed during csoundInitEnv"));
    }
    csound_init_rand(csound);



    csound->engineState.stringPool = cs_hash_table_create(csound);
    csound->engineState.constantsPool = myflt_pool_create(csound);
    csound->engineStatus |= CS_STATE_PRE;
    csound_aops_init_tables(csound);
    create_opcode_table(csound);
    /* now load and pre-initialise external modules for this instance */
    /* this function returns an error value that may be worth checking */
    {
      int err = csoundInitStaticModules(csound);
      if (csound->delayederrormessages &&
          csound->printerrormessagesflag==NULL) {
        csound->Warning(csound, csound->delayederrormessages);
        free(csound->delayederrormessages);
        csound->delayederrormessages = NULL;
      }
      if (UNLIKELY(err==CSOUND_ERROR))
        csound->Die(csound, Str("Failed during csoundInitStaticModules"));


     csoundCreateGlobalVariable(csound, "_MODULES",
                                (size_t) MAX_MODULES*sizeof(MODULE_INFO *));
     char *modules = (char *) csoundQueryGlobalVariable(csound, "_MODULES");
     memset(modules, 0, sizeof(MODULE_INFO *)*MAX_MODULES);

      err = csoundLoadModules(csound);
      if (csound->delayederrormessages &&
          csound->printerrormessagesflag==NULL) {
        csound->Warning(csound, csound->delayederrormessages);
        free(csound->delayederrormessages);
        csound->delayederrormessages = NULL;
      }
      if (err != CSOUND_SUCCESS)
        csound->Die(csound, Str("Failed during csoundLoadModules"));

      /* VL: moved here from main.c */
      if (csoundInitModules(csound) != 0)
            csound->LongJmp(csound, 1);

      init_pvsys(csound);
      /* utilities depend on this as well as orchs; may get changed by an orch */
      dbfs_init(csound, DFLT_DBFS);
      csound->csRtClock = (RTCLOCK*) csound->Calloc(csound, sizeof(RTCLOCK));
      csoundInitTimerStruct(csound->csRtClock);
      csound->engineStatus |= /*CS_STATE_COMP |*/ CS_STATE_CLN;

#ifndef USE_DOUBLE
#ifdef BETA
      csound->Message(csound, Str("Csound version %s beta (float samples) %s\n"),
                      CS_PACKAGE_VERSION, __DATE__);
#else
      csound->Message(csound, Str("Csound version %s (float samples) %s\n"),
                      CS_PACKAGE_VERSION, __DATE__);
#endif
#else
#ifdef BETA
      csound->Message(csound, Str("Csound version %s beta (double samples) %s\n"),
                      CS_PACKAGE_VERSION, __DATE__);
#else
      csound->Message(csound, Str("Csound version %s (double samples) %s\n"),
                      CS_PACKAGE_VERSION, __DATE__);
#endif
#endif
      {
        char buffer[128];
        sf_command(NULL, SFC_GET_LIB_VERSION, buffer, 128);
        csound->Message(csound, "%s\n", buffer);
      }

      /* do not know file type yet */
      O->filetyp = -1;
      O->sfheader = 0;
      csound->peakchunks = 1;
      csound->typePool = csound->Calloc(csound, sizeof(TYPE_POOL));
      csound->engineState.varPool = csound->Calloc(csound, sizeof(CS_VAR_POOL));
      csoundAddStandardTypes(csound, csound->typePool);
      /* csoundLoadExternals(csound); */
    }

    /* allow selecting real time audio module */
    max_len = 21;
    csoundCreateGlobalVariable(csound, "_RTAUDIO", (size_t) max_len);
    s = csoundQueryGlobalVariable(csound, "_RTAUDIO");
#ifndef LINUX
    strcpy(s, "PortAudio");
#else
    strcpy(s, "alsa");
#endif
    csoundCreateConfigurationVariable(csound, "rtaudio", s, CSOUNDCFG_STRING,
                                      0, NULL, &max_len,
                                      Str("Real time audio module name"), NULL);

    /* initialise real time MIDI */
    csound->midiGlobals = (MGLOBAL*) mcalloc(csound, sizeof(MGLOBAL));
    csound->midiGlobals->bufp = &(csound->midiGlobals->mbuf[0]);
    csound->midiGlobals->endatp = csound->midiGlobals->bufp;
    csoundCreateGlobalVariable(csound, "_RTMIDI", (size_t) max_len);
    csound->SetMIDIDeviceListCallback(csound, midi_dev_list_dummy);
    csound->SetExternalMidiInOpenCallback(csound, DummyMidiInOpen);
    csound->SetExternalMidiReadCallback(csound,  DummyMidiRead);
    csound->SetExternalMidiOutOpenCallback(csound,  DummyMidiOutOpen);
    csound->SetExternalMidiWriteCallback(csound, DummyMidiWrite);

    s = csoundQueryGlobalVariable(csound, "_RTMIDI");
    strcpy(s, "null");
    if(csound->enableHostImplementedMIDIIO == 0)
#ifndef LINUX
    strcpy(s, "portmidi");
#else
    strcpy(s, "alsa");
#endif
    else strcpy(s, "hostbased");

    csoundCreateConfigurationVariable(csound, "rtmidi", s, CSOUNDCFG_STRING,
                                      0, NULL, &max_len,
                                      Str("Real time MIDI module name"), NULL);
    max_len = 256;  /* should be the same as in csoundCore.h */
    csoundCreateConfigurationVariable(csound, "mute_tracks",
                                      &(csound->midiGlobals->muteTrackList[0]),
                                      CSOUNDCFG_STRING, 0, NULL, &max_len,
                                      Str("Ignore events (other than tempo changes)"
                                          " in tracks defined by pattern"),
                                      NULL);
    csoundCreateConfigurationVariable(csound, "raw_controller_mode",
                                      &(csound->midiGlobals->rawControllerMode),
                                      CSOUNDCFG_BOOLEAN, 0, NULL, NULL,
                                      Str("Do not handle special MIDI controllers"
                                          " (sustain pedal etc.)"), NULL);
    /* sound file tag options */
    max_len = 201;
    i = (max_len + 7) & (~7);
    csound->SF_id_title = (char*) mcalloc(csound, (size_t) i * (size_t) 6);
    csoundCreateConfigurationVariable(csound, "id_title", csound->SF_id_title,
                                      CSOUNDCFG_STRING, 0, NULL, &max_len,
                                      Str("Title tag in output soundfile "
                                          "(no spaces)"), NULL);
    csound->SF_id_copyright = (char*) csound->SF_id_title + (int) i;
    csoundCreateConfigurationVariable(csound, "id_copyright",
                                      csound->SF_id_copyright,
                                      CSOUNDCFG_STRING, 0, NULL, &max_len,
                                      Str("Copyright tag in output soundfile"
                                          " (no spaces)"), NULL);
    csound->SF_id_software = (char*) csound->SF_id_copyright + (int) i;
    csoundCreateConfigurationVariable(csound, "id_software",
                                      csound->SF_id_software,
                                      CSOUNDCFG_STRING, 0, NULL, &max_len,
                                      Str("Software tag in output soundfile"
                                          " (no spaces)"), NULL);
    csound->SF_id_artist = (char*) csound->SF_id_software + (int) i;
    csoundCreateConfigurationVariable(csound, "id_artist", csound->SF_id_artist,
                                      CSOUNDCFG_STRING, 0, NULL, &max_len,
                                      Str("Artist tag in output soundfile "
                                          "(no spaces)"),
                                      NULL);
    csound->SF_id_comment = (char*) csound->SF_id_artist + (int) i;
    csoundCreateConfigurationVariable(csound, "id_comment",
                                      csound->SF_id_comment,
                                      CSOUNDCFG_STRING, 0, NULL, &max_len,
                                      Str("Comment tag in output soundfile"
                                          " (no spaces)"), NULL);
    csound->SF_id_date = (char*) csound->SF_id_comment + (int) i;
    csoundCreateConfigurationVariable(csound, "id_date", csound->SF_id_date,
                                      CSOUNDCFG_STRING, 0, NULL, &max_len,
                                      Str("Date tag in output soundfile "
                                          "(no spaces)"),
                                      NULL);
    {

      MYFLT minValF = FL(0.0);
      csoundCreateConfigurationVariable(csound, "msg_color",
                                        &(csound->enableMsgAttr),
                                        CSOUNDCFG_BOOLEAN, 0, NULL, NULL,
                                        Str("Enable message attributes "
                                            "(colors etc.)"),
                                        NULL);
      csoundCreateConfigurationVariable(csound, "skip_seconds",
                                        &(csound->csoundScoreOffsetSeconds_),
                                        CSOUNDCFG_MYFLT, 0, &minValF, NULL,
                                        Str("Start score playback at the specified"
                                            " time, skipping earlier events"),
                                        NULL);
    }
    csoundCreateConfigurationVariable(csound, "ignore_csopts",
                                      &(csound->disable_csd_options),
                                      CSOUNDCFG_BOOLEAN, 0, NULL, NULL,
                                      Str("Ignore <CsOptions> in CSD files"
                                          " (default: no)"), NULL);

}

PUBLIC int csoundGetDebug(CSOUND *csound)
{
    return csound->oparms_.odebug;
}

PUBLIC void csoundSetDebug(CSOUND *csound, int debug)
{
    csound->oparms_.odebug = debug;
}

PUBLIC int csoundTableLength(CSOUND *csound, int table)
{
    MYFLT *tablePtr;
    return csoundGetTable(csound, &tablePtr, table);
}

PUBLIC MYFLT csoundTableGet(CSOUND *csound, int table, int index)
{
    return csound->flist[table]->ftable[index];
}

static void csoundTableSetInternal(CSOUND *csound,
                                   int table, int index, MYFLT value)
{
    csound->flist[table]->ftable[index] = value;
}

PUBLIC void csoundTableSet(CSOUND *csound, int table, int index, MYFLT value)
{
    /* in realtime mode init pass is executed in a separate thread, so
     we need to protect it */
    csoundUnlockMutex(csound->API_lock);
   if(csound->oparms->realtime) csoundLockMutex(csound->init_pass_threadlock);
    csound->flist[table]->ftable[index] = value;
   if(csound->oparms->realtime) csoundUnlockMutex(csound->init_pass_threadlock);
    csoundUnlockMutex(csound->API_lock);
}

static int csoundDoCallback_(CSOUND *csound, void *p, unsigned int type)
{
    if (csound->csoundCallbacks_ != NULL) {
      CsoundCallbackEntry_t *pp;
      pp = (CsoundCallbackEntry_t*) csound->csoundCallbacks_;
      do {
        if (pp->typeMask & type) {
          int   retval = pp->func(pp->userData, p, type);
          if (retval <= 0)
            return retval;
        }
        pp = pp->nxt;
      } while (pp != (CsoundCallbackEntry_t*) NULL);
    }
    return 1;
}

/**
 * Sets general purpose callback function that will be called on various
 * events. The callback is preserved on csoundReset(), and multiple
 * callbacks may be set and will be called in reverse order of
 * registration. If the same function is set again, it is only moved
 * in the list of callbacks so that it will be called first, and the
 * user data and type mask parameters are updated. 'typeMask' can be the
 * bitwise OR of callback types for which the function should be called,
 * or zero for all types.
 * Returns zero on success, CSOUND_ERROR if the specified function
 * pointer or type mask is invalid, and CSOUND_MEMORY if there is not
 * enough memory.
 *
 * The callback function takes the following arguments:
 *   void *userData
 *     the "user data" pointer, as specified when setting the callback
 *   void *p
 *     data pointer, depending on the callback type
 *   unsigned int type
 *     callback type, can be one of the following (more may be added in
 *     future versions of Csound):
 *       CSOUND_CALLBACK_KBD_EVENT
 *       CSOUND_CALLBACK_KBD_TEXT
 *         called by the sensekey opcode to fetch key codes. The data
 *         pointer is a pointer to a single value of type 'int', for
 *         returning the key code, which can be in the range 1 to 65535,
 *         or 0 if there is no keyboard event.
 *         For CSOUND_CALLBACK_KBD_EVENT, both key press and release
 *         events should be returned (with 65536 (0x10000) added to the
 *         key code in the latter case) as unshifted ASCII codes.
 *         CSOUND_CALLBACK_KBD_TEXT expects key press events only as the
 *         actual text that is typed.
 * The return value should be zero on success, negative on error, and
 * positive if the callback was ignored (for example because the type is
 * not known).
 */

PUBLIC int csoundSetCallback(CSOUND *csound,
                             int (*func)(void *userData, void *p,
                                         unsigned int type),
                             void *userData, unsigned int typeMask)
{
    CsoundCallbackEntry_t *pp;

    if (UNLIKELY(func == (int (*)(void *, void *, unsigned int)) NULL ||
                 (typeMask
                  & (~(CSOUND_CALLBACK_KBD_EVENT | CSOUND_CALLBACK_KBD_TEXT)))
                 != 0U))
      return CSOUND_ERROR;
    csoundRemoveCallback(csound, func);
    pp = (CsoundCallbackEntry_t*) malloc(sizeof(CsoundCallbackEntry_t));
    if (UNLIKELY(pp == (CsoundCallbackEntry_t*) NULL))
      return CSOUND_MEMORY;
    pp->typeMask = (typeMask ? typeMask : 0xFFFFFFFFU);
    pp->nxt = (CsoundCallbackEntry_t*) csound->csoundCallbacks_;
    pp->userData = userData;
    pp->func = func;
    csound->csoundCallbacks_ = (void*) pp;

    return CSOUND_SUCCESS;
}

/**
 * Removes a callback previously set with csoundSetCallback().
 */

PUBLIC void csoundRemoveCallback(CSOUND *csound,
                                 int (*func)(void *, void *, unsigned int))
{
    CsoundCallbackEntry_t *pp, *prv;

    pp = (CsoundCallbackEntry_t*) csound->csoundCallbacks_;
    prv = (CsoundCallbackEntry_t*) NULL;
    while (pp != (CsoundCallbackEntry_t*) NULL) {
      if (pp->func == func) {
        if (prv != (CsoundCallbackEntry_t*) NULL)
          prv->nxt = pp->nxt;
        else
          csound->csoundCallbacks_ = (void*) pp->nxt;
        free((void*) pp);
        return;
      }
      prv = pp;
      pp = pp->nxt;
    }
}

PUBLIC void csoundSetFileOpenCallback(CSOUND *p,
                                      void (*fileOpenCallback)(CSOUND*,
                                                               const char*,
                                                               int, int, int))
{
    p->FileOpenCallback_ = fileOpenCallback;
}

/* csoundNotifyFileOpened() should be called by plugins via
   csound->NotifyFileOpened() to let Csound know that they opened a file
   without using one of the standard mechanisms (csound->FileOpen2() or
   ldmemfile2withCB()).  The notification is passed on to the host if it
   has set the FileOpen callback. */
void csoundNotifyFileOpened(CSOUND* csound, const char* pathname,
                            int csFileType, int writing, int temporary)
{
    if (csound->FileOpenCallback_ != NULL)
      csound->FileOpenCallback_(csound, pathname, csFileType, writing,
                                temporary);
    return;

}

/* -------- IV - Jan 27 2005: timer functions -------- */

#ifdef HAVE_GETTIMEOFDAY
#undef HAVE_GETTIMEOFDAY
#endif
#if defined(LINUX) || defined(__unix) || defined(__unix__) || defined(__MACH__)
#define HAVE_GETTIMEOFDAY 1
#include <sys/time.h>
#endif

/* enable use of high resolution timer (Linux/i586/GCC only) */
/* could in fact work under any x86/GCC system, but do not   */
/* know how to query the actual CPU frequency ...            */

#define HAVE_RDTSC  1

/* ------------------------------------ */

#if defined(HAVE_RDTSC)
#if !(defined(LINUX) && defined(__GNUC__) && defined(__i386__))
#undef HAVE_RDTSC
#endif
#endif

/* hopefully cannot change during performance */
static double timeResolutionSeconds = -1.0;

/* find out CPU frequency based on /proc/cpuinfo */

static int getTimeResolution(void)
{
#if defined(HAVE_RDTSC)
    FILE    *f;
    char    buf[256];

    /* if frequency is not known yet */
    f = fopen("/proc/cpuinfo", "r");
    if (UNLIKELY(f == NULL)) {
      fprintf(stderr, Str("Cannot open /proc/cpuinfo. "
                          "Support for RDTSC is not available.\n"));
      return -1;
    }
    /* find CPU frequency */
    while (fgets(buf, 256, f) != NULL) {
      int     i;
      char    *s = (char*) buf - 1;

      buf[255] = '\0';          /* safety */
      if (strlen(buf) < 9)
        continue;                       /* too short, skip */
      while (*++s != '\0')
        if (isupper(*s))
          *s = tolower(*s);             /* convert to lower case */
      if (strncmp(buf, "cpu mhz", 7) != 0)
        continue;                       /* check key name */
      s = strchr(buf, ':');             /* find frequency value */
      if (s == NULL) continue;          /* invalid entry */
      do {
        s++;
      } while (*s == ' ' || *s == '\t');    /* skip white space */
      i = sscanf(s, "%lf", &timeResolutionSeconds);
      if (i < 1 || timeResolutionSeconds < 1.0) {
        timeResolutionSeconds = -1.0;       /* invalid entry */
        continue;
      }
    }
    fclose(f);
    if (UNLIKELY(timeResolutionSeconds <= 0.0)) {
      fprintf(stderr, Str("No valid CPU frequency entry "
                          "was found in /proc/cpuinfo.\n"));
      return -1;
    }
    /* MHz -> seconds */
    timeResolutionSeconds = 0.000001 / timeResolutionSeconds;
#elif defined(WIN32)
    LARGE_INTEGER tmp1;
    int_least64_t tmp2;
    QueryPerformanceFrequency(&tmp1);
    tmp2 = (int_least64_t) tmp1.LowPart + ((int_least64_t) tmp1.HighPart << 32);
    timeResolutionSeconds = 1.0 / (double) tmp2;
#elif defined(HAVE_GETTIMEOFDAY)
    timeResolutionSeconds = 0.000001;
#else
    timeResolutionSeconds = 1.0;
#endif
#ifdef BETA
    fprintf(stderr, "time resolution is %.3f ns\n",
            1.0e9 * timeResolutionSeconds);
#endif
    return 0;
}

/* function for getting real time */

static inline int_least64_t get_real_time(void)
{
#if defined(HAVE_RDTSC)
    /* optimised high resolution timer for Linux/i586/GCC only */
    uint32_t  l, h;
#ifndef __STRICT_ANSI__
    asm volatile ("rdtsc" : "=a" (l), "=d" (h));
#else
    __asm__ volatile ("rdtsc" : "=a" (l), "=d" (h));
#endif
    return ((int_least64_t) l + ((int_least64_t) h << 32));
#elif defined(WIN32)
    /* Win32: use QueryPerformanceCounter - resolution depends on system, */
    /* but is expected to be better than 1 us. GetSystemTimeAsFileTime    */
    /* seems to have much worse resolution under Win95.                   */
    LARGE_INTEGER tmp;
    QueryPerformanceCounter(&tmp);
    return ((int_least64_t) tmp.LowPart + ((int_least64_t) tmp.HighPart <<32));
#elif defined(HAVE_GETTIMEOFDAY)
    /* UNIX: use gettimeofday() - allows 1 us resolution */
    struct timeval tv;
    gettimeofday(&tv, NULL);
    return ((int_least64_t) tv.tv_usec
            + (int_least64_t) ((uint32_t) tv.tv_sec * (uint64_t) 1000000));
#else
    /* other systems: use time() - allows 1 second resolution */
    return ((int_least64_t) time(NULL));
#endif
}

/* function for getting CPU time */

static inline int_least64_t get_CPU_time(void)
{
    return ((int_least64_t) ((uint32_t) clock()));
}

/* initialise a timer structure */

PUBLIC void csoundInitTimerStruct(RTCLOCK *p)
{
    p->starttime_real = get_real_time();
    p->starttime_CPU = get_CPU_time();
}

/**
 * return the elapsed real time (in seconds) since the specified timer
 * structure was initialised
 */
PUBLIC double csoundGetRealTime(RTCLOCK *p)
{
    return ((double) (get_real_time() - p->starttime_real)
            * (double) timeResolutionSeconds);
}

/**
 * return the elapsed CPU time (in seconds) since the specified timer
 * structure was initialised
 */
PUBLIC double csoundGetCPUTime(RTCLOCK *p)
{
    return ((double) ((uint32_t) get_CPU_time() - (uint32_t) p->starttime_CPU)
            * (1.0 / (double) CLOCKS_PER_SEC));
}

/* return a 32-bit unsigned integer to be used as seed from current time */

PUBLIC uint32_t csoundGetRandomSeedFromTime(void)
{
    return (uint32_t) get_real_time();
}

/**
 * Return the size of MYFLT in bytes.
 */
PUBLIC int csoundGetSizeOfMYFLT(void)
{
    return (int) sizeof(MYFLT);
}

/**
 * Return pointer to user data pointer for real time audio input.
 */
PUBLIC void **csoundGetRtRecordUserData(CSOUND *csound)
{
    return &(csound->rtRecord_userdata);
}

/**
 * Return pointer to user data pointer for real time audio output.
 */
PUBLIC void **csoundGetRtPlayUserData(CSOUND *csound)
{
    return &(csound->rtPlay_userdata);
}

typedef struct opcodeDeinit_s {
  void    *p;
  int     (*func)(CSOUND *, void *);
  void    *nxt;
} opcodeDeinit_t;

/**
 * Register a function to be called at note deactivation.
 * Should be called from the initialisation routine of an opcode.
 * 'p' is a pointer to the OPDS structure of the opcode, and 'func'
 * is the function to be called, with the same arguments and return
 * value as in the case of opcode init/perf functions.
 * The functions are called in reverse order of registration.
 * Returns zero on success.
 */

int csoundRegisterDeinitCallback(CSOUND *csound, void *p,
                                 int (*func)(CSOUND *, void *))
{
    INSDS           *ip = ((OPDS*) p)->insdshead;
    opcodeDeinit_t  *dp = (opcodeDeinit_t*) malloc(sizeof(opcodeDeinit_t));

    (void) csound;
    if (UNLIKELY(dp == NULL))
      return CSOUND_MEMORY;
    dp->p = p;
    dp->func = func;
    dp->nxt = ip->nxtd;
    ip->nxtd = dp;
    return CSOUND_SUCCESS;
}

/**
 * Register a function to be called by csoundReset(), in reverse order
 * of registration, before unloading external modules. The function takes
 * the Csound instance pointer as the first argument, and the pointer
 * passed here as 'userData' as the second, and is expected to return zero
 * on success.
 * The return value of csoundRegisterResetCallback() is zero on success.
 */

int csoundRegisterResetCallback(CSOUND *csound, void *userData,
                                int (*func)(CSOUND *, void *))
{
    resetCallback_t *dp = (resetCallback_t*) malloc(sizeof(resetCallback_t));

    if (UNLIKELY(dp == NULL))
      return CSOUND_MEMORY;
    dp->userData = userData;
    dp->func = func;
    dp->nxt = csound->reset_list;
    csound->reset_list = (void*) dp;
    return CSOUND_SUCCESS;
}

/* call the opcode deinitialisation routines of an instrument instance */
/* called from deact() in insert.c */

int csoundDeinitialiseOpcodes(CSOUND *csound, INSDS *ip)
{
    int err = 0;

    while (ip->nxtd != NULL) {
      opcodeDeinit_t  *dp = (opcodeDeinit_t*) ip->nxtd;
      err |= dp->func(csound, dp->p);
      ip->nxtd = (void*) dp->nxt;
      free(dp);
    }
    return err;
}

/**
 * Returns the name of the opcode of which the data structure
 * is pointed to by 'p'.
 */
char *csoundGetOpcodeName(void *p)
{
    return ((OPDS*) p)->optext->t.oentry->opname;
}

/**
 * Returns the number of input arguments for opcode 'p'.
 */
int csoundGetInputArgCnt(void *p)
{
    return (int) ((OPDS*) p)->optext->t.inArgCount;
}

/**
 * Returns a binary value of which bit 0 is set if the first input
 * argument is a-rate, bit 1 is set if the second input argument is
 * a-rate, and so on.
 * Only the first 31 arguments are guaranteed to be reported correctly.
 */
unsigned long csoundGetInputArgAMask(void *p)
{
    return (unsigned long) ((unsigned int) ((OPDS*) p)->optext->t.xincod);
}

/**
 * Returns a binary value of which bit 0 is set if the first input
 * argument is a string, bit 1 is set if the second input argument is
 * a string, and so on.
 * Only the first 31 arguments are guaranteed to be reported correctly.
 */
unsigned long csoundGetInputArgSMask(void *p)
{
    return (unsigned long) ((unsigned int) ((OPDS*) p)->optext->t.xincod_str);
}

/**
 * Returns the name of input argument 'n' (counting from 0) for opcode 'p'.
 */
char *csoundGetInputArgName(void *p, int n)
{
    if ((unsigned int) n >=
        (unsigned int) ((OPDS*) p)->optext->t.inArgCount)
      return (char*) NULL;
    return (char*) ((OPDS*) p)->optext->t.inlist->arg[n];
}

/**
 * Returns the number of output arguments for opcode 'p'.
 */
int csoundGetOutputArgCnt(void *p)
{
    return (int) ((OPDS*) p)->optext->t.outArgCount;
}

/**
 * Returns a binary value of which bit 0 is set if the first output
 * argument is a-rate, bit 1 is set if the second output argument is
 * a-rate, and so on.
 * Only the first 31 arguments are guaranteed to be reported correctly.
 */
unsigned long csoundGetOutputArgAMask(void *p)
{
    return (unsigned long) ((unsigned int) ((OPDS*) p)->optext->t.xoutcod);
}

/**
 * Returns a binary value of which bit 0 is set if the first output
 * argument is a string, bit 1 is set if the second output argument is
 * a string, and so on.
 * Only the first 31 arguments are guaranteed to be reported correctly.
 */
unsigned long csoundGetOutputArgSMask(void *p)
{
    return (unsigned long) ((unsigned int) ((OPDS*) p)->optext->t.xoutcod_str);
}

/**
 * Returns the name of output argument 'n' (counting from 0) for opcode 'p'.
 */
char *csoundGetOutputArgName(void *p, int n)
{
    if ((unsigned int) n
        >= (unsigned int) ((OPDS*) p)->optext->t.outArgCount)
      return (char*) NULL;
    return (char*) ((OPDS*) p)->optext->t.outlist->arg[n];
}

/**
 * Set release time in control periods (1 / csound->ekr second units)
 * for opcode 'p' to 'n'. If the current release time is longer than
 * the specified value, it is not changed.
 * Returns the new release time.
 */
int csoundSetReleaseLength(void *p, int n)
{
    if (n > (int) ((OPDS*) p)->insdshead->xtratim)
      ((OPDS*) p)->insdshead->xtratim = n;
    return (int) ((OPDS*) p)->insdshead->xtratim;
}

/**
 * Set release time in seconds for opcode 'p' to 'n'.
 * If the current release time is longer than the specified value,
 * it is not changed.
 * Returns the new release time in seconds.
 */
MYFLT csoundSetReleaseLengthSeconds(void *p, MYFLT n)
{
    int kcnt = (int) (n * ((OPDS*) p)->insdshead->csound->ekr + FL(0.5));
    if (kcnt > (int) ((OPDS*) p)->insdshead->xtratim)
      ((OPDS*) p)->insdshead->xtratim = kcnt;
    return ((MYFLT) ((OPDS*) p)->insdshead->xtratim
            * ((OPDS*) p)->insdshead->csound->onedkr);
}

/**
 * Returns MIDI channel number (0 to 15) for the instrument instance
 * that called opcode 'p'.
 * In the case of score notes, -1 is returned.
 */
int csoundGetMidiChannelNumber(void *p)
{
    MCHNBLK *chn = ((OPDS*) p)->insdshead->m_chnbp;
    int     i;
    if (chn == NULL)
      return -1;
    for (i = 0; i < 16; i++) {
      if (chn == ((OPDS*) p)->insdshead->csound->m_chnbp[i])
        return i;
    }
    return -1;
}

/**
 * Returns a pointer to the MIDI channel structure for the instrument
 * instance that called opcode 'p'.
 * In the case of score notes, NULL is returned.
 */
MCHNBLK *csoundGetMidiChannel(void *p)
{
    return ((OPDS*) p)->insdshead->m_chnbp;
}

/**
 * Returns MIDI note number (in the range 0 to 127) for opcode 'p'.
 * If the opcode was not called from a MIDI activated instrument
 * instance, the return value is undefined.
 */
int csoundGetMidiNoteNumber(void *p)
{
    return (int) ((OPDS*) p)->insdshead->m_pitch;
}

/**
 * Returns MIDI velocity (in the range 0 to 127) for opcode 'p'.
 * If the opcode was not called from a MIDI activated instrument
 * instance, the return value is undefined.
 */
int csoundGetMidiVelocity(void *p)
{
    return (int) ((OPDS*) p)->insdshead->m_veloc;
}

/**
 * Returns non-zero if the current note (owning opcode 'p') is releasing.
 */
int csoundGetReleaseFlag(void *p)
{
    return (int) ((OPDS*) p)->insdshead->relesing;
}

/**
 * Returns the note-off time in seconds (measured from the beginning of
 * performance) of the current instrument instance, from which opcode 'p'
 * was called. The return value may be negative if the note has indefinite
 * duration.
 */
double csoundGetOffTime(void *p)
{
    return (double) ((OPDS*) p)->insdshead->offtim;
}

/**
 * Returns the array of p-fields passed to the instrument instance
 * that owns opcode 'p', starting from p0. Only p1, p2, and p3 are
 * guaranteed to be available. p2 is measured in seconds from the
 * beginning of the current section.
 */
MYFLT *csoundGetPFields(void *p)
{
    return (MYFLT*) &(((OPDS*) p)->insdshead->p0);
}

/**
 * Returns the instrument number (p1) for opcode 'p'.
 */
int csoundGetInstrumentNumber(void *p)
{
    return (int) ((OPDS*) p)->insdshead->p1;
}

typedef struct csMsgStruct_ {
  struct csMsgStruct_  *nxt;
  int         attr;
  char        s[1];
} csMsgStruct;

typedef struct csMsgBuffer_ {
  void        *mutex_;
  csMsgStruct *firstMsg;
  csMsgStruct *lastMsg;
  int         msgCnt;
  char        *buf;
} csMsgBuffer;

// callback for storing messages in the buffer only
static void csoundMessageBufferCallback_1_(CSOUND *csound, int attr,
                                           const char *fmt, va_list args);

// callback for writing messages to the buffer, and also stdout/stderr
static void csoundMessageBufferCallback_2_(CSOUND *csound, int attr,
                                           const char *fmt, va_list args);

/**
 * Creates a buffer for storing messages printed by Csound.
 * Should be called after creating a Csound instance; note that
 * the message buffer uses the host data pointer, and the buffer
 * should be freed by calling csoundDestroyMessageBuffer() before
 * deleting the Csound instance.
 * If 'toStdOut' is non-zero, the messages are also printed to
 * stdout and stderr (depending on the type of the message),
 * in addition to being stored in the buffer.
 */

void PUBLIC csoundEnableMessageBuffer(CSOUND *csound, int toStdOut)
{
    csMsgBuffer *pp;
    size_t      nBytes;

    csoundDestroyMessageBuffer(csound);
    nBytes = sizeof(csMsgBuffer);
        if (!toStdOut) {
                nBytes += (size_t) 16384;
        }
    pp = (csMsgBuffer*) malloc(nBytes);
    pp->mutex_ = csoundCreateMutex(0);
    pp->firstMsg = (csMsgStruct*) NULL;
    pp->lastMsg = (csMsgStruct*) NULL;
    pp->msgCnt = 0;
    if (!toStdOut) {
      pp->buf = (char*) pp + (int) sizeof(csMsgBuffer);
          pp->buf[0] = (char) '\0';
    } else {
          pp->buf = (char*) NULL;
        }
        csound->message_buffer = (void*) pp;
        if (!toStdOut) {
                csoundSetMessageCallback(csound, csoundMessageBufferCallback_1_);
        } else {
                csoundSetMessageCallback(csound, csoundMessageBufferCallback_2_);
        }
}

/**
 * Returns the first message from the buffer.
 */
#ifdef MSVC
const char PUBLIC *csoundGetFirstMessage(CSOUND *csound)
#else
const char */*PUBLIC*/ csoundGetFirstMessage(CSOUND *csound)
#endif
{
    csMsgBuffer *pp = (csMsgBuffer*) csound->message_buffer;
    char        *msg = NULL;

    if (pp && pp->msgCnt) {
      csoundLockMutex(pp->mutex_);
      if (pp->firstMsg)
        msg = &(pp->firstMsg->s[0]);
      csoundUnlockMutex(pp->mutex_);
    }
    return msg;
}

/**
 * Returns the attribute parameter (see msg_attr.h) of the first message
 * in the buffer.
 */

int PUBLIC csoundGetFirstMessageAttr(CSOUND *csound)
{
        csMsgBuffer *pp = (csMsgBuffer*) csound->message_buffer;
    int         attr = 0;

    if (pp && pp->msgCnt) {
          csoundLockMutex(pp->mutex_);
          if (pp->firstMsg) {
                  attr = pp->firstMsg->attr;
          }
      csoundUnlockMutex(pp->mutex_);
    }
    return attr;
}

/**
 * Removes the first message from the buffer.
 */

void PUBLIC csoundPopFirstMessage(CSOUND *csound)
{
        csMsgBuffer *pp = (csMsgBuffer*) csound->message_buffer;

    if (pp) {
      csMsgStruct *tmp;
      csoundLockMutex(pp->mutex_);
      tmp = pp->firstMsg;
      if (tmp) {
        pp->firstMsg = tmp->nxt;
        pp->msgCnt--;
        if (!pp->firstMsg)
          pp->lastMsg = (csMsgStruct*) 0;
      }
      csoundUnlockMutex(pp->mutex_);
      if (tmp)
        free((void*) tmp);
    }
}

/**
 * Returns the number of pending messages in the buffer.
 */

int PUBLIC csoundGetMessageCnt(CSOUND *csound)
{
        csMsgBuffer *pp = (csMsgBuffer*) csound->message_buffer;
    int         cnt = 0;

    if (pp) {
      csoundLockMutex(pp->mutex_);
      cnt = pp->msgCnt;
      csoundUnlockMutex(pp->mutex_);
    }
    return cnt;
}

/**
 * Releases all memory used by the message buffer.
 */

void PUBLIC csoundDestroyMessageBuffer(CSOUND *csound)
{
        csMsgBuffer *pp = (csMsgBuffer*) csound->message_buffer;
    csound->message_buffer = NULL;
    csoundSetMessageCallback(csound, NULL);
    if (!pp) {
        return;
    }
    while (csoundGetMessageCnt(csound) > 0) {
        csoundPopFirstMessage(csound);
    }
    csoundSetHostData(csound, NULL);
    csoundDestroyMutex(pp->mutex_);
    free((void*) pp);
}

static void csoundMessageBufferCallback_1_(CSOUND *csound, int attr,
                                           const char *fmt, va_list args)
{
    csMsgBuffer *pp = (csMsgBuffer*) csound->message_buffer;
    csMsgStruct *p;
    int         len;

    csoundLockMutex(pp->mutex_);
    len = vsprintf(pp->buf, fmt, args);         // FIXME: this can overflow
    if (UNLIKELY((unsigned int) len >= (unsigned int) 16384)) {
      csoundUnlockMutex(pp->mutex_);
      fprintf(stderr, Str("csound: internal error: message buffer overflow\n"));
      exit(-1);
    }
    p = (csMsgStruct*) malloc(sizeof(csMsgStruct) + (size_t) len);
    p->nxt = (csMsgStruct*) NULL;
    p->attr = attr;
    strcpy(&(p->s[0]), pp->buf);
    if (pp->firstMsg == (csMsgStruct*) 0) {
        pp->firstMsg = p;
    } else {
        pp->lastMsg->nxt = p;
    }
    pp->lastMsg = p;
    pp->msgCnt++;
    csoundUnlockMutex(pp->mutex_);
}

static void csoundMessageBufferCallback_2_(CSOUND *csound, int attr,
                                           const char *fmt, va_list args)
{
    csMsgBuffer *pp = (csMsgBuffer*) csound->message_buffer;
    csMsgStruct *p;
    int         len = 0;
    va_list     args_save;

    va_copy(args_save, args);
    switch (attr & CSOUNDMSG_TYPE_MASK) {
    case CSOUNDMSG_ERROR:
    case CSOUNDMSG_REALTIME:
    case CSOUNDMSG_WARNING:
      len = vfprintf(stderr, fmt, args);
      break;
    default:
      len = vfprintf(stdout, fmt, args);
    }
    p = (csMsgStruct*) malloc(sizeof(csMsgStruct) + (size_t) len);
    p->nxt = (csMsgStruct*) NULL;
    p->attr = attr;
    vsprintf(&(p->s[0]), fmt, args_save);
    va_end(args_save);
    csoundLockMutex(pp->mutex_);
    if (pp->firstMsg == (csMsgStruct*) NULL)
      pp->firstMsg = p;
    else
      pp->lastMsg->nxt = p;
    pp->lastMsg = p;
    pp->msgCnt++;
    csoundUnlockMutex(pp->mutex_);
}

static INSTRTXT **csoundGetInstrumentList(CSOUND *csound){
  return csound->engineState.instrtxtp;
}

static long csoundGetKcounter(CSOUND *csound){
  return csound->kcounter;
}

static void set_util_sr(CSOUND *csound, MYFLT sr){ csound->esr = sr; }
static void set_util_nchnls(CSOUND *csound, int nchnls){ csound->nchnls = nchnls; }

#if 0
PUBLIC int csoundPerformKsmpsAbsolute(CSOUND *csound)
{
    int done = 0;
    int returnValue;

    /* VL: 1.1.13 if not compiled (csoundStart() not called)  */
    if (UNLIKELY(!(csound->engineStatus & CS_STATE_COMP))) {
      csound->Warning(csound,
                      Str("Csound not ready for performance: csoundStart() "
                          "has not been called \n"));
      return CSOUND_ERROR;
    }
    /* setup jmp for return after an exit() */
    if (UNLIKELY((returnValue = setjmp(csound->exitjmp)))) {
#ifndef MACOSX
      csoundMessage(csound, Str("Early return from csoundPerformKsmps().\n"));
#endif
      return ((returnValue - CSOUND_EXITJMP_SUCCESS) | CSOUND_EXITJMP_SUCCESS);
    }
    csoundLockMutex(csound->API_lock);
    do {
      done |= sensevents(csound);
    } while (kperf(csound));
    csoundUnlockMutex(csound->API_lock);
    return done;
}
#endif


//#ifdef __cplusplus
//}
//#endif<|MERGE_RESOLUTION|>--- conflicted
+++ resolved
@@ -2733,7 +2733,7 @@
     int     i, max_len;
     OPARMS  *O = csound->oparms;
 
-<<<<<<< HEAD
+
      memRESET(csound);
     #ifdef HAVE_PTHREAD_SPIN_LOCK
      pthread_spin_init(&csound->spoutlock, PTHREAD_PROCESS_PRIVATE);
@@ -2741,9 +2741,7 @@
      pthread_spin_init(&csound->memlock, PTHREAD_PROCESS_PRIVATE);
      pthread_spin_init(&csound->spinlock1, PTHREAD_PROCESS_PRIVATE);
     #endif
-=======
-
->>>>>>> 91febc68
+
     if(csound->engineStatus & CS_STATE_COMP) {
      /* and reset */
       csound->Message(csound, "resetting Csound instance\n");
@@ -2752,10 +2750,6 @@
       csound->engineStatus |= ~(CS_STATE_COMP);
     }
 
-<<<<<<< HEAD
-
-=======
->>>>>>> 91febc68
     if (msgcallback_ != NULL) {
       csoundSetMessageCallback(csound, msgcallback_);
     }
