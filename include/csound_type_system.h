--- conflicted
+++ resolved
@@ -43,15 +43,10 @@
         char* varDescription;
         int argtype; // used to denote if allowed as in-arg, out-arg, or both
         struct csvariable* (*createVariable)(void*, void*);
-<<<<<<< HEAD
         void (*copyValue)(CSOUND* csound, void* dest, void* src);
+        void (*freeVariableMemory)(void* csound, void* varMem);
         CONS_CELL* members;
         int userDefinedType;
-=======
-        void (*copyValue)(void* csound, void* dest, void* src);
-        struct cstype** unionTypes;
-        void (*freeVariableMemory)(void* csound, void* varMem);
->>>>>>> 6fc8d8f1
     } CS_TYPE;
 
     typedef struct csvarmem {
