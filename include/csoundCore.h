/*
    csoundCore.h:

    Copyright (C) 1991-2006 Barry Vercoe, John ffitch, Istvan Varga

    This file is part of Csound.

    The Csound Library is free software; you can redistribute it
    and/or modify it under the terms of the GNU Lesser General Public
    License as published by the Free Software Foundation; either
    version 2.1 of the License, or (at your option) any later version.

    Csound is distributed in the hope that it will be useful,
    but WITHOUT ANY WARRANTY; without even the implied warranty of
    MERCHANTABILITY or FITNESS FOR A PARTICULAR PURPOSE.  See the
    GNU Lesser General Public License for more details.

    You should have received a copy of the GNU Lesser General Public
    License along with Csound; if not, write to the Free Software
    Foundation, Inc., 59 Temple Place, Suite 330, Boston, MA
    02111-1307 USA
*/

#if !defined(__BUILDING_LIBCSOUND) && !defined(CSOUND_CSDL_H)
#  error "Csound plugins and host applications should not include csoundCore.h"
#endif

#ifndef CSOUNDCORE_H
#define CSOUNDCORE_H

#include "sysdep.h"
#include <pthread.h>
#include "cs_par_structs.h"
#include <stdarg.h>
#include <setjmp.h>
#include "csound_type_system.h"
#include "csound.h"
#include "cscore.h"
#include "pools.h"

#ifdef __cplusplus
extern "C" {
#endif /*  __cplusplus */

#ifdef __MACH__
#define BARRIER_SERIAL_THREAD (-1)
typedef struct {
  pthread_mutex_t mut;
  pthread_cond_t cond;
  unsigned int count, max, iteration;
} barrier_t;

#ifndef PTHREAD_BARRIER_SERIAL_THREAD
#define pthread_barrier_t barrier_t
#endif /* PTHREAD_BARRIER_SERIAL_THREAd */
#endif /* __MACH__ */

#define OK        (0)
#define NOTOK     (-1)

#define CSFILE_FD_R     1
#define CSFILE_FD_W     2
#define CSFILE_STD      3
#define CSFILE_SND_R    4
#define CSFILE_SND_W    5

#define MAXINSNO  (200)
#define PMAX      (1998)
#define VARGMAX   (1999)

#define ORTXT       h.optext->t
#define INCOUNT     ORTXT.inlist->count
#define OUTCOUNT    ORTXT.outlist->count   /* Not used */
//#define INOCOUNT    ORTXT.inoffs->count
//#define OUTOCOUNT   ORTXT.outoffs->count
#define INOCOUNT    ORTXT.inArgCount
#define OUTOCOUNT   ORTXT.outArgCount
#define XINCODE     ORTXT.xincod
#  define XINARG1   (p->XINCODE & 1)
#  define XINARG2   (p->XINCODE & 2)
#  define XINARG3   (p->XINCODE & 4)
#  define XINARG4   (p->XINCODE & 8)
#  define XINARG5   (p->XINCODE &16)
#define XOUTCODE    ORTXT.xoutcod
#define XSTRCODE    ORTXT.xincod_str
#define XOUTSTRCODE ORTXT.xoutcod_str

#define CURTIME (((double)csound->icurTime)/((double)csound->esr))
#define CURTIME_inc (((double)csound->ksmps)/((double)csound->esr))

#ifdef USE_DOUBLE
#define MAXLEN     0x40000000
#define FMAXLEN    ((MYFLT)(MAXLEN))
#define PHMASK     0x3fffffff
#else
#define MAXLEN     0x1000000L
#define FMAXLEN    ((MYFLT)(MAXLEN))
#define PHMASK     0x0FFFFFFL
#endif

#define PFRAC(x)   ((MYFLT)((x) & ftp->lomask) * ftp->lodiv)
#define MAXPOS     0x7FFFFFFFL

#define BYTREVS(n) ((n>>8  & 0xFF) | (n<<8 & 0xFF00))
#define BYTREVL(n) ((n>>24 & 0xFF) | (n>>8 & 0xFF00L) | \
                    (n<<8 & 0xFF0000L) | (n<<24 & 0xFF000000L))

#define OCTRES     8192
#define CPSOCTL(n) ((MYFLT)(1 << ((int)(n) >> 13)) * csound->cpsocfrc[(int)(n) & 8191])

#define LOBITS     10
#define LOFACT     1024
  /* LOSCAL is 1/LOFACT as MYFLT */
#define LOSCAL     FL(0.0009765625)

#define LOMASK     1023

#ifdef USE_DOUBLE
  extern int64_t MYNAN;
  //#define SSTRCOD    (nan("0"))
#define SSTRCOD    (double)NAN
#else
  extern int32 MYNAN;
#define SSTRCOD    (float)NAN
  //#define SSTRCOD    (nanf("0"))
#endif
#define ISSTRCOD(X) isnan(X)

#define SSTRSIZ    200
#define ALLCHNLS   0x7fff
#define DFLT_SR    FL(44100.0)
#define DFLT_KR    FL(4410.0)
#define DFLT_KSMPS 10
#define DFLT_NCHNLS 1
#define MAXCHNLS   256

#define MAXNAME   (256)

#define DFLT_DBFS (FL(32768.0))

#define MAXOCTS         8
#define MAXCHAN         16      /* 16 MIDI channels; only one port for now */

#define ONEPT           1.02197486              /* A440 tuning factor */
#define LOG10D20        0.11512925              /* for db to ampfac   */
#define DV32768         FL(0.000030517578125)

#ifndef PI
#define PI      (3.141592653589793238462643383279502884197)
#endif /* pi */
#define TWOPI   (6.283185307179586476925286766559005768394)
#define PI_F    ((MYFLT) PI)
#define TWOPI_F ((MYFLT) TWOPI)
#define INF     (2147483647.0)

#define AMPLMSG 01
#define RNGEMSG 02
#define WARNMSG 04
#define RAWMSG  0x40
#define TIMEMSG 0x80
#define IGN(X)  (void) X

#define ARG_CONSTANT 0
#define ARG_STRING 1
#define ARG_PFIELD 2
#define ARG_GLOBAL 3
#define ARG_LOCAL 4
#define ARG_LABEL 5

#define ASYNC_GLOBAL 1
#define ASYNC_LOCAL  2


typedef struct CORFIL {
    char    *body;
    unsigned int     len;
    unsigned int     p;
  } CORFIL;

  typedef struct {
    int     odebug;
    int     sfread, sfwrite, sfheader, filetyp;
    int     inbufsamps, outbufsamps;
    int     informat, outformat;
    int     sfsampsize;
    int     displays, graphsoff, postscript, msglevel;
    int     Beatmode, cmdTempo, oMaxLag;
    int     usingcscore, Linein;
    int     RTevents, Midiin, FMidiin, RMidiin;
    int     ringbell, termifend;
    int     rewrt_hdr, heartbeat, gen01defer;
    int     expr_opt;       /* IV - Jan 27 2005: for --expression-opt */
    float   sr_override, kr_override;
    char    *infilename, *outfilename;
    CORFIL  *playscore;
    char    *Linename, *Midiname, *FMidiname;
    char    *Midioutname;   /* jjk 09252000 - MIDI output device, -Q option */
    char    *FMidioutname;
    int     midiKey, midiKeyCps, midiKeyOct, midiKeyPch;
    int     midiVelocity, midiVelocityAmp;
    int     noDefaultPaths;  /* syy - Oct 25, 2006: for disabling relative paths
                              from files */
    int     numThreads;
    int     syntaxCheckOnly;
    int     useCsdLineCounts;
    int     sampleAccurate;  /* switch for score events sample accuracy */
    int     realtime; /* realtime priority mode  */
  } OPARMS;

  typedef struct arglst {
    int     count;
    char    *arg[1];
  } ARGLST;

  typedef struct arg {
          int type;
          void* argPtr;
          int index;
          struct arg* next;
  } ARG;
//  typedef struct argoffs {
//    int     count;
//    int     indx[1];
//  } ARGOFFS;

    typedef struct oentry {
        char    *opname;
        uint16  dsblksiz;
        uint16  flags;
        uint8_t thread;
        char    *outypes;
        char    *intypes;
        int     (*iopadr)(CSOUND *, void *p);
        int     (*kopadr)(CSOUND *, void *p);
        int     (*aopadr)(CSOUND *, void *p);
        void    *useropinfo;    /* user opcode parameters */
        int     prvnum;
    } OENTRY;

    // holds matching oentries from opcodeList
    // has space for 16 matches and next pointer in case more are found (unlikely though)
    typedef struct oentries {
        OENTRY* entries[16];
        int opnum[16];
        int count;
        char *opname;
        int prvnum;
        struct oentries* next;
    } OENTRIES;

  /**
   * Storage for parsed orchestra code, for each opcode in an INSTRTXT.
   */
  typedef struct text {
    int     linenum;        /* Line num in orch file (currently buggy!)  */
    OENTRY* oentry;
    char    *opcod;         /* Pointer to opcode name in global pool */
    ARGLST  *inlist;        /* Input args (pointer to item in name list) */
    ARGLST  *outlist;
    ARG     *inArgs;        /* Input args (index into list of values) */
    unsigned int inArgCount;
    ARG     *outArgs;
    unsigned int outArgCount;
    int     xincod;         /* Rate switch for multi-rate opcode functions */
    int     xoutcod;        /* output rate switch (IV - Sep 1 2002) */
    int     xincod_str;     /* Type switch for string arguments */
    int     xoutcod_str;
    char    intype;         /* Type of first input argument (g,k,a,w etc) */
    char    pftype;         /* Type of output argument (k,a etc) */
  } TEXT;


  /**
   * This struct is filled out by otran() at orch parse time.
   * It is used as a template for instrument events.
   */
  typedef struct instr {
    struct op * nxtop;              /* Linked list of instr opcodes */
    TEXT    t;                      /* Text of instrument (same in nxtop) */
    int     pmax, vmax, pextrab;    /* Arg count, size of data for all
                                       opcodes in instr */
    int     mdepends;               /* Opcode type (i/k/a) */
    CS_VAR_POOL* varPool;

    int     optxtcount;
    int16   muted;
//    int32   localen;
    int32   opdstot;                /* Total size of opds structs in instr */
//    int32   *inslist;               /* Only used in parsing (?) */
    MYFLT   *psetdata;              /* Used for pset opcode */
    struct insds * instance;        /* Chain of allocated instances of
                                       this instrument */
    struct insds * lst_instance;    /* last allocated instance */
    struct insds * act_instance;    /* Chain of free (inactive) instances */
                                    /* (pointer to next one is INSDS.nxtact) */
    struct instr * nxtinstxt;       /* Next instrument in orch (num order) */
    int     active;                 /* To count activations for control */
    int     pending_release;        /* To count instruments in release phase */
    int     maxalloc;
    MYFLT   cpuload;                /* % load this instrumemnt makes */
    struct opcodinfo *opcode_info;  /* UDO info (when instrs are UDOs) */
    char    *insname;               /* instrument name */
    int     instcnt;                /* Count number of instances ever */
    int     isNew;                  /* is this a new definition */
  } INSTRTXT;

  /**
   * A chain of TEXT structs. Note that this is identical with the first two
   * members of struct INSTRTEXT, and is so typecast at various points in code.
   */
  typedef struct op {
    struct op *nxtop;
    TEXT    t;
  } OPTXT;

  typedef struct fdch {
    struct fdch *nxtchp;
    /** handle returned by csound->FileOpen() */
    void    *fd;
  } FDCH;

  typedef struct auxch {
    struct auxch *nxtchp;
    size_t  size;
    void    *auxp, *endp;
  } AUXCH;

  typedef struct {
    int      dimensions;
    int*     sizes;             /* size of each dimensions */
    int      arrayMemberSize;
    CS_TYPE* arrayType;
    MYFLT*   data;
//    AUXCH   aux;
  } ARRAYDAT;

   typedef struct {
      int     size;             /* 0...size-1 */
      MYFLT   *data;
      AUXCH   aux;
   } TABDAT;

  typedef struct monblk {
    int16   pch;
    struct monblk *prv;
  } MONPCH;

  typedef struct {
    int     notnum[4];
  } DPEXCL;

  typedef struct {
    DPEXCL  dpexcl[8];
    /** for keys 25-99 */
    int     exclset[75];
  } DPARM;

  typedef struct dklst {
    struct dklst *nxtlst;
    int32    pgmno;
    /** cnt + keynos */
    MYFLT   keylst[1];
  } DKLST;

  typedef struct mchnblk {
    /** most recently received program change */
    int16   pgmno;
    /** instrument number assigned to this channel */
    int16   insno;
    int16   RegParNo;
    int16   mono;
    MONPCH  *monobas;
    MONPCH  *monocur;
    /** list of active notes (NULL: not active) */
    struct insds *kinsptr[128];
    /** polyphonic pressure indexed by note number */
    MYFLT   polyaft[128];
    /** ... with GS vib_rate, stored in c128-c135 */
    MYFLT   ctl_val[136];
    /** program change to instr number (<=0: ignore) */
    int16   pgm2ins[128];
    /** channel pressure (0-127) */
    MYFLT   aftouch;
    /** pitch bend (-1 to 1) */
    MYFLT   pchbend;
    /** pitch bend sensitivity in semitones */
    MYFLT   pbensens;
    /** number of held (sustaining) notes */
    int16   ksuscnt;
    /** current state of sustain pedal (0: off) */
    int16   sustaining;
    int     dpmsb;
    int     dplsb;
    int     datenabl;
    /** chain of dpgm keylists */
    DKLST   *klists;
    /** drumset params         */
    DPARM   *dparms;
  } MCHNBLK;

  /**
   * This struct holds the info for a concrete instrument event
   * instance in performance.
   */
  typedef struct insds {
    /* Chain of init-time opcodes */
    struct opds * nxti;
    /* Chain of performance-time opcodes */
    struct opds * nxtp;
    /* Next allocated instance */
    struct insds * nxtinstance;
    /* Previous allocated instance */
    struct insds * prvinstance;
    /* Next in list of active instruments */
    struct insds * nxtact;
    /* Previous in list of active instruments */
    struct insds * prvact;
    /* Next instrument to terminate */
    struct insds * nxtoff;
    /* Chain of files used by opcodes in this instr */
    FDCH    *fdchp;
    /* Extra memory used by opcodes in this instr */
    AUXCH   *auxchp;
    /* Extra release time requested with xtratim opcode */
    int     xtratim;
    /* MIDI note info block if event started from MIDI */
    MCHNBLK *m_chnbp;
    /* ptr to next overlapping MIDI voice */
    struct insds * nxtolap;
    /* Instrument number */
    int16   insno;
    /* non-zero for sustaining MIDI note */
    int16   m_sust;
    /* MIDI pitch, for simple access */
    unsigned char m_pitch;
    /* ...ditto velocity */
    unsigned char m_veloc;
    /* Flag to indicate we are releasing, test with release opcode */
    char    relesing;
    /* Set if instr instance is active (perfing) */
    char    actflg;
    /* Time to turn off event, in score beats */
    double  offbet;
    /* Time to turn off event, in seconds (negative on indef/tie) */
    double  offtim;
    /* Python namespace for just this instance. */
    void    *pylocal;
    /* pointer to Csound engine and API for externals */
    CSOUND  *csound;
#ifdef JPFF
    int     kcounter;
    unsigned int     ksmps;     /* Instrument copy of ksmps */
    MYFLT   ekr;                /* and of rates */
    MYFLT   onedksmps, onedkr, kicvt;
#endif
    struct opds  *pds;          /* Used for jumping */
    MYFLT   scratchpad[4];      /* Persistent data */

    /* user defined opcode I/O buffers */
    void    *opcod_iobufs;
    void    *opcod_deact, *subins_deact;
    /* opcodes to be run at note deactivation */
    void    *nxtd;
    uint32_t ksmps_offset; /* ksmps offset for sample accuracy */
    uint32_t no_end;      /* samps left at the end for sample accuracy (calculated) */
    uint32_t ksmps_no_end; /* samps left at the end for sample accuracy (used by opcodes) */
    int    init_done;
    /* Copy of required p-field values for quick access */
    MYFLT   p0;
    MYFLT   p1;
    MYFLT   p2;
    MYFLT   p3;
  } INSDS;

#ifdef JPFF
#define CS_KSMPS     (p->h.insdshead->ksmps)
#define CS_KCNT      (p->h.insdshead->kcounter)
#define CS_EKR       (p->h.insdshead->ekr)
#define CS_ONEDKSMPS (p->h.insdshead->onedksmps)
#define CS_ONEDKR    (p->h.insdshead->onedkr)
#define CS_KICVT     (p->h.insdshead->kicvt)
#else
#define CS_KSMPS     (csound->ksmps)  
#define CS_KCNT      (csound->GetKcounter(csound))
#define CS_EKR       (csound->ekr) 
#define CS_ONEDKSMPS (csound->onedksmps)
#define CS_ONEDKR    (csound->onedkr)
#define CS_KICVT     (csound->kicvt)
#endif
#define CS_ESR       (csound->esr) 
#define CS_PDS       (p->h.insdshead->pds)

  typedef int (*SUBR)(CSOUND *, void *);

  /**
   * This struct holds the info for one opcode in a concrete
   * instrument instance in performance.
   */
  typedef struct opds {
    /** Next opcode in init-time chain */
    struct opds * nxti;
    /** Next opcode in perf-time chain */
    struct opds * nxtp;
    /** Initialization (i-time) function pointer */
    SUBR    iopadr;
    /** Perf-time (k- or a-rate) function pointer */
    SUBR    opadr;
    /** Orch file template part for this opcode */
    OPTXT   *optext;
    /** Owner instrument instance data structure */
    INSDS   *insdshead;
  } OPDS;

  typedef struct lblblk {
    OPDS    h;
    OPDS    *prvi;
    OPDS    *prvp;
  } LBLBLK;

  typedef struct {
    MYFLT   *begp, *curp, *endp, feedback[6];
    int32    scount;
  } OCTDAT;

  typedef struct {
    int32    npts, nocts, nsamps;
    MYFLT   lofrq, hifrq, looct, srate;
    OCTDAT  octdata[MAXOCTS];
    AUXCH   auxch;
  } DOWNDAT;

  typedef struct {
    int32    ktimstamp, ktimprd;
    int32    npts, nfreqs, dbout;
    DOWNDAT *downsrcp;
    AUXCH   auxch;
  } SPECDAT;

  /**
   * This struct holds the data for one score event.
   */
  typedef struct event {
    /** String argument(s) (NULL if none) */
    int     scnt;
    char    *strarg;
    /** Event type */
    char    opcod;
    /** Number of p-fields */
    int16   pcnt;
    /** Event start time */
    MYFLT   p2orig;
    /** Length */
    MYFLT   p3orig;
    /** All p-fields for this event (SSTRCOD: string argument) */
    MYFLT   p[PMAX + 1];
    union {                   /* To ensure size is same as earlier */
      MYFLT   *extra;
      MYFLT   p[2];
    } c;
  } EVTBLK;

  typedef struct {
    MYFLT   gen01;
    MYFLT   ifilno;
    MYFLT   iskptim;
    MYFLT   iformat;
    MYFLT   channel;
    MYFLT   sample_rate;
    char    strarg[SSTRSIZ];
  } GEN01ARGS;

  typedef struct {
    /** table length, not including the guard point */
    uint32_t flen;
    /** length mask ( = flen - 1) for power of two table size, 0 otherwise */
    int32    lenmask;
    /** log2(MAXLEN / flen) for power of two table size, 0 otherwise */
    int32    lobits;
    /** 2^lobits - 1 */
    int32    lomask;
    /** 1 / 2^lobits */
    MYFLT   lodiv;
    /** LOFACT * (table_sr / orch_sr), cpscvt = cvtbas / base_freq */
    MYFLT   cvtbas, cpscvt;
    /** sustain loop mode (0: none, 1: forward, 2: forward and backward) */
    int16   loopmode1;
    /** release loop mode (0: none, 1: forward, 2: forward and backward) */
    int16   loopmode2;
    /** sustain loop start and end in sample frames */
    int32    begin1, end1;
    /** release loop start and end in sample frames */
    int32    begin2, end2;
    /** sound file length in sample frames (flenfrms = soundend - 1) */
    int32    soundend, flenfrms;
    /** number of channels */
    int32    nchanls;
    /** table number */
    int32    fno;
    /** GEN01 parameters */
    GEN01ARGS gen01args;
    /** table data (flen + 1 MYFLT values) */
    MYFLT   ftable[1];
  } FUNC;

  typedef struct {
    CSOUND  *csound;
    int32   flen;
    int     fno, guardreq;
    EVTBLK  e;
  } FGDATA;

  typedef struct {
    char    *name;
    int     (*fn)(FGDATA *, FUNC *);
  } NGFENS;

  typedef int (*GEN)(FGDATA *, FUNC *);

  typedef struct MEMFIL {
    char    filename[256];      /* Made larger RWD */
    char    *beginp;
    char    *endp;
    int32    length;
    struct MEMFIL *next;
  } MEMFIL;

  typedef struct {
    int16   type;
    int16   chan;
    int16   dat1;
    int16   dat2;
  } MEVENT;

  typedef struct SNDMEMFILE_ {
    /** file ID (short name)          */
    char            *name;
    struct SNDMEMFILE_ *nxt;
    /** full path filename            */
    char            *fullName;
    /** file length in sample frames  */
    size_t          nFrames;
    /** sample rate in Hz             */
    double          sampleRate;
    /** number of channels            */
    int             nChannels;
    /** AE_SHORT, AE_FLOAT, etc.      */
    int             sampleFormat;
    /** TYP_WAV, TYP_AIFF, etc.       */
    int             fileType;
    /**
     * loop mode:
     *   0: no loop information
     *   1: off
     *   2: forward
     *   3: backward
     *   4: bidirectional
     */
    int             loopMode;
    /** playback start offset frames  */
    double          startOffs;
    /** loop start (sample frames)    */
    double          loopStart;
    /** loop end (sample frames)      */
    double          loopEnd;
    /** base frequency (in Hz)        */
    double          baseFreq;
    /** amplitude scale factor        */
    double          scaleFac;
    /** interleaved sample data       */
    float           data[1];
  } SNDMEMFILE;

  typedef struct pvx_memfile_ {
    char        *filename;
    struct pvx_memfile_ *nxt;
    float       *data;
    uint32 nframes;
    int         format;
    int         fftsize;
    int         overlap;
    int         winsize;
    int         wintype;
    int         chans;
    MYFLT       srate;
  } PVOCEX_MEMFILE;

#ifdef __BUILDING_LIBCSOUND

#define INSTR   1
#define ENDIN   2
#define OPCODE  3
#define ENDOP   4
#define LABEL   5
#define SETBEG  6
#define PSET    6
#define USEROPCODE    7
#define SETEND  8

#define TOKMAX  50L     /* Should be 50 but bust */

/* max number of input/output args for user defined opcodes */
#define OPCODENUMOUTS_LOW   16
#define OPCODENUMOUTS_HIGH  64
#define OPCODENUMOUTS_MAX   256

#define MBUFSIZ         (4096)
#define MIDIINBUFMAX    (1024)
#define MIDIINBUFMSK    (MIDIINBUFMAX-1)

  typedef union {
    uint32 dwData;
    unsigned char bData[4];
  } MIDIMESSAGE;

  /* MIDI globals */

  typedef struct midiglobals {
    MEVENT  *Midevtblk;
    int     sexp;
    int     MIDIoutDONE;
    int     MIDIINbufIndex;
    MIDIMESSAGE MIDIINbuffer2[MIDIINBUFMAX];
    int     (*MidiInOpenCallback)(CSOUND *, void **, const char *);
    int     (*MidiReadCallback)(CSOUND *, void *, unsigned char *, int);
    int     (*MidiInCloseCallback)(CSOUND *, void *);
    int     (*MidiOutOpenCallback)(CSOUND *, void **, const char *);
    int     (*MidiWriteCallback)(CSOUND *, void *, const unsigned char *, int);
    int     (*MidiOutCloseCallback)(CSOUND *, void *);
    const char *(*MidiErrorStringCallback)(int);
    void    *midiInUserData;
    void    *midiOutUserData;
    void    *midiFileData;
    void    *midiOutFileData;
    int     rawControllerMode;
    char    muteTrackList[256];
    unsigned char mbuf[MBUFSIZ];
    unsigned char *bufp, *endatp;
    int16   datreq, datcnt;
  } MGLOBAL;

  typedef struct eventnode {
    struct eventnode  *nxt;
    uint32     start_kcnt;
    EVTBLK            evt;
  } EVTNODE;

  typedef struct {
    OPDS    h;
    MYFLT   *ktempo, *istartempo;
    MYFLT   prvtempo;
  } TEMPO;

  /* typedef struct token { */
  /*   char    *str; */
  /*   int16   prec; */
  /* } TOKEN; */

  typedef struct names {
    char    *mac;
    struct names *next;
  } NAMES;

  typedef struct threadInfo {
    struct threadInfo *next;
    void * threadId;
  } THREADINFO;

#include "sort.h"
#include "text.h"
#include "prototyp.h"
#include "cwindow.h"
#include "envvar.h"
#include "remote.h"

#define CS_STATE_PRE    (1)
#define CS_STATE_COMP   (2)
#define CS_STATE_UTIL   (4)
#define CS_STATE_CLN    (8)
#define CS_STATE_JMP    (16)

/* These are used to set/clear bits in csound->tempStatus.
   If the bit is set, it indicates that the given file is
   a temporary. */
  extern const uint32_t csOrcMask;
  extern const uint32_t csScoInMask;
  extern const uint32_t csScoSortMask;
  extern const uint32_t csMidiScoMask;
  extern const uint32_t csPlayScoMask;

#endif  /* __BUILDING_LIBCSOUND */

#define MARGS   (3)
typedef struct S_MACRO {          /* To store active macros */
    char        *name;          /* Use is by name */
    int         acnt;           /* Count of arguments */
    CORFIL      *body;          /* The text of the macro */
    struct S_MACRO *next;         /* Chain of active macros */
    int         margs;          /* ammount of space for args */
    char        *arg[MARGS];    /* With these arguments */
} S_MACRO;

typedef struct in_stack_s {     /* Stack of active inputs */
    int16       is_marked_repeat;     /* 1 if this input created by 'n' stmnt */
    int16       args;                 /* Argument count for macro */
    CORFIL      *cf;                  /* In core file */
    void        *fd;                  /* for closing stream */
    S_MACRO       *mac;
    int         line;
} IN_STACK;

typedef struct marked_sections {
    char        *name;
    int32       posit;
    int         line;
    char        *file;
} MARKED_SECTIONS;

typedef struct namelst {
  char           *name;
  struct namelst *next;
} NAMELST;

typedef struct NAME__ {
    char          *namep;
    struct NAME__  *nxt;
    int           type, count;
} NAME;

  /* Holds UDO information, when an instrument is
     defined as a UDO
  */
  typedef struct opcodinfo {
    int32    instno;
    char    *name, *intypes, *outtypes;
    int16   inchns, outchns, perf_incnt, perf_outcnt;
    int16   *in_ndx_list, *out_ndx_list;
    INSTRTXT *ip;
    struct opcodinfo *prv;
  } OPCODINFO;

  /**
   * This struct will hold the current engine state after compilation
   */
  typedef struct engine_state {
    CS_VAR_POOL    *varPool;  /* global variable pool */
    MYFLT_POOL*   constantsPool;
    STRING_POOL*  stringPool;
    int            maxopcno;
    INSTRTXT      **instrtxtp; /* instrument list      */
    INSTRTXT      instxtanchor;
    void          *instrumentNames; /* instrument names */
    int           maxinsno;
  } ENGINE_STATE;


  /**
   * plugin module info
   */
  typedef struct {
    char module[12];
    char type[12];
  } MODULE_INFO;

  /**
   * Contains all function pointers, data, and data pointers required
   * to run one instance of Csound.
   */
  struct CSOUND_ {

<<<<<<< HEAD
    /**
     * PUBLIC functions in CSOUND 
     * These are used by plugins to access the
     * csound library functionality without the requirement
     * of compile-time linkage to the csound library
     */

=======
    void (*SetInputValueCallback)(CSOUND *, channelCallback_t);
    void (*SetOutputValueCallback)(CSOUND *,channelCallback_t);
>>>>>>> 56f53896
   void (*SetMessageCallback)(CSOUND *,
                void (*csoundMessageCallback)(CSOUND *,
                                              int attr, const char *format,
                                              va_list valist));
    void (*DeleteCfgVarList)(csCfgVariable_t **lst);
    void (*SetMessageLevel)(CSOUND *, int messageLevel);
    long (*RunCommand)(const char * const *argv, int noWait);
    int (*OpenLibrary)(void **library, const char *libraryPath);  //
    int (*CloseLibrary)(void *library);//
    void *(*GetLibrarySymbol)(void *library, const char *procedureName);//

    void (*SetYieldCallback)(CSOUND *, int (*yieldCallback)(CSOUND *));//
    int (*SetControlChannelHints)(CSOUND *, const char *name,
                                  const controlChannelHints_t hints); //
    int (*GetControlChannelHints)(CSOUND *, const char *name,
                                   controlChannelHints_t *hints); //
    int (*NewOpcodeList)(CSOUND *, opcodeListEntry **);//
    void (*DisposeOpcodeList)(CSOUND *, opcodeListEntry *);//
    int (*Set_Callback)(CSOUND *, int (*func)(void *, void *, unsigned int),
                                  void *userData, unsigned int typeMask);
    void (*Remove_Callback)(CSOUND *,
                            int (*func)(void *, void *, unsigned int));
    int (*PerformKsmps)(CSOUND *);
    MYFLT (*GetSr)(CSOUND *);
    MYFLT (*GetKr)(CSOUND *);
    uint32_t (*GetKsmps)(CSOUND *);
    uint32_t (*GetNchnls)(CSOUND *);
    uint32_t (*GetNchnls_i)(CSOUND *);
    long (*GetKcounter)(CSOUND *);
    long (*GetInputBufferSize)(CSOUND *);
    long (*GetOutputBufferSize)(CSOUND *);
    MYFLT *(*GetInputBuffer)(CSOUND *);
    MYFLT *(*GetOutputBuffer)(CSOUND *);
    CS_PRINTF2 void (*Message)(CSOUND *, const char *fmt, ...);
    CS_PRINTF3 void (*MessageS)(CSOUND *, int attr, const char *fmt, ...);
    void (*MessageV)(CSOUND *, int attr, const char *format, va_list args);
    int (*GetMessageLevel)(CSOUND *);
    void (*SetExternalMidiInOpenCallback)(CSOUND *,
                int (*func)(CSOUND *, void **, const char *));
    void (*SetExternalMidiReadCallback)(CSOUND *,
                int (*func)(CSOUND *, void *, unsigned char *, int));
    void (*SetExternalMidiInCloseCallback)(CSOUND *,
                int (*func)(CSOUND *, void *));
    void (*SetExternalMidiOutOpenCallback)(CSOUND *,
                int (*func)(CSOUND *, void **, const char *));
    void (*SetExternalMidiWriteCallback)(CSOUND *,
                int (*func)(CSOUND *, void *, const unsigned char *, int));
    void (*SetExternalMidiOutCloseCallback)(CSOUND *,
                int (*func)(CSOUND *, void *));
    void (*SetExternalMidiErrorStringCallback)(CSOUND *,
                const char *(*func)(int));
    int (*SetIsGraphable)(CSOUND *, int isGraphable);
    void (*SetMakeGraphCallback)(CSOUND *,
                void (*makeGraphCallback)(CSOUND *, WINDAT *p,
                                                    const char *name));
    void (*SetDrawGraphCallback)(CSOUND *,
                void (*drawGraphCallback)(CSOUND *, WINDAT *p));
    void (*SetKillGraphCallback)(CSOUND *,
                void (*killGraphCallback)(CSOUND *, WINDAT *p));
    void (*SetExitGraphCallback)(CSOUND *, int (*exitGraphCallback)(CSOUND *));
    int (*AppendOpcode)(CSOUND *, const char *opname, int dsblksiz, int flags,
                        int thread, const char *outypes, const char *intypes,
                        int (*iopadr)(CSOUND *, void *),
                        int (*kopadr)(CSOUND *, void *),
                        int (*aopadr)(CSOUND *, void *));
    int (*AppendOpcodes)(CSOUND *, const OENTRY *opcodeList, int n);
    int (*CheckEvents)(CSOUND *);
    const char *(*GetEnv)(CSOUND *, const char *name);
    char *(*FindInputFile)(CSOUND *, const char *filename, const char *envList);
    char *(*FindOutputFile)(CSOUND *,
                            const char *filename, const char *envList);
    void (*SetPlayopenCallback)(CSOUND *,
                int (*playopen__)(CSOUND *, const csRtAudioParams *parm));
    void (*SetRtplayCallback)(CSOUND *,
                void (*rtplay__)(CSOUND *, const MYFLT *outBuf, int nbytes));
    void (*SetRecopenCallback)(CSOUND *,
                int (*recopen__)(CSOUND *, const csRtAudioParams *parm));
    void (*SetRtrecordCallback)(CSOUND *,
                int (*rtrecord__)(CSOUND *, MYFLT *inBuf, int nbytes));
    void (*SetRtcloseCallback)(CSOUND *, void (*rtclose__)(CSOUND *));
    void (*SetAudioDeviceListCallback)(CSOUND *csound,
          int (*audiodevlist__)(CSOUND *, CS_AUDIODEVICE *list, int isOutput));
    void (*SetMIDIDeviceListCallback)(CSOUND *csound,
          int (*audiodevlist__)(CSOUND *, CS_MIDIDEVICE *list, int isOutput));
    void (*AuxAlloc)(CSOUND *, size_t nbytes, AUXCH *auxchp);
    void *(*Malloc)(CSOUND *, size_t nbytes);
    void *(*Calloc)(CSOUND *, size_t nbytes);
    void *(*ReAlloc)(CSOUND *, void *oldp, size_t nbytes);
    void (*Free)(CSOUND *, void *ptr);
    void (*dispset)(CSOUND *, WINDAT *, MYFLT *, int32, char *, int, char *);
    void (*display)(CSOUND *, WINDAT *);
    int (*dispexit)(CSOUND *);
    MYFLT (*intpow)(MYFLT, int32);
    int32 (*strarg2insno)(CSOUND *, void *p, int is_string);
    char *(*strarg2name)(CSOUND *, char *, void *, const char *, int);
    int (*hfgens)(CSOUND *, FUNC **, const EVTBLK *, int);
    int (*insert_score_event)(CSOUND *, EVTBLK *, double);
    int (*FTAlloc)(CSOUND *, int tableNum, int len);
    int (*FTDelete)(CSOUND *, int tableNum);
    FUNC *(*FTFind)(CSOUND *, MYFLT *argp);
    FUNC *(*FTFindP)(CSOUND *, MYFLT *argp);
    FUNC *(*FTnp2Find)(CSOUND *, MYFLT *argp);
    int (*GetTable)(CSOUND *, MYFLT **tablePtr, int tableNum);
    SNDMEMFILE *(*LoadSoundFile)(CSOUND *, const char *, void *);
    char *(*getstrformat)(int format);
    int (*sfsampsize)(int format);
    char *(*type2string)(int type);
    void *(*SAsndgetset)(CSOUND *,
                         char *, void *, MYFLT *, MYFLT *, MYFLT *, int);
    void *(*sndgetset)(CSOUND *, void *);
    int (*getsndin)(CSOUND *, void *, MYFLT *, int, void *);
    void (*rewriteheader)(void *ofd);
    int (*Rand31)(int *seedVal);
    void (*FDRecord)(CSOUND *, FDCH *fdchp);
    void (*FDClose)(CSOUND *, FDCH *fdchp);
    void (*SetDebug)(CSOUND *, int d);
    int (*GetDebug)(CSOUND *);
    int (*TableLength)(CSOUND *, int table);
    MYFLT (*TableGet)(CSOUND *, int table, int index);
    void (*TableSet)(CSOUND *, int table, int index, MYFLT value);
    void *(*CreateThread)(uintptr_t (*threadRoutine)(void *), void *userdata);
    uintptr_t (*JoinThread)(void *thread);
    void *(*CreateThreadLock)(void);
    void (*DestroyThreadLock)(void *lock);
    int (*WaitThreadLock)(void *lock, size_t milliseconds);
    void (*NotifyThreadLock)(void *lock);
    void (*WaitThreadLockNoTimeout)(void *lock);
    void (*Sleep)(size_t milliseconds);
    void (*InitTimerStruct)(RTCLOCK *);
    double (*GetRealTime)(RTCLOCK *);
    double (*GetCPUTime)(RTCLOCK *);
    uint32_t (*GetRandomSeedFromTime)(void);
    void (*SeedRandMT)(CsoundRandMTState *p,
                       const uint32_t *initKey, uint32_t keyLength);
    uint32_t (*RandMT)(CsoundRandMTState *p);
    char *(*LocalizeString)(const char *);
    int (*CreateGlobalVariable)(CSOUND *, const char *name, size_t nbytes);
    void *(*QueryGlobalVariable)(CSOUND *, const char *name);
    void *(*QueryGlobalVariableNoCheck)(CSOUND *, const char *name);
    int (*DestroyGlobalVariable)(CSOUND *, const char *name);
    int (*CreateConfigurationVariable)(CSOUND *, const char *name,
                                       void *p, int type, int flags,
                                       void *min, void *max,
                                       const char *shortDesc,
                                       const char *longDesc);
    int (*SetConfigurationVariable)(CSOUND *, const char *name, void *value);
    int (*ParseConfigurationVariable)(CSOUND *,
                                      const char *name, const char *value);
    csCfgVariable_t *(*QueryConfigurationVariable)(CSOUND *, const char *name);
    csCfgVariable_t **(*ListConfigurationVariables)(CSOUND *);
    int (*DeleteConfigurationVariable)(CSOUND *, const char *name);
    const char *(*CfgErrorCodeToString)(int errcode);
    int (*GetSizeOfMYFLT)(void);
    void **(*GetRtRecordUserData)(CSOUND *);
    void **(*GetRtPlayUserData)(CSOUND *);
    MYFLT (*GetInverseComplexFFTScale)(CSOUND *, int FFTsize);
    MYFLT (*GetInverseRealFFTScale)(CSOUND *, int FFTsize);
    void (*ComplexFFT)(CSOUND *, MYFLT *buf, int FFTsize);
    void (*InverseComplexFFT)(CSOUND *, MYFLT *buf, int FFTsize);
    void (*RealFFT)(CSOUND *, MYFLT *buf, int FFTsize);
    void (*InverseRealFFT)(CSOUND *, MYFLT *buf, int FFTsize);
    void (*RealFFTMult)(CSOUND *, MYFLT *outbuf, MYFLT *buf1, MYFLT *buf2,
                                  int FFTsize, MYFLT scaleFac);
    void (*RealFFTnp2)(CSOUND *, MYFLT *buf, int FFTsize);
    void (*InverseRealFFTnp2)(CSOUND *, MYFLT *buf, int FFTsize);
    int (*AddUtility)(CSOUND *, const char *name,
                      int (*UtilFunc)(CSOUND *, int, char **));
    int (*RunUtility)(CSOUND *, const char *name, int argc, char **argv);
    char **(*ListUtilities)(CSOUND *);
    int (*SetUtilityDescription)(CSOUND *, const char *utilName,
                                           const char *utilDesc);
    const char *(*GetUtilityDescription)(CSOUND *, const char *utilName);
    int (*RegisterSenseEventCallback)(CSOUND *, void (*func)(CSOUND *, void *),
                                                void *userData);
    int (*RegisterDeinitCallback)(CSOUND *, void *p,
                                            int (*func)(CSOUND *, void *));
    int (*RegisterResetCallback)(CSOUND *, void *userData,
                                           int (*func)(CSOUND *, void *));
    void *(*CreateFileHandle)(CSOUND *, void *, int, const char *);
    char *(*GetFileName)(void *);
    int (*FileClose)(CSOUND *, void *);
    /* PVOC-EX system */
    int (*PVOC_CreateFile)(CSOUND *, const char *,
                           uint32, uint32, uint32,
                           uint32, int32, int, int,
                           float, float *, uint32);
    int (*PVOC_OpenFile)(CSOUND *, const char *, void  *, void *);
    int (*PVOC_CloseFile)(CSOUND *, int);
    int (*PVOC_PutFrames)(CSOUND *, int, const float *, int32);
    int (*PVOC_GetFrames)(CSOUND *, int, float *, uint32);
    int (*PVOC_FrameCount)(CSOUND *, int);
    int (*PVOC_fseek)(CSOUND *, int, int);
    const char *(*PVOC_ErrorString)(CSOUND *);
    int (*PVOCEX_LoadFile)(CSOUND *, const char *, PVOCEX_MEMFILE *);
    char *(*GetOpcodeName)(void *p);
    int (*GetInputArgCnt)(void *p);
    unsigned long (*GetInputArgAMask)(void *p);
    unsigned long (*GetInputArgSMask)(void *p);
    char *(*GetInputArgName)(void *p, int n);
    int (*GetOutputArgCnt)(void *p);
    unsigned long (*GetOutputArgAMask)(void *p);
    unsigned long (*GetOutputArgSMask)(void *p);
    char *(*GetOutputArgName)(void *p, int n);
    int (*SetReleaseLength)(void *p, int n);
    MYFLT (*SetReleaseLengthSeconds)(void *p, MYFLT n);
    int (*GetMidiChannelNumber)(void *p);
    MCHNBLK *(*GetMidiChannel)(void *p);
    int (*GetMidiNoteNumber)(void *p);
    int (*GetMidiVelocity)(void *p);
    int (*GetReleaseFlag)(void *p);
    double (*GetOffTime)(void *p);
    MYFLT *(*GetPFields)(void *p);
    int (*GetInstrumentNumber)(void *p);
    CS_NORETURN CS_PRINTF2 void (*Die)(CSOUND *, const char *msg, ...);
    CS_PRINTF2 int (*InitError)(CSOUND *, const char *msg, ...);
    CS_PRINTF2 int (*PerfError)(CSOUND *, const char *msg, ...);
    CS_PRINTF2 void (*Warning)(CSOUND *, const char *msg, ...);
    CS_PRINTF2 void (*DebugMsg)(CSOUND *, const char *msg, ...);
    CS_NORETURN void (*LongJmp)(CSOUND *, int);
    CS_PRINTF2 void (*ErrorMsg)(CSOUND *, const char *fmt, ...);
    void (*ErrMsgV)(CSOUND *, const char *hdr, const char *fmt, va_list);
    void (*dispinit)(CSOUND *);
    void *(*Create_Mutex)(int isRecursive);
    int (*LockMutexNoWait)(void *mutex_);
    void (*LockMutex)(void *mutex_);
    void (*UnlockMutex)(void *mutex_);
    void (*DestroyMutex)(void *mutex_);
    void *(*GetCurrentThreadID)(void);
    void (*SetInternalYieldCallback)(CSOUND *,
                       int (*yieldCallback)(CSOUND *));
    void *(*CreateBarrier)(unsigned int max);
    int (*DestroyBarrier)(void *);
    int (*WaitBarrier)(void *);
    void *(*FileOpen2)(CSOUND *, void *, int, const char *, void *,
                      const char *, int, int);
    int (*type2csfiletype)(int type, int encoding);
    void (*NotifyFileOpened)(CSOUND*, const char*, int, int, int);
    int (*sftype2csfiletype)(int type);
    int (*insert_score_event_at_sample)(CSOUND *, EVTBLK *, int64_t);
    MEMFIL *(*ldmemfile2withCB)(CSOUND *, const char *, int,
                                int (*callback)(CSOUND *, MEMFIL *));
    void *(*GetNamedGens)(CSOUND *);
    MYFLT (*Pow2)(CSOUND *, MYFLT a);
    void *(*CreateCircularBuffer)(CSOUND *, int);
    int (*ReadCircularBuffer)(CSOUND *, void *, MYFLT *, int);
    int (*WriteCircularBuffer)(CSOUND *, void *, const MYFLT *, int);
    void (*FlushCircularBuffer)(CSOUND *, void *);
    void (*FreeCircularBuffer)(CSOUND *, void *);
    void *(*FileOpenAsync)(CSOUND *, void *, int, const char *, void *,
                           const char *, int, int, int);
    unsigned int (*ReadAsync)(CSOUND *, void *, MYFLT *, int);
    unsigned int (*WriteAsync)(CSOUND *, void *, MYFLT *, int);
    int  (*FSeekAsync)(CSOUND *, void *, int, int);
    char *(*GetString)(CSOUND *, MYFLT);
    INSTRTXT **(*GetInstrumentList)(CSOUND *);
    void (*SetUtilSr)(CSOUND *, MYFLT);
    void (*SetUtilNchnls)(CSOUND *, int);
    void (*module_list_add)(CSOUND *, char *, char *);
    int64_t (*GetCurrentTimeSamples)(CSOUND *);
    int (*GetStrVarMaxLen)(CSOUND *);
    int (*GetRandSeed)(CSOUND *, int which);
    int (*GetStrsmax)(CSOUND *);
    char *(*GetStrsets)(CSOUND *, long);
    void (*GetOParms)(CSOUND *, OPARMS *);
    int (*GetDitherMode)(CSOUND *);
    int (*GetZakBounds)(CSOUND *, MYFLT **);
    int (*GetTieFlag)(CSOUND *);
    int (*GetReinitFlag)(CSOUND *);
    MYFLT (*Get0dBFS) (CSOUND *);
    SUBR dummyfn_2[50];
    /**
     *
      NO MORE PUBLIC VARIABLES IN CSOUND struct

      NB: if a new variable member is needed, please add it below, as a
      private data member.

      If access is required by hosts or plugins, please use the
      CreateGlobalVariable() etc. interface, instead of adding to
      CSOUND.

      If you find that a plugin needs to access existing private data,
      first check above for an existing interface; if none is available,
      add one. Please avoid giving full access, or allowing plugins to
      change the values of private members, by using one of the two methods
      below:

      1) To get the data member value:
         returnType (*GetVar)(CSOUND *)

      2) in case of pointers, data should be copied out to a supplied memory
         slot, rather than the pointer being obtained:
         void (*GetData)(CSOUND *, dataType *)

         dataType var;
         csound->GetData(csound, &var);
    *
    */
#ifdef __BUILDING_LIBCSOUND
    /* ------- private data (not to be used by hosts or externals) ------- */
    /* callback function pointers */
    SUBR          first_callback_;
    channelCallback_t InputChannelCallback_;
    channelCallback_t OutputChannelCallback_;
    void          (*csoundMessageCallback_)(CSOUND *, int attr,
                                            const char *format, va_list args);
    int           (*csoundConfigureCallback_)(CSOUND *);
    void          (*csoundMakeGraphCallback_)(CSOUND *, WINDAT *windat,
                                                        const char *name);
    void          (*csoundDrawGraphCallback_)(CSOUND *, WINDAT *windat);
    void          (*csoundKillGraphCallback_)(CSOUND *, WINDAT *windat);
    int           (*csoundExitGraphCallback_)(CSOUND *);
    int           (*csoundYieldCallback_)(CSOUND *);
    void          (*cscoreCallback_)(CSOUND *);
    void          (*FileOpenCallback_)(CSOUND*, const char*, int, int, int);
    SUBR          last_callback_;
    /* these are not saved on RESET */
    int           (*playopen_callback)(CSOUND *, const csRtAudioParams *parm);
    void          (*rtplay_callback)(CSOUND *, const MYFLT *outBuf, int nbytes);
    int           (*recopen_callback)(CSOUND *, const csRtAudioParams *parm);
    int           (*rtrecord_callback)(CSOUND *, MYFLT *inBuf, int nbytes);
    void          (*rtclose_callback)(CSOUND *);
    int           (*audio_dev_list_callback)(CSOUND *, CS_AUDIODEVICE *, int);
    int           (*midi_dev_list_callback)(CSOUND *, CS_MIDIDEVICE *, int);
    int           (*doCsoundCallback)(CSOUND *, void *, unsigned int);
    int           (*csoundInternalYieldCallback_)(CSOUND *);
    /* end of callbacks */
    unsigned int  (*strHash32)(const char *s);
    void          (*spinrecv)(CSOUND *);
    void          (*spoutran)(CSOUND *);
    int           (*audrecv)(CSOUND *, MYFLT *, int);
    void          (*audtran)(CSOUND *, const MYFLT *, int);
    void          *hostdata;
    char          *orchname, *scorename;
    CORFIL        *orchstr, *scorestr;
    OPDS          *ids, *pds;       /* used by init and perf loops */
    ENGINE_STATE  engineState;      /* current Engine State merged after compilation */
    INSTRTXT      *instr0;          /* instr0     */
    INSTRTXT      **dead_instr_pool;
    int           dead_instr_no;
    TYPE_POOL*    typePool;
    unsigned int  ksmps;
    uint32_t      nchnls;
    int           inchnls;
    int           spoutactive;
    long          kcounter, global_kcounter;
    MYFLT         esr;
    MYFLT         ekr;
    /** current time in seconds, inc. per kprd */
    int64_t       icurTime;   /* Current time in samples */
    double        curTime_inc;
    /** start time of current section    */
    double        timeOffs, beatOffs;
    /** current time in beats, inc per kprd */
    double        curBeat, curBeat_inc;
    /** beat time = 60 / tempo           */
    int64_t       ibeatTime;   /* Beat time in samples */
    EVTBLK        *currevent;
    INSDS         *curip;
    int           nchanik, nchania, nchanok, nchanoa;
    MYFLT         *chanik, *chania, *chanok, *chanoa;
    MYFLT         cpu_power_busy;
    char          *xfilename;
    int           peakchunks;
    int           keep_tmp;
    OENTRY        *opcodlst;
    int           *opcode_list;
    OENTRY        *oplstend;
    OENTRIES      *opcodelist;
    OENTRIES      *opcodelist_end;
    /* int           maxopcno; */
    int32         nrecs;
    FILE*         Linepipe;
    int           Linefd;
    void          *csoundCallbacks_;
    FILE*         scfp;
    CORFIL        *scstr;
    FILE*         oscfp;
    MYFLT         maxamp[MAXCHNLS];
    MYFLT         smaxamp[MAXCHNLS];
    MYFLT         omaxamp[MAXCHNLS];
    uint32        maxpos[MAXCHNLS], smaxpos[MAXCHNLS], omaxpos[MAXCHNLS];
    FILE*         scorein;
    FILE*         scoreout;
    int           *argoffspace;
    INSDS         *frstoff;
    MYFLT         *zkstart;
    long          zklast;
    MYFLT         *zastart;
    long          zalast;
    /** reserved for std opcode library  */
    void          *stdOp_Env;
    int           holdrand;
    int           randSeed1;
    int           randSeed2;
    CsoundRandMTState *csRandState;
    RTCLOCK       *csRtClock;
    /** max. length of string variables + 1  */
    int           strVarMaxLen;
    int           strsmax;
    char          **strsets;
    MYFLT         *spin;
    MYFLT         *spout;
    int           nspin;
    int           nspout;
    OPARMS        *oparms;
    /** reserve space for up to 4 MIDI devices */
    MCHNBLK       *m_chnbp[64];
    int           dither_output;
    MYFLT         onedsr, sicvt;
    MYFLT         tpidsr, pidsr, mpidsr, mtpdsr;
    MYFLT         onedksmps;
    MYFLT         onedkr;
    MYFLT         kicvt;
    int           reinitflag;
    int           tieflag;
    MYFLT         e0dbfs, dbfs_to_float;
    void          *rtRecord_userdata;
    void          *rtPlay_userdata;
    jmp_buf       exitjmp;
    SRTBLK        *frstbp;
    int           sectcnt;
    int           inerrcnt, synterrcnt, perferrcnt;
    INSDS         actanchor;
    int32         rngcnt[MAXCHNLS];
    int16         rngflg, multichan;
    void          *evtFuncChain;
    EVTNODE       *OrcTrigEvts;             /* List of events to be started */
    EVTNODE       *freeEvtNodes;
    int           csoundIsScorePending_;
    int64_t       advanceCnt;
    int           initonly;
    int           evt_poll_cnt;
    int           evt_poll_maxcnt;
    int           Mforcdecs, Mxtroffs, MTrkend;
    OPCODINFO     *opcodeInfo;
    STRING_POOL*  stringSavePool;
    FUNC**        flist;
    int           maxfnum;
    GEN           *gensub;
    int           genmax;
    void          **namedGlobals;
    int           namedGlobalsCurrLimit;
    int           namedGlobalsMaxLimit;
    void          **cfgVariableDB;
    double        prvbt, curbt, nxtbt;
    double        curp2, nxtim;
    int64_t       cyclesRemaining;
    EVTBLK        evt;
    void          *memalloc_db;
    MGLOBAL       *midiGlobals;
    void          *envVarDB;
    MEMFIL        *memfiles;
    PVOCEX_MEMFILE *pvx_memfiles;
    int           FFT_max_size;
    void          *FFT_table_1;
    void          *FFT_table_2;
    /* statics from twarp.c should be TSEG* */
    void          *tseg, *tpsave, *tplim;
    /* Statics from express.c */
    int           acount, kcount, icount, Bcount, bcount, tcount;
    int           strVarSamples;    /* number of MYFLT locations for string */
    MYFLT         *gbloffbas;       /* was static in oload.c */
    pthread_t    file_io_thread;
    int          file_io_start;
    void         *file_io_threadlock;
    int          realtime_audio_flag;
    pthread_t    init_pass_thread;
    int          init_pass_loop;
    void         *init_pass_threadlock;
    void         *API_lock;
    #if defined(HAVE_PTHREAD_SPIN_LOCK)
    pthread_spinlock_t spoutlock, spinlock;
#else
    int           spoutlock, spinlock;
#endif /* defined(HAVE_PTHREAD_SPIN_LOCK) */
#if defined(HAVE_PTHREAD_SPIN_LOCK)
    pthread_spinlock_t memlock, spinlock1;
#else
    int           memlock, spinlock1;
#endif /* defined(HAVE_PTHREAD_SPIN_LOCK) */
    char          *delayederrormessages;
    void          *printerrormessagesflag;
    struct sreadStatics__ {
      SRTBLK  *bp, *prvibp;           /* current srtblk,  prev w/same int(p1) */
      char    *sp, *nxp;              /* string pntrs into srtblk text        */
      int     op;                     /* opcode of current event              */
      int     warpin;                 /* input format sensor                  */
      int     linpos;                 /* line position sensor                 */
      int     lincnt;                 /* count of lines/section in scorefile  */
      MYFLT   prvp2 /* = -FL(1.0) */;     /* Last event time                  */
      MYFLT   clock_base /* = FL(0.0) */;
      MYFLT   warp_factor /* = FL(1.0) */;
      char    *curmem;
      char    *memend;                /* end of cur memblk                    */
      S_MACRO   *macros;
      int     next_name /* = -1 */;
      IN_STACK  *inputs, *str;
      int     input_size, input_cnt;
      int     pop;                    /* Number of macros to pop              */
      int     ingappop /* = 1 */;     /* Are we in a popable gap?             */
      int     linepos /* = -1 */;
      MARKED_SECTIONS names[30];
#define NAMELEN 40              /* array size of repeat macro names */
#define RPTDEPTH 40             /* size of repeat_n arrays (39 loop levels) */
      char    repeat_name_n[RPTDEPTH][NAMELEN];
      int     repeat_cnt_n[RPTDEPTH];
      int32   repeat_point_n[RPTDEPTH];
      int     repeat_inc_n /* = 1 */;
      S_MACRO   *repeat_mm_n[RPTDEPTH];
      int     repeat_index;
     /* Variable for repeat sections */
      char    repeat_name[NAMELEN];
      int     repeat_cnt;
      int32   repeat_point;
      int     repeat_inc /* = 1 */;
      S_MACRO   *repeat_mm;
    } sreadStatics;
#define INSMAX  4096
    struct extractStatics__ {
      char    inslst[INSMAX];         /*   values set by readxfil         */
      int     sectno, a0done;
      int     onsect, offsect;        /*      "       "       "           */
      MYFLT   onbeat, offbeat;        /*      "       "       "           */
      MYFLT   ontime, offtime;        /* set by readxfil, mod by w-stmnt  */
      SRTBLK  *frstout, *prvout;      /* links for building new outlist   */
      SRTBLK  a0;
      SRTBLK  f0;
      SRTBLK  e;
    } extractStatics;
    struct onefileStatics__ {
      NAMELST *toremove;
      char    orcname[L_tmpnam + 4];
      char    sconame[L_tmpnam + 4];
      char    midname[L_tmpnam + 4];
      int     midiSet;
      int     csdlinecount;
    } onefileStatics;
#define LBUFSIZ   32768
    struct lineventStatics__ {
      char    *Linep, *Linebufend;
      int     stdmode;
      EVTBLK  prve;
      char    *Linebuf;
      int     linebufsiz;
    } lineventStatics;
    struct musmonStatics__ {
      int32   srngcnt[MAXCHNLS], orngcnt[MAXCHNLS];
      int16   srngflg;
      int16   sectno;
      int     lplayed;
      int     segamps, sormsg;
      EVENT   **ep, **epend;      /* pointers for stepping through lplay list */
      EVENT   *lsect;
    } musmonStatics;
    struct libsndStatics__ {
      SNDFILE       *outfile;
      SNDFILE       *infile;
      char          *sfoutname;           /* soundout filename            */
      MYFLT         *inbuf;
      MYFLT         *outbuf;              /* contin sndio buffers         */
      MYFLT         *outbufp;             /* MYFLT pntr                   */
      uint32        inbufrem;
      uint32        outbufrem;            /* in monosamps                 */
                                          /* (see openin, iotranset)      */
      unsigned int  inbufsiz,  outbufsiz; /* alloc in sfopenin/out        */
      int           isfopen;              /* (real set in sfopenin)       */
      int           osfopen;              /* (real set in sfopenout)      */
      int           pipdevin, pipdevout;  /* 0: file, 1: pipe, 2: rtaudio */
      uint32        nframes               /* = 1UL */;
      FILE          *pin, *pout;
      int           dither;
    } libsndStatics;

    int           warped;               /* rdscor.c */
    int           sstrlen;
    char          *sstrbuf;
    int           enableMsgAttr;        /* csound.c */
    int           sampsNeeded;
    MYFLT         csoundScoreOffsetSeconds_;
    int           inChar_;
    int           isGraphable_;
    int           delayr_stack_depth;   /* ugens6.c */
    void          *first_delayr;
    void          *last_delayr;
    int32         revlpsiz[6];
    int32         revlpsum;
    double        rndfrac;              /* aops.c */
    MYFLT         *logbase2;
    NAMES         *omacros, *smacros;
    void          *namedgen;            /* fgens.c */
    void          *open_files;          /* fileopen.c */
    void          *searchPathCache;
    void          *sndmemfiles;
    void          *reset_list;
    void          *pvFileTable;         /* pvfileio.c */
    int           pvNumFiles;
    int           pvErrorCode;
    /* database for deferred loading of opcode plugin libraries */
    //    void          *pluginOpcodeFiles;
    int           enableHostImplementedAudioIO;
    int           hostRequestedBufferSize;
    /* engineStatus is sum of:
     *   1 (CS_STATE_PRE):  csoundPreCompile was called
     *   2 (CS_STATE_COMP): csoundCompile was called
     *   4 (CS_STATE_UTIL): csoundRunUtility was called
     *   8 (CS_STATE_CLN):  csoundCleanup needs to be called
     *  16 (CS_STATE_JMP):  csoundLongJmp was called
     */
    char          engineStatus;
    /* stdXX_assign_flags  can be {1,2,4,8} */
    char          stdin_assign_flg;
    char          stdout_assign_flg;
    char          orcname_mode;         /* 0: normal, 1: ignore, 2: fail */
    int           use_only_orchfile;
    void          *csmodule_db;
    char          *dl_opcodes_oplibs;
    char          *SF_csd_licence;
    char          *SF_id_title;
    char          *SF_id_copyright;
    char          *SF_id_software;
    char          *SF_id_artist;
    char          *SF_id_comment;
    char          *SF_id_date;
    void          *utility_db;
    int16         *isintab;             /* ugens3.c */
    void          *lprdaddr;            /* ugens5.c */
    int           currentLPCSlot;
    int           max_lpc_slot;
    void          *chn_db;
    int           opcodedirWasOK;
    int           disable_csd_options;
    CsoundRandMTState randState_;
    int           performState;
    int           ugens4_rand_16;
    int           ugens4_rand_15;
    void          *schedule_kicked;
    MYFLT         *disprep_fftcoefs;
    void          *winEPS_globals;
    OPARMS        oparms_;
    const unsigned char *strhash_tabl_8;
    REMOT_BUF     SVrecvbuf;  /* RM: rt_evt input Communications buffer */
    void          *remoteGlobals;
    /* VL: pvs bus */
    int            nchanif, nchanof;
    char           *chanif, *chanof;
    /* VL: internal yield callback */
    void          *multiThreadedBarrier1;
    void          *multiThreadedBarrier2;
    int           multiThreadedComplete;
    THREADINFO    *multiThreadedThreadInfo;
    struct dag_t        *multiThreadedDag;
    pthread_barrier_t   *barrier1;
    pthread_barrier_t   *barrier2;
    /* Statics from cs_par_dispatch; */
    struct global_var_lock_t *global_var_lock_root;
    struct global_var_lock_t **global_var_lock_cache;
    int           global_var_lock_count;
    /* statics from cs_par_orc_semantic_analysis */
    struct instr_semantics_t *instCurr;
    struct instr_semantics_t *instRoot;
    int           inInstr;
    int           dag_changed;
    int           dag_num_active;
    INSDS         **dag_task_map;
    volatile enum state    *dag_task_status;
    watchList     * volatile *dag_task_watch;
    watchList     *dag_wlmm;
    char          **dag_task_dep;
    int           dag_task_max_size;
    uint32_t      tempStatus;    /* keeps track of which files are temps */
    int           orcLineOffset; /* 1 less than 1st orch line in the CSD */
    int           scoLineOffset; /* 1 less than 1st score line in the CSD */
    char*         csdname;
  /* original CSD name; do not free() */
    int           parserUdoflag;
    int           parserNamedInstrFlag;
    int           tran_nchnlsi;
    int           scnt;         /* Count of strings */
    int           strsiz;       /* length of current strings space */
    FUNC          *sinetable;   /* A useful table */
    int           sinelength;   /* Size of table */
    MYFLT         *powerof2;    /* pow2 table */
    MYFLT         *cpsocfrc;    /* cps conv table */
    CORFIL*       expanded_orc; /* output of preprocessor */
    CORFIL*       expanded_sco; /* output of preprocessor */
    char          *filedir[64]; /* for location directory */
    void          *message_buffer;
    int           jumpset;
#endif  /* __BUILDING_LIBCSOUND */
  };

/*
 * Move the C++ guards to enclose the entire file,
 * in order to enable C++ to #include this file.
 */

#define LINKAGE_BUILTIN(name)                                         \
long name##_init(CSOUND *csound, OENTRY **ep)           \
{   (void) csound; *ep = name; return (long) (sizeof(name));  }

#define FLINKAGE_BUILTIN(name)                                                 \
NGFENS* name##_init(CSOUND *csound)                         \
{   (void) csound; return name;                                     }

#ifdef __cplusplus
}
#endif /* __cplusplus */

#endif  /* CSOUNDCORE_H */<|MERGE_RESOLUTION|>--- conflicted
+++ resolved
@@ -867,7 +867,6 @@
    */
   struct CSOUND_ {
 
-<<<<<<< HEAD
     /**
      * PUBLIC functions in CSOUND 
      * These are used by plugins to access the
@@ -875,146 +874,91 @@
      * of compile-time linkage to the csound library
      */
 
-=======
-    void (*SetInputValueCallback)(CSOUND *, channelCallback_t);
-    void (*SetOutputValueCallback)(CSOUND *,channelCallback_t);
->>>>>>> 56f53896
-   void (*SetMessageCallback)(CSOUND *,
-                void (*csoundMessageCallback)(CSOUND *,
-                                              int attr, const char *format,
-                                              va_list valist));
-    void (*DeleteCfgVarList)(csCfgVariable_t **lst);
-    void (*SetMessageLevel)(CSOUND *, int messageLevel);
-    long (*RunCommand)(const char * const *argv, int noWait);
-    int (*OpenLibrary)(void **library, const char *libraryPath);  //
-    int (*CloseLibrary)(void *library);//
-    void *(*GetLibrarySymbol)(void *library, const char *procedureName);//
-
-    void (*SetYieldCallback)(CSOUND *, int (*yieldCallback)(CSOUND *));//
-    int (*SetControlChannelHints)(CSOUND *, const char *name,
-                                  const controlChannelHints_t hints); //
-    int (*GetControlChannelHints)(CSOUND *, const char *name,
-                                   controlChannelHints_t *hints); //
-    int (*NewOpcodeList)(CSOUND *, opcodeListEntry **);//
-    void (*DisposeOpcodeList)(CSOUND *, opcodeListEntry *);//
-    int (*Set_Callback)(CSOUND *, int (*func)(void *, void *, unsigned int),
-                                  void *userData, unsigned int typeMask);
-    void (*Remove_Callback)(CSOUND *,
-                            int (*func)(void *, void *, unsigned int));
-    int (*PerformKsmps)(CSOUND *);
+    /* attributes  */
     MYFLT (*GetSr)(CSOUND *);
     MYFLT (*GetKr)(CSOUND *);
     uint32_t (*GetKsmps)(CSOUND *);
     uint32_t (*GetNchnls)(CSOUND *);
     uint32_t (*GetNchnls_i)(CSOUND *);
+    MYFLT (*Get0dBFS) (CSOUND *);
     long (*GetKcounter)(CSOUND *);
+     int64_t (*GetCurrentTimeSamples)(CSOUND *);
+    int (*GetStrVarMaxLen)(CSOUND *);
     long (*GetInputBufferSize)(CSOUND *);
     long (*GetOutputBufferSize)(CSOUND *);
     MYFLT *(*GetInputBuffer)(CSOUND *);
     MYFLT *(*GetOutputBuffer)(CSOUND *);
+    void (*SetDebug)(CSOUND *, int d);
+    int (*GetDebug)(CSOUND *);
+    int (*GetSizeOfMYFLT)(void);
+    void (*GetOParms)(CSOUND *, OPARMS *);
+    const char *(*GetEnv)(CSOUND *, const char *name);
+
+    /* message printout */
     CS_PRINTF2 void (*Message)(CSOUND *, const char *fmt, ...);
     CS_PRINTF3 void (*MessageS)(CSOUND *, int attr, const char *fmt, ...);
     void (*MessageV)(CSOUND *, int attr, const char *format, va_list args);
     int (*GetMessageLevel)(CSOUND *);
-    void (*SetExternalMidiInOpenCallback)(CSOUND *,
-                int (*func)(CSOUND *, void **, const char *));
-    void (*SetExternalMidiReadCallback)(CSOUND *,
-                int (*func)(CSOUND *, void *, unsigned char *, int));
-    void (*SetExternalMidiInCloseCallback)(CSOUND *,
-                int (*func)(CSOUND *, void *));
-    void (*SetExternalMidiOutOpenCallback)(CSOUND *,
-                int (*func)(CSOUND *, void **, const char *));
-    void (*SetExternalMidiWriteCallback)(CSOUND *,
-                int (*func)(CSOUND *, void *, const unsigned char *, int));
-    void (*SetExternalMidiOutCloseCallback)(CSOUND *,
-                int (*func)(CSOUND *, void *));
-    void (*SetExternalMidiErrorStringCallback)(CSOUND *,
-                const char *(*func)(int));
-    int (*SetIsGraphable)(CSOUND *, int isGraphable);
-    void (*SetMakeGraphCallback)(CSOUND *,
-                void (*makeGraphCallback)(CSOUND *, WINDAT *p,
-                                                    const char *name));
-    void (*SetDrawGraphCallback)(CSOUND *,
-                void (*drawGraphCallback)(CSOUND *, WINDAT *p));
-    void (*SetKillGraphCallback)(CSOUND *,
-                void (*killGraphCallback)(CSOUND *, WINDAT *p));
-    void (*SetExitGraphCallback)(CSOUND *, int (*exitGraphCallback)(CSOUND *));
-    int (*AppendOpcode)(CSOUND *, const char *opname, int dsblksiz, int flags,
-                        int thread, const char *outypes, const char *intypes,
-                        int (*iopadr)(CSOUND *, void *),
-                        int (*kopadr)(CSOUND *, void *),
-                        int (*aopadr)(CSOUND *, void *));
-    int (*AppendOpcodes)(CSOUND *, const OENTRY *opcodeList, int n);
-    int (*CheckEvents)(CSOUND *);
-    const char *(*GetEnv)(CSOUND *, const char *name);
-    char *(*FindInputFile)(CSOUND *, const char *filename, const char *envList);
-    char *(*FindOutputFile)(CSOUND *,
-                            const char *filename, const char *envList);
-    void (*SetPlayopenCallback)(CSOUND *,
-                int (*playopen__)(CSOUND *, const csRtAudioParams *parm));
-    void (*SetRtplayCallback)(CSOUND *,
-                void (*rtplay__)(CSOUND *, const MYFLT *outBuf, int nbytes));
-    void (*SetRecopenCallback)(CSOUND *,
-                int (*recopen__)(CSOUND *, const csRtAudioParams *parm));
-    void (*SetRtrecordCallback)(CSOUND *,
-                int (*rtrecord__)(CSOUND *, MYFLT *inBuf, int nbytes));
-    void (*SetRtcloseCallback)(CSOUND *, void (*rtclose__)(CSOUND *));
-    void (*SetAudioDeviceListCallback)(CSOUND *csound,
-          int (*audiodevlist__)(CSOUND *, CS_AUDIODEVICE *list, int isOutput));
-    void (*SetMIDIDeviceListCallback)(CSOUND *csound,
-          int (*audiodevlist__)(CSOUND *, CS_MIDIDEVICE *list, int isOutput));
+    void (*SetMessageLevel)(CSOUND *, int messageLevel);
+    void (*SetMessageCallback)(CSOUND *,
+                void (*csoundMessageCallback)(CSOUND *,
+                                              int attr, const char *format,
+                                              va_list valist));
+
+   /* Event and MIDI functionality for opcodes */
+    int (*SetReleaseLength)(void *p, int n);
+    MYFLT (*SetReleaseLengthSeconds)(void *p, MYFLT n);
+    int (*GetMidiChannelNumber)(void *p);
+    MCHNBLK *(*GetMidiChannel)(void *p);
+    int (*GetMidiNoteNumber)(void *p);
+    int (*GetMidiVelocity)(void *p);
+    int (*GetReleaseFlag)(void *p);
+    double (*GetOffTime)(void *p);
+    MYFLT *(*GetPFields)(void *p);
+    int (*GetInstrumentNumber)(void *p);
+    int (*GetZakBounds)(CSOUND *, MYFLT **);
+    int (*GetTieFlag)(CSOUND *);
+    int (*GetReinitFlag)(CSOUND *);
+    int (*GetStrsmax)(CSOUND *);
+    char *(*GetStrsets)(CSOUND *, long);
+    MYFLT (*Pow2)(CSOUND *, MYFLT a);
+    MYFLT (*intpow)(MYFLT, int32);
+    char *(*type2string)(int type);
+
+    /* arguments to opcodes */
+    int (*GetInputArgCnt)(void *p);
+    unsigned long (*GetInputArgAMask)(void *p);
+    unsigned long (*GetInputArgSMask)(void *p);
+    char *(*GetInputArgName)(void *p, int n);
+    int (*GetOutputArgCnt)(void *p);
+    unsigned long (*GetOutputArgAMask)(void *p);
+    unsigned long (*GetOutputArgSMask)(void *p);
+    char *(*GetOutputArgName)(void *p, int n);
+    char *(*GetString)(CSOUND *, MYFLT);
+    int32 (*strarg2insno)(CSOUND *, void *p, int is_string);
+    char *(*strarg2name)(CSOUND *, char *, void *, const char *, int);
+
+    /* memory allocation */
     void (*AuxAlloc)(CSOUND *, size_t nbytes, AUXCH *auxchp);
     void *(*Malloc)(CSOUND *, size_t nbytes);
     void *(*Calloc)(CSOUND *, size_t nbytes);
     void *(*ReAlloc)(CSOUND *, void *oldp, size_t nbytes);
     void (*Free)(CSOUND *, void *ptr);
-    void (*dispset)(CSOUND *, WINDAT *, MYFLT *, int32, char *, int, char *);
-    void (*display)(CSOUND *, WINDAT *);
-    int (*dispexit)(CSOUND *);
-    MYFLT (*intpow)(MYFLT, int32);
-    int32 (*strarg2insno)(CSOUND *, void *p, int is_string);
-    char *(*strarg2name)(CSOUND *, char *, void *, const char *, int);
+
+    /* function tables */
     int (*hfgens)(CSOUND *, FUNC **, const EVTBLK *, int);
-    int (*insert_score_event)(CSOUND *, EVTBLK *, double);
     int (*FTAlloc)(CSOUND *, int tableNum, int len);
     int (*FTDelete)(CSOUND *, int tableNum);
     FUNC *(*FTFind)(CSOUND *, MYFLT *argp);
     FUNC *(*FTFindP)(CSOUND *, MYFLT *argp);
     FUNC *(*FTnp2Find)(CSOUND *, MYFLT *argp);
     int (*GetTable)(CSOUND *, MYFLT **tablePtr, int tableNum);
-    SNDMEMFILE *(*LoadSoundFile)(CSOUND *, const char *, void *);
-    char *(*getstrformat)(int format);
-    int (*sfsampsize)(int format);
-    char *(*type2string)(int type);
-    void *(*SAsndgetset)(CSOUND *,
-                         char *, void *, MYFLT *, MYFLT *, MYFLT *, int);
-    void *(*sndgetset)(CSOUND *, void *);
-    int (*getsndin)(CSOUND *, void *, MYFLT *, int, void *);
-    void (*rewriteheader)(void *ofd);
-    int (*Rand31)(int *seedVal);
-    void (*FDRecord)(CSOUND *, FDCH *fdchp);
-    void (*FDClose)(CSOUND *, FDCH *fdchp);
-    void (*SetDebug)(CSOUND *, int d);
-    int (*GetDebug)(CSOUND *);
     int (*TableLength)(CSOUND *, int table);
     MYFLT (*TableGet)(CSOUND *, int table, int index);
     void (*TableSet)(CSOUND *, int table, int index, MYFLT value);
-    void *(*CreateThread)(uintptr_t (*threadRoutine)(void *), void *userdata);
-    uintptr_t (*JoinThread)(void *thread);
-    void *(*CreateThreadLock)(void);
-    void (*DestroyThreadLock)(void *lock);
-    int (*WaitThreadLock)(void *lock, size_t milliseconds);
-    void (*NotifyThreadLock)(void *lock);
-    void (*WaitThreadLockNoTimeout)(void *lock);
-    void (*Sleep)(size_t milliseconds);
-    void (*InitTimerStruct)(RTCLOCK *);
-    double (*GetRealTime)(RTCLOCK *);
-    double (*GetCPUTime)(RTCLOCK *);
-    uint32_t (*GetRandomSeedFromTime)(void);
-    void (*SeedRandMT)(CsoundRandMTState *p,
-                       const uint32_t *initKey, uint32_t keyLength);
-    uint32_t (*RandMT)(CsoundRandMTState *p);
-    char *(*LocalizeString)(const char *);
+    void *(*GetNamedGens)(CSOUND *);
+
+    /* global and config variable manipulation */ 
     int (*CreateGlobalVariable)(CSOUND *, const char *name, size_t nbytes);
     void *(*QueryGlobalVariable)(CSOUND *, const char *name);
     void *(*QueryGlobalVariableNoCheck)(CSOUND *, const char *name);
@@ -1031,9 +975,8 @@
     csCfgVariable_t **(*ListConfigurationVariables)(CSOUND *);
     int (*DeleteConfigurationVariable)(CSOUND *, const char *name);
     const char *(*CfgErrorCodeToString)(int errcode);
-    int (*GetSizeOfMYFLT)(void);
-    void **(*GetRtRecordUserData)(CSOUND *);
-    void **(*GetRtPlayUserData)(CSOUND *);
+    
+    /* FFT support */
     MYFLT (*GetInverseComplexFFTScale)(CSOUND *, int FFTsize);
     MYFLT (*GetInverseRealFFTScale)(CSOUND *, int FFTsize);
     void (*ComplexFFT)(CSOUND *, MYFLT *buf, int FFTsize);
@@ -1044,22 +987,7 @@
                                   int FFTsize, MYFLT scaleFac);
     void (*RealFFTnp2)(CSOUND *, MYFLT *buf, int FFTsize);
     void (*InverseRealFFTnp2)(CSOUND *, MYFLT *buf, int FFTsize);
-    int (*AddUtility)(CSOUND *, const char *name,
-                      int (*UtilFunc)(CSOUND *, int, char **));
-    int (*RunUtility)(CSOUND *, const char *name, int argc, char **argv);
-    char **(*ListUtilities)(CSOUND *);
-    int (*SetUtilityDescription)(CSOUND *, const char *utilName,
-                                           const char *utilDesc);
-    const char *(*GetUtilityDescription)(CSOUND *, const char *utilName);
-    int (*RegisterSenseEventCallback)(CSOUND *, void (*func)(CSOUND *, void *),
-                                                void *userData);
-    int (*RegisterDeinitCallback)(CSOUND *, void *p,
-                                            int (*func)(CSOUND *, void *));
-    int (*RegisterResetCallback)(CSOUND *, void *userData,
-                                           int (*func)(CSOUND *, void *));
-    void *(*CreateFileHandle)(CSOUND *, void *, int, const char *);
-    char *(*GetFileName)(void *);
-    int (*FileClose)(CSOUND *, void *);
+ 
     /* PVOC-EX system */
     int (*PVOC_CreateFile)(CSOUND *, const char *,
                            uint32, uint32, uint32,
@@ -1073,25 +1001,8 @@
     int (*PVOC_fseek)(CSOUND *, int, int);
     const char *(*PVOC_ErrorString)(CSOUND *);
     int (*PVOCEX_LoadFile)(CSOUND *, const char *, PVOCEX_MEMFILE *);
-    char *(*GetOpcodeName)(void *p);
-    int (*GetInputArgCnt)(void *p);
-    unsigned long (*GetInputArgAMask)(void *p);
-    unsigned long (*GetInputArgSMask)(void *p);
-    char *(*GetInputArgName)(void *p, int n);
-    int (*GetOutputArgCnt)(void *p);
-    unsigned long (*GetOutputArgAMask)(void *p);
-    unsigned long (*GetOutputArgSMask)(void *p);
-    char *(*GetOutputArgName)(void *p, int n);
-    int (*SetReleaseLength)(void *p, int n);
-    MYFLT (*SetReleaseLengthSeconds)(void *p, MYFLT n);
-    int (*GetMidiChannelNumber)(void *p);
-    MCHNBLK *(*GetMidiChannel)(void *p);
-    int (*GetMidiNoteNumber)(void *p);
-    int (*GetMidiVelocity)(void *p);
-    int (*GetReleaseFlag)(void *p);
-    double (*GetOffTime)(void *p);
-    MYFLT *(*GetPFields)(void *p);
-    int (*GetInstrumentNumber)(void *p);
+
+    /* error messages */
     CS_NORETURN CS_PRINTF2 void (*Die)(CSOUND *, const char *msg, ...);
     CS_PRINTF2 int (*InitError)(CSOUND *, const char *msg, ...);
     CS_PRINTF2 int (*PerfError)(CSOUND *, const char *msg, ...);
@@ -1100,54 +1011,182 @@
     CS_NORETURN void (*LongJmp)(CSOUND *, int);
     CS_PRINTF2 void (*ErrorMsg)(CSOUND *, const char *fmt, ...);
     void (*ErrMsgV)(CSOUND *, const char *hdr, const char *fmt, va_list);
-    void (*dispinit)(CSOUND *);
+
+    /* random numbers */
+    uint32_t (*GetRandomSeedFromTime)(void);
+    void (*SeedRandMT)(CsoundRandMTState *p,
+                       const uint32_t *initKey, uint32_t keyLength);
+    uint32_t (*RandMT)(CsoundRandMTState *p);
+    int (*Rand31)(int *seedVal);
+    int (*GetRandSeed)(CSOUND *, int which);
+
+    /* threads and locks */
+    void *(*CreateThread)(uintptr_t (*threadRoutine)(void *), void *userdata);
+    uintptr_t (*JoinThread)(void *thread);
+    void *(*CreateThreadLock)(void);
+    void (*DestroyThreadLock)(void *lock);
+    int (*WaitThreadLock)(void *lock, size_t milliseconds);
+    void (*NotifyThreadLock)(void *lock);
+    void (*WaitThreadLockNoTimeout)(void *lock);
     void *(*Create_Mutex)(int isRecursive);
     int (*LockMutexNoWait)(void *mutex_);
     void (*LockMutex)(void *mutex_);
     void (*UnlockMutex)(void *mutex_);
     void (*DestroyMutex)(void *mutex_);
-    void *(*GetCurrentThreadID)(void);
-    void (*SetInternalYieldCallback)(CSOUND *,
-                       int (*yieldCallback)(CSOUND *));
     void *(*CreateBarrier)(unsigned int max);
     int (*DestroyBarrier)(void *);
     int (*WaitBarrier)(void *);
+    void *(*GetCurrentThreadID)(void);
+    void (*Sleep)(size_t milliseconds);
+    void (*InitTimerStruct)(RTCLOCK *);
+    double (*GetRealTime)(RTCLOCK *);
+    double (*GetCPUTime)(RTCLOCK *);
+
+    /* circular buffer */
+    void *(*CreateCircularBuffer)(CSOUND *, int);
+    int (*ReadCircularBuffer)(CSOUND *, void *, MYFLT *, int);
+    int (*WriteCircularBuffer)(CSOUND *, void *, const MYFLT *, int);
+    void (*FlushCircularBuffer)(CSOUND *, void *);
+    void (*FreeCircularBuffer)(CSOUND *, void *);
+    
+    /* File access */
+    char *(*FindInputFile)(CSOUND *, const char *filename, const char *envList);
+    char *(*FindOutputFile)(CSOUND *,
+                            const char *filename, const char *envList);
+    void *(*SAsndgetset)(CSOUND *,
+                         char *, void *, MYFLT *, MYFLT *, MYFLT *, int);
+    void *(*sndgetset)(CSOUND *, void *);
+    int (*getsndin)(CSOUND *, void *, MYFLT *, int, void *);
+    void (*rewriteheader)(void *ofd);
+    SNDMEMFILE *(*LoadSoundFile)(CSOUND *, const char *, void *);
+    void (*FDRecord)(CSOUND *, FDCH *fdchp);
+    void (*FDClose)(CSOUND *, FDCH *fdchp);
+    void *(*CreateFileHandle)(CSOUND *, void *, int, const char *);
+    char *(*GetFileName)(void *);
+    int (*FileClose)(CSOUND *, void *);
     void *(*FileOpen2)(CSOUND *, void *, int, const char *, void *,
                       const char *, int, int);
     int (*type2csfiletype)(int type, int encoding);
     void (*NotifyFileOpened)(CSOUND*, const char*, int, int, int);
     int (*sftype2csfiletype)(int type);
-    int (*insert_score_event_at_sample)(CSOUND *, EVTBLK *, int64_t);
     MEMFIL *(*ldmemfile2withCB)(CSOUND *, const char *, int,
                                 int (*callback)(CSOUND *, MEMFIL *));
-    void *(*GetNamedGens)(CSOUND *);
-    MYFLT (*Pow2)(CSOUND *, MYFLT a);
-    void *(*CreateCircularBuffer)(CSOUND *, int);
-    int (*ReadCircularBuffer)(CSOUND *, void *, MYFLT *, int);
-    int (*WriteCircularBuffer)(CSOUND *, void *, const MYFLT *, int);
-    void (*FlushCircularBuffer)(CSOUND *, void *);
-    void (*FreeCircularBuffer)(CSOUND *, void *);
     void *(*FileOpenAsync)(CSOUND *, void *, int, const char *, void *,
                            const char *, int, int, int);
     unsigned int (*ReadAsync)(CSOUND *, void *, MYFLT *, int);
     unsigned int (*WriteAsync)(CSOUND *, void *, MYFLT *, int);
     int  (*FSeekAsync)(CSOUND *, void *, int, int);
-    char *(*GetString)(CSOUND *, MYFLT);
+    char *(*getstrformat)(int format);
+    int (*sfsampsize)(int format);
+
+    /* RT audio IO and callbacks */
+    void (*SetPlayopenCallback)(CSOUND *,
+                int (*playopen__)(CSOUND *, const csRtAudioParams *parm));
+    void (*SetRtplayCallback)(CSOUND *,
+                void (*rtplay__)(CSOUND *, const MYFLT *outBuf, int nbytes));
+    void (*SetRecopenCallback)(CSOUND *,
+                int (*recopen__)(CSOUND *, const csRtAudioParams *parm));
+    void (*SetRtrecordCallback)(CSOUND *,
+                int (*rtrecord__)(CSOUND *, MYFLT *inBuf, int nbytes));
+    void (*SetRtcloseCallback)(CSOUND *, void (*rtclose__)(CSOUND *));
+    void (*SetAudioDeviceListCallback)(CSOUND *csound,
+          int (*audiodevlist__)(CSOUND *, CS_AUDIODEVICE *list, int isOutput));
+    void **(*GetRtRecordUserData)(CSOUND *);
+    void **(*GetRtPlayUserData)(CSOUND *);
+    int (*GetDitherMode)(CSOUND *);
+
+   /* MIDI and callbacks */
+    void (*SetExternalMidiInOpenCallback)(CSOUND *,
+                int (*func)(CSOUND *, void **, const char *));
+    void (*SetExternalMidiReadCallback)(CSOUND *,
+                int (*func)(CSOUND *, void *, unsigned char *, int));
+    void (*SetExternalMidiInCloseCallback)(CSOUND *,
+                int (*func)(CSOUND *, void *));
+    void (*SetExternalMidiOutOpenCallback)(CSOUND *,
+                int (*func)(CSOUND *, void **, const char *));
+    void (*SetExternalMidiWriteCallback)(CSOUND *,
+                int (*func)(CSOUND *, void *, const unsigned char *, int));
+    void (*SetExternalMidiOutCloseCallback)(CSOUND *,
+                int (*func)(CSOUND *, void *));
+    void (*SetExternalMidiErrorStringCallback)(CSOUND *,
+                const char *(*func)(int));
+    void (*SetMIDIDeviceListCallback)(CSOUND *csound,
+          int (*audiodevlist__)(CSOUND *, CS_MIDIDEVICE *list, int isOutput));
+    void (*module_list_add)(CSOUND *, char *, char *);
+
+    /* displays & graphs */
+    void (*dispset)(CSOUND *, WINDAT *, MYFLT *, int32, char *, int, char *);
+    void (*display)(CSOUND *, WINDAT *);
+    int (*dispexit)(CSOUND *);
+    void (*dispinit)(CSOUND *);
+    int (*SetIsGraphable)(CSOUND *, int isGraphable);
+    void (*SetMakeGraphCallback)(CSOUND *,
+                void (*makeGraphCallback)(CSOUND *, WINDAT *p,
+                                                    const char *name));
+    void (*SetDrawGraphCallback)(CSOUND *,
+                void (*drawGraphCallback)(CSOUND *, WINDAT *p));
+    void (*SetKillGraphCallback)(CSOUND *,
+                void (*killGraphCallback)(CSOUND *, WINDAT *p));
+    void (*SetExitGraphCallback)(CSOUND *, int (*exitGraphCallback)(CSOUND *));
+
+    /* generic callbacks */
+    void (*SetYieldCallback)(CSOUND *, int (*yieldCallback)(CSOUND *));
+    int (*Set_Callback)(CSOUND *, int (*func)(void *, void *, unsigned int),
+                                  void *userData, unsigned int typeMask);
+    void (*Remove_Callback)(CSOUND *,
+                            int (*func)(void *, void *, unsigned int));
+    int (*RegisterSenseEventCallback)(CSOUND *, void (*func)(CSOUND *, void *),
+                                                void *userData);
+    int (*RegisterDeinitCallback)(CSOUND *, void *p,
+                                            int (*func)(CSOUND *, void *));
+    int (*RegisterResetCallback)(CSOUND *, void *userData,
+                                           int (*func)(CSOUND *, void *));
+    void (*SetInternalYieldCallback)(CSOUND *,
+                       int (*yieldCallback)(CSOUND *));
+
+    /* opcodes and instruments  */
+    int (*AppendOpcode)(CSOUND *, const char *opname, int dsblksiz, int flags,
+                        int thread, const char *outypes, const char *intypes,
+                        int (*iopadr)(CSOUND *, void *),
+                        int (*kopadr)(CSOUND *, void *),
+                        int (*aopadr)(CSOUND *, void *));
+    int (*AppendOpcodes)(CSOUND *, const OENTRY *opcodeList, int n);
+    char *(*GetOpcodeName)(void *p);
     INSTRTXT **(*GetInstrumentList)(CSOUND *);
+
+    /* events and performance */
+    int (*CheckEvents)(CSOUND *);
+    int (*insert_score_event)(CSOUND *, EVTBLK *, double);
+    int (*insert_score_event_at_sample)(CSOUND *, EVTBLK *, int64_t);
+    int (*PerformKsmps)(CSOUND *);
+
+    /* utilities */
+    int (*AddUtility)(CSOUND *, const char *name,
+                      int (*UtilFunc)(CSOUND *, int, char **));
+    int (*RunUtility)(CSOUND *, const char *name, int argc, char **argv);
+    char **(*ListUtilities)(CSOUND *);
+    int (*SetUtilityDescription)(CSOUND *, const char *utilName,
+                                           const char *utilDesc);
+    const char *(*GetUtilityDescription)(CSOUND *, const char *utilName);
     void (*SetUtilSr)(CSOUND *, MYFLT);
     void (*SetUtilNchnls)(CSOUND *, int);
-    void (*module_list_add)(CSOUND *, char *, char *);
-    int64_t (*GetCurrentTimeSamples)(CSOUND *);
-    int (*GetStrVarMaxLen)(CSOUND *);
-    int (*GetRandSeed)(CSOUND *, int which);
-    int (*GetStrsmax)(CSOUND *);
-    char *(*GetStrsets)(CSOUND *, long);
-    void (*GetOParms)(CSOUND *, OPARMS *);
-    int (*GetDitherMode)(CSOUND *);
-    int (*GetZakBounds)(CSOUND *, MYFLT **);
-    int (*GetTieFlag)(CSOUND *);
-    int (*GetReinitFlag)(CSOUND *);
-    MYFLT (*Get0dBFS) (CSOUND *);
+    
+    /* miscellaneous */
+    long (*RunCommand)(const char * const *argv, int noWait);
+    int (*OpenLibrary)(void **library, const char *libraryPath); 
+    int (*CloseLibrary)(void *library);
+    void *(*GetLibrarySymbol)(void *library, const char *procedureName);
+    char *(*LocalizeString)(const char *);
+
+/*    // latest candidates for removal
+      void (*SetInputValueCallback)(CSOUND *, channelCallback_t);
+      void (*SetOutputValueCallback)(CSOUND *,channelCallback_t);
+      int (*SetControlChannelHints)(CSOUND *, const char *name,
+                                  const controlChannelHints_t hints);
+      int (*GetControlChannelHints)(CSOUND *, const char *name,
+               controlChannelHints_t *hints); 
+*/
+        
     SUBR dummyfn_2[50];
     /**
      *
