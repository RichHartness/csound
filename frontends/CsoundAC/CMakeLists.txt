--- conflicted
+++ resolved
@@ -1,194 +1,178 @@
-# Build CsoundAC
-
-include(CheckIncludeFiles)
-
-option(BUILD_CSOUND_AC "Build CsoundAC extension module for Csound with algorithmic composition (needs C++ interface)" ON)
-option(BUILD_CSOUND_AC_PYTHON_INTERFACE "Build the Csound AC Python interface" ON)
-option(BUILD_CSOUND_AC_LUA_INTERFACE "Build the Csound AC Lua interface" ON)
-option(USE_SYSTEM_PORTSMF ON)
-
-find_package(Boost)
-find_library(MUSICXML_LIBRARY musicxml2)
-find_package(SWIG)
-find_package(PythonLibs)
-find_library(LUAJIT_LIBRARY luajit)
-if(NOT LUAJIT_LIBRARY)
-    if(MSVC)
-        find_library(LUAJIT_LIBRARY lua51)
-    else()
-        find_library(LUAJIT_LIBRARY luajit-5.1)
-    endif()
-endif()
-if(MSVC)
-    find_path(LUA_H_PATH lua.h)
-else()
-    find_path(LUA_H_PATH luajit-2.0/lua.h)
-endif()
-<<<<<<< HEAD
-=======
-if(NOT LUAJIT_LIBRARY AND WIN32)
-    find_library(LUAJIT_LIBRARY lua51)
-endif()
-find_path(LUA_H_PATH lua.h PATH_SUFFIXES luajit-2.0)
->>>>>>> 04bf1555
-
-find_library(PORTSMF_LIBRARY portSMF)
-
-#include_directories(${EIGEN3_INCLUDE_DIR})
-
-find_file(EIGEN_DENSE eigen3/Eigen/Dense)
-
-check_deps(BUILD_CSOUND_AC Boost_INCLUDE_DIRS BUILD_CXX_INTERFACE FLTK_FOUND LIBSNDFILE_LIBRARY EIGEN_DENSE)
-check_deps(BUILD_CSOUND_AC_PYTHON_INTERFACE SWIG_FOUND PYTHONLIBS_FOUND EIGEN_DENSE)
-check_deps(BUILD_CSOUND_AC_LUA_INTERFACE SWIG_FOUND LUAJIT_LIBRARY LUA_H_PATH EIGEN_DENSE)
-
-if(BUILD_CSOUND_AC)
-    include_directories(${CMAKE_HOME_DIRECTORY}/interfaces)
-    include_directories(${Boost_INCLUDE_DIRS})
-    include_directories(${FLTK_INCLUDE_DIR})
-    set(libcsoundac_SRCS
-	Cell.cpp
-	ChordLindenmayer.cpp
-	Composition.cpp
-	Conversions.cpp
-	Counterpoint.cpp
-	CounterpointMain.cpp
-	CounterpointNode.cpp
-	Event.cpp
-	Hocket.cpp
-	ImageToScore.cpp
-	Lindenmayer.cpp
-	MCRM.cpp
-	Midifile.cpp
-	MusicModel.cpp
-	Node.cpp
-	Random.cpp
-	Rescale.cpp
-	Score.cpp
-	ScoreModel.cpp
-	ScoreNode.cpp
-	Sequence.cpp
-	Shell.cpp
-	Soundfile.cpp
-	StrangeAttractor.cpp
-	System.cpp
-	Voicelead.cpp
-	VoiceleadingNode.cpp)
-
-    check_deps(USE_SYSTEM_PORTSMF PORTSMF_LIBRARY)
-    if(NOT USE_SYSTEM_PORTSMF)
-        list(APPEND libcsoundac_SRCS
-        allegro.cpp
-        allegrord.cpp
-        allegroserial.cpp
-        allegrosmfrd.cpp
-        allegrosmfwr.cpp
-        allegrowr.cpp
-        mfmidi.cpp
-        strparse.cpp
-        trace.cpp
-        )
-    endif()
-
-    add_library(libCsoundAC SHARED ${libcsoundac_SRCS})
-    set_target_properties(libCsoundAC PROPERTIES
-        LINK_INTERFACE_LIBRARIES ""
-        SOVERSION ${APIVERSION}
-        OUTPUT_NAME CsoundAC
-        RUNTIME_OUTPUT_DIRECTORY ${BUILD_BIN_DIR}
-        LIBRARY_OUTPUT_DIRECTORY ${BUILD_LIB_DIR}
-        ARCHIVE_OUTPUT_DIRECTORY ${BUILD_LIB_DIR}
-        )
-    target_link_libraries(libCsoundAC libcsnd6 ${CSOUNDLIB} ${FLTK_LIBRARIES} ${LIBSNDFILE_LIBRARY})
-    if(USE_SYSTEM_PORTSMF)
-        target_link_libraries(libCsoundAC ${PORTSMF_LIBRARY})
-    endif()
-
-    if(MUSICXML_LIBRARY)
-        target_link_libraries(libCsoundAC libcsnd6 ${CSOUNDLIB} ${FLTK_LIBRARIES} ${LIBSNDFILE_LIBRARY} ${MUSICXML_LIBRARY})
-    endif()
-
-    install(TARGETS libCsoundAC
-        LIBRARY DESTINATION ${LIBRARY_INSTALL_DIR}
-        ARCHIVE DESTINATION ${LIBRARY_INSTALL_DIR})
-
-    if(SWIG_FOUND)
-        include(${SWIG_USE_FILE})
-        set(CMAKE_SWIG_OUTDIR ${BUILD_LIB_DIR})
-        include_directories(${CMAKE_CURRENT_SOURCE_DIR})
-	list(APPEND CMAKE_SWIG_FLAGS "-includeall" "-verbose")
-    endif()
-
-    if(BUILD_CSOUND_AC_PYTHON_INTERFACE)
-        message(STATUS "Building CsoundAC Python interface")
-        find_package(PythonLibs)
-        include_directories(${PYTHON_INCLUDE_PATH})
-        # Had: 	    SWIG_FLAGS "-threads"
-        set_source_files_properties(CsoundAC.i
-            PROPERTIES CPLUSPLUS ON
-            SWIG_MODULE_NAME CsoundAC)
-        swig_add_module(CsoundAC python CsoundAC.i)
-        swig_link_libraries(CsoundAC libCsoundAC libcsnd6 ${CSOUNDLIB} ${FLTK_LIBRARIES} ${LIBSNDFILE_LIBRARY} ${PYTHON_LIBRARIES})
-
-        if(MUSICXML_LIBRARY)
-            swig_link_libraries(CsoundAC libCsoundAC libcsnd6 ${CSOUNDLIB} ${FLTK_LIBRARIES} ${LIBSNDFILE_LIBRARY} ${MUSICXML_LIBRARY} ${PYTHON_LIBRARIES})
-        endif()
-
-
-  	    if(APPLE)
-            set_target_properties(${SWIG_MODULE_CsoundAC_REAL_NAME} PROPERTIES
-                LINK_FLAGS "-undefined dynamic_lookup")
-       	endif()
-
-        set_target_properties(${SWIG_MODULE_CsoundAC_REAL_NAME} PROPERTIES
-            RUNTIME_OUTPUT_DIRECTORY ${BUILD_LIB_DIR}
-            LIBRARY_OUTPUT_DIRECTORY ${BUILD_LIB_DIR}
-            ARCHIVE_OUTPUT_DIRECTORY ${BUILD_LIB_DIR})
-
-        install(TARGETS ${SWIG_MODULE_CsoundAC_REAL_NAME}
-            LIBRARY DESTINATION "${PYTHON_MODULE_INSTALL_DIR}"
-            ARCHIVE DESTINATION "${PYTHON_MODULE_INSTALL_DIR}")
-        install(FILES ${BUILD_LIB_DIR}/CsoundAC.py
-            DESTINATION ${PYTHON_MODULE_INSTALL_DIR})
-    endif()
-
-    if(BUILD_CSOUND_AC_LUA_INTERFACE)
-        message(STATUS "Building CsoundAC Lua interface")
-<<<<<<< HEAD
-        if(MSVC)
-            include_directories(${LUA_H_PATH})
-        else()
-            include_directories(${LUA_H_PATH}/luajit-2.0)
-        endif()
-=======
-        include_directories(${LUA_H_PATH})
->>>>>>> 04bf1555
-
-        SET_SOURCE_FILES_PROPERTIES(luaCsoundAC.i
-            PROPERTIES CPLUSPLUS ON
-            SWIG_MODULE_NAME luaCsoundAC)
-        SWIG_ADD_MODULE(luaCsoundAC lua luaCsoundAC.i)
-        SWIG_LINK_LIBRARIES(luaCsoundAC libCsoundAC libcsnd6 ${CSOUNDLIB} ${FLTK_LIBRARIES} ${LIBSNDFILE_LIBRARY} ${LUAJIT_LIBRARY})
-
-        if(MUSICXML_LIBRARY)
-          SWIG_LINK_LIBRARIES(luaCsoundAC libCsoundAC libcsnd6 ${CSOUNDLIB} ${FLTK_LIBRARIES} ${LIBSNDFILE_LIBRARY} ${MUSICXML_LIBRARY} ${LUAJIT_LIBRARY})
-        endif()
-
-
-  	    if(APPLE)
-            set_target_properties(${SWIG_MODULE_luaCsoundAC_REAL_NAME} PROPERTIES
-                LINK_FLAGS "-undefined dynamic_lookup")
-       	endif()
-
-        set_target_properties(${SWIG_MODULE_luaCsoundAC_REAL_NAME} PROPERTIES
-            RUNTIME_OUTPUT_DIRECTORY ${BUILD_LIB_DIR}
-            LIBRARY_OUTPUT_DIRECTORY ${BUILD_LIB_DIR}
-            ARCHIVE_OUTPUT_DIRECTORY ${BUILD_LIB_DIR}
-            PREFIX "")
-
-        install(TARGETS luaCsoundAC
-            LIBRARY DESTINATION "${LUA_MODULE_INSTALL_DIR}"
-            ARCHIVE DESTINATION "${LUA_MODULE_INSTALL_DIR}")
-    endif()
-
-endif()
+# Build CsoundAC
+
+include(CheckIncludeFiles)
+
+option(BUILD_CSOUND_AC "Build CsoundAC extension module for Csound with algorithmic composition (needs C++ interface)" ON)
+option(BUILD_CSOUND_AC_PYTHON_INTERFACE "Build the Csound AC Python interface" ON)
+option(BUILD_CSOUND_AC_LUA_INTERFACE "Build the Csound AC Lua interface" ON)
+option(USE_SYSTEM_PORTSMF ON)
+
+find_package(Boost)
+find_library(MUSICXML_LIBRARY musicxml2)
+find_package(SWIG)
+find_package(PythonLibs)
+find_library(LUAJIT_LIBRARY luajit)
+if(NOT LUAJIT_LIBRARY)
+    if(MSVC)
+        find_library(LUAJIT_LIBRARY lua51)
+    else()
+        find_library(LUAJIT_LIBRARY luajit-5.1)
+    endif()
+endif()
+if(NOT LUAJIT_LIBRARY AND WIN32)
+    find_library(LUAJIT_LIBRARY lua51)
+endif()
+find_path(LUA_H_PATH lua.h PATH_SUFFIXES luajit-2.0)
+
+find_library(PORTSMF_LIBRARY portSMF)
+
+#include_directories(${EIGEN3_INCLUDE_DIR})
+
+find_file(EIGEN_DENSE eigen3/Eigen/Dense)
+
+check_deps(BUILD_CSOUND_AC Boost_INCLUDE_DIRS BUILD_CXX_INTERFACE FLTK_FOUND LIBSNDFILE_LIBRARY EIGEN_DENSE)
+check_deps(BUILD_CSOUND_AC_PYTHON_INTERFACE SWIG_FOUND PYTHONLIBS_FOUND EIGEN_DENSE)
+check_deps(BUILD_CSOUND_AC_LUA_INTERFACE SWIG_FOUND LUAJIT_LIBRARY LUA_H_PATH EIGEN_DENSE)
+
+if(BUILD_CSOUND_AC)
+    include_directories(${CMAKE_HOME_DIRECTORY}/interfaces)
+    include_directories(${Boost_INCLUDE_DIRS})
+    include_directories(${FLTK_INCLUDE_DIR})
+    set(libcsoundac_SRCS
+	Cell.cpp
+	ChordLindenmayer.cpp
+	Composition.cpp
+	Conversions.cpp
+	Counterpoint.cpp
+	CounterpointMain.cpp
+	CounterpointNode.cpp
+	Event.cpp
+	Hocket.cpp
+	ImageToScore.cpp
+	Lindenmayer.cpp
+	MCRM.cpp
+	Midifile.cpp
+	MusicModel.cpp
+	Node.cpp
+	Random.cpp
+	Rescale.cpp
+	Score.cpp
+	ScoreModel.cpp
+	ScoreNode.cpp
+	Sequence.cpp
+	Shell.cpp
+	Soundfile.cpp
+	StrangeAttractor.cpp
+	System.cpp
+	Voicelead.cpp
+	VoiceleadingNode.cpp)
+
+    check_deps(USE_SYSTEM_PORTSMF PORTSMF_LIBRARY)
+    if(NOT USE_SYSTEM_PORTSMF)
+        list(APPEND libcsoundac_SRCS
+        allegro.cpp
+        allegrord.cpp
+        allegroserial.cpp
+        allegrosmfrd.cpp
+        allegrosmfwr.cpp
+        allegrowr.cpp
+        mfmidi.cpp
+        strparse.cpp
+        trace.cpp
+        )
+    endif()
+
+    add_library(libCsoundAC SHARED ${libcsoundac_SRCS})
+    set_target_properties(libCsoundAC PROPERTIES
+        LINK_INTERFACE_LIBRARIES ""
+        SOVERSION ${APIVERSION}
+        OUTPUT_NAME CsoundAC
+        RUNTIME_OUTPUT_DIRECTORY ${BUILD_BIN_DIR}
+        LIBRARY_OUTPUT_DIRECTORY ${BUILD_LIB_DIR}
+        ARCHIVE_OUTPUT_DIRECTORY ${BUILD_LIB_DIR}
+        )
+    target_link_libraries(libCsoundAC libcsnd6 ${CSOUNDLIB} ${FLTK_LIBRARIES} ${LIBSNDFILE_LIBRARY})
+    if(USE_SYSTEM_PORTSMF)
+        target_link_libraries(libCsoundAC ${PORTSMF_LIBRARY})
+    endif()
+
+    if(MUSICXML_LIBRARY)
+        target_link_libraries(libCsoundAC libcsnd6 ${CSOUNDLIB} ${FLTK_LIBRARIES} ${LIBSNDFILE_LIBRARY} ${MUSICXML_LIBRARY})
+    endif()
+
+    install(TARGETS libCsoundAC
+        LIBRARY DESTINATION ${LIBRARY_INSTALL_DIR}
+        ARCHIVE DESTINATION ${LIBRARY_INSTALL_DIR})
+
+    if(SWIG_FOUND)
+        include(${SWIG_USE_FILE})
+        set(CMAKE_SWIG_OUTDIR ${BUILD_LIB_DIR})
+        include_directories(${CMAKE_CURRENT_SOURCE_DIR})
+	list(APPEND CMAKE_SWIG_FLAGS "-includeall" "-verbose")
+    endif()
+
+    if(BUILD_CSOUND_AC_PYTHON_INTERFACE)
+        message(STATUS "Building CsoundAC Python interface")
+        find_package(PythonLibs)
+        include_directories(${PYTHON_INCLUDE_PATH})
+        # Had: 	    SWIG_FLAGS "-threads"
+        set_source_files_properties(CsoundAC.i
+            PROPERTIES CPLUSPLUS ON
+            SWIG_MODULE_NAME CsoundAC)
+        swig_add_module(CsoundAC python CsoundAC.i)
+        swig_link_libraries(CsoundAC libCsoundAC libcsnd6 ${CSOUNDLIB} ${FLTK_LIBRARIES} ${LIBSNDFILE_LIBRARY} ${PYTHON_LIBRARIES})
+
+        if(MUSICXML_LIBRARY)
+            swig_link_libraries(CsoundAC libCsoundAC libcsnd6 ${CSOUNDLIB} ${FLTK_LIBRARIES} ${LIBSNDFILE_LIBRARY} ${MUSICXML_LIBRARY} ${PYTHON_LIBRARIES})
+        endif()
+
+
+  	    if(APPLE)
+            set_target_properties(${SWIG_MODULE_CsoundAC_REAL_NAME} PROPERTIES
+                LINK_FLAGS "-undefined dynamic_lookup")
+       	endif()
+
+        set_target_properties(${SWIG_MODULE_CsoundAC_REAL_NAME} PROPERTIES
+            RUNTIME_OUTPUT_DIRECTORY ${BUILD_LIB_DIR}
+            LIBRARY_OUTPUT_DIRECTORY ${BUILD_LIB_DIR}
+            ARCHIVE_OUTPUT_DIRECTORY ${BUILD_LIB_DIR})
+
+        install(TARGETS ${SWIG_MODULE_CsoundAC_REAL_NAME}
+            LIBRARY DESTINATION "${PYTHON_MODULE_INSTALL_DIR}"
+            ARCHIVE DESTINATION "${PYTHON_MODULE_INSTALL_DIR}")
+        install(FILES ${BUILD_LIB_DIR}/CsoundAC.py
+            DESTINATION ${PYTHON_MODULE_INSTALL_DIR})
+    endif()
+
+    if(BUILD_CSOUND_AC_LUA_INTERFACE)
+        message(STATUS "Building CsoundAC Lua interface")
+        include_directories(${LUA_H_PATH})
+
+        SET_SOURCE_FILES_PROPERTIES(luaCsoundAC.i
+            PROPERTIES CPLUSPLUS ON
+            SWIG_MODULE_NAME luaCsoundAC)
+        SWIG_ADD_MODULE(luaCsoundAC lua luaCsoundAC.i)
+        SWIG_LINK_LIBRARIES(luaCsoundAC libCsoundAC libcsnd6 ${CSOUNDLIB} ${FLTK_LIBRARIES} ${LIBSNDFILE_LIBRARY} ${LUAJIT_LIBRARY})
+
+        if(MUSICXML_LIBRARY)
+          SWIG_LINK_LIBRARIES(luaCsoundAC libCsoundAC libcsnd6 ${CSOUNDLIB} ${FLTK_LIBRARIES} ${LIBSNDFILE_LIBRARY} ${MUSICXML_LIBRARY} ${LUAJIT_LIBRARY})
+        endif()
+
+
+  	    if(APPLE)
+            set_target_properties(${SWIG_MODULE_luaCsoundAC_REAL_NAME} PROPERTIES
+                LINK_FLAGS "-undefined dynamic_lookup")
+       	endif()
+
+        set_target_properties(${SWIG_MODULE_luaCsoundAC_REAL_NAME} PROPERTIES
+            RUNTIME_OUTPUT_DIRECTORY ${BUILD_LIB_DIR}
+            LIBRARY_OUTPUT_DIRECTORY ${BUILD_LIB_DIR}
+            ARCHIVE_OUTPUT_DIRECTORY ${BUILD_LIB_DIR}
+            PREFIX "")
+
+        install(TARGETS luaCsoundAC
+            LIBRARY DESTINATION "${LUA_MODULE_INSTALL_DIR}"
+            ARCHIVE DESTINATION "${LUA_MODULE_INSTALL_DIR}")
+    endif()
+
+endif()