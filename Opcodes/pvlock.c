--- conflicted
+++ resolved
@@ -631,13 +631,11 @@
     int decim = p->decim;
     double tstamp = p->tstamp, incrt = p->incr;
 
-<<<<<<< HEAD
     if(time < 0) /* negative tempo is not possible */
       time = 0.0;
     time *= p->resamp;
     
-=======
->>>>>>> 7a04a261
+
     int outnum = csound->GetOutputArgCnt(p);
         double _0dbfs = csound->Get0dBFS(csound);
 
@@ -684,21 +682,14 @@
         while(spos <= 0){
           spos += sizefrs;
         }
-<<<<<<< HEAD
+
 	if (spos > sizefrs/2 && p->curbuf == 0) {
 	  fillbuf(csound, p, size/2);
 	} else if (spos < sizefrs/2 && p->curbuf == 1){
           fillbuf(csound, p, size/2);
 	}
 	   
-=======
-        if (spos > sizefrs/2 && p->curbuf == 0) {
-          tab = fillbuf(csound, p, (int)size/2, (int)size/2);
-        } else if (spos < sizefrs/2 && p->curbuf == 1){
-          tab = fillbuf(csound, p, (int)size/2, (int)size/2);
-        }
-
->>>>>>> 7a04a261
+
         for (j = 0; j < nchans; j++) {
           pos = spos;
           bwin = (MYFLT *) p->bwin[j].auxp;
