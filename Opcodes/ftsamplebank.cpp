/*
    This file is part of Csound.

        Copyright (C) 2014 Rory Walsh

    The Csound Library is free software; you can redistribute it
    and/or modify it under the terms of the GNU Lesser General Public
    License as published by the Free Software Foundation; either
    version 2.1 of the License, or (at your option) any later version.

    Csound is distributed in the hope that it will be useful,
    but WITHOUT ANY WARRANTY; without even the implied warranty of
    MERCHANTABILITY or FITNESS FOR A PARTICULAR PURPOSE.  See the
    GNU Lesser General Public License for more details.

    You should have received a copy of the GNU Lesser General Public
    License along with Csound; if not, write to the Free Software
    Foundation, Inc., 59 Temple Place, Suite 330, Boston, MA
    02111-1307 USA
 */

#include "OpcodeBase.hpp"
#include <cmath>
#include <sys/types.h>
#include <dirent.h>
#include <iostream>
#include <algorithm>
#include <vector>
#include <string>
#include <sstream>

using namespace std;

/* this function will load all samples of supported types into function
   tables number 'index' and upwards.
   It return the number of samples loaded */
int loadSamplesToTables(CSOUND *csound, int index, char* directory,
                        int skiptime, int format, int channel);

//-----------------------------------------------------------------
//      i-rate class
//-----------------------------------------------------------------
class iftsamplebank : public OpcodeBase<iftsamplebank>
{
public:
    // Outputs.
    MYFLT* numberOfFiles;
    // Inputs.
    STRINGDAT* sDirectory;
    MYFLT* index;
    MYFLT* trigger;
    MYFLT* skiptime;
    MYFLT* format;
    MYFLT* channel;

    iftsamplebank() {}

    //init-pass
    int init(CSOUND *csound)
    {
        *numberOfFiles = loadSamplesToTables(csound, *index,
                                             (char* )sDirectory->data,
                                             *skiptime, *format, *channel);
        return OK;
    }

    int noteoff(CSOUND *)
    {
        return OK;
    }
};

//-----------------------------------------------------------------
//      k-rate class
//-----------------------------------------------------------------
class kftsamplebank : public OpcodeBase<kftsamplebank>
{
public:
    // Outputs.
    MYFLT* numberOfFiles;
    // Inputs.
    STRINGDAT* sDirectory;
    MYFLT* index;
    MYFLT* trigger;
    MYFLT* skiptime;
    MYFLT* format;
    MYFLT* channel;
    int internalCounter;
    kftsamplebank():internalCounter(0){}

    //init-pass
    int init(CSOUND *csound)
    {
        *numberOfFiles = 0;//loadSamplesToTables(csound, *index, fileNames,
                           // (char* )sDirectory->data, *skiptime, *format, *channel);
        //csound->Message(csound, (char* )sDirectory->data);
        *trigger=0;
        return OK;
    }

    int noteoff(CSOUND *)
    {
        return OK;
    }

    int kontrol(CSOUND* csound)
    {
        //if directry changes update tables..
        if (*trigger==1) {
          *numberOfFiles = loadSamplesToTables(csound, *index,
                                               (char* )sDirectory->data,
                                               *skiptime, *format, *channel);
          *trigger = 0;
        }
        return OK;
    }

};

//-----------------------------------------------------------------
//      load samples into functoin tables
//-----------------------------------------------------------------
int loadSamplesToTables(CSOUND *csound, int index, char* directory,
                        int skiptime, int format, int channel)
{
<<<<<<< HEAD
	if(directory)
	{
		DIR *dir = opendir(directory);			
		std::vector<std::string> fileNames;
		std::vector<std::string> fileExtensions;
		int noOfFiles = 0;
		fileExtensions.push_back(".wav");
		fileExtensions.push_back(".aiff");	
		fileExtensions.push_back(".ogg");
		fileExtensions.push_back(".flac");
		
		//check for valid path first
		if(dir) 
		{ 
			struct dirent *ent; 
			while((ent = readdir(dir)) != NULL) 
			{ 			
				std::ostringstream fullFileName;
				//only use supported file types
				for(int i=0;i<fileExtensions.size();i++)
					if(std::string(ent->d_name).find(fileExtensions[i])!=std::string::npos)
					{	
						if(strlen(directory)>2)
						{ 	
							#if defined(WIN32)
							fullFileName << directory << "\\" << ent->d_name;
							#else
							fullFileName << directory << "/" << ent->d_name;
							#endif
						}
						else 
							fullFileName << ent->d_name;

					
					noOfFiles++;
					fileNames.push_back(fullFileName.str());		
					}
			}
			
			// Sort names
			std::sort(fileNames.begin(), fileNames.end() );

			// push statements to score, starting with table number 'index'
			for(int y = 0; y < fileNames.size(); y++)
			{
				std::ostringstream statement; 
				statement << "f" << index+y << " 0 0 1 \"" << fileNames[y] <<  "\" " << skiptime << " " << format << " " << channel << "\n";				
				//csound->MessageS(csound, CSOUNDMSG_ORCH, statement.str().c_str()); 
				csound->InputMessage(csound, statement.str().c_str());
			}
		}	
		else 
			{ 
			csound->Message(csound, "Cannot load file. Error opening directory: %s\n",  directory); 
			} 
			
		//return number of files
		return noOfFiles;
	}
	else
	return 0;
} 	
=======
    if (directory) {
      DIR *dir = opendir(directory);
      std::vector<std::string> fileNames;
      std::vector<std::string> fileExtensions;
      int noOfFiles = 0;
      fileExtensions.push_back(".wav");
      fileExtensions.push_back(".aiff");
      fileExtensions.push_back(".ogg");
      fileExtensions.push_back(".flac");

      //check for valid path first
      if (dir) {
        struct dirent *ent;
        while((ent = readdir(dir)) != NULL)
          {
            std::ostringstream fullFileName;
            //only use supported file types
            for (int i=0;i<fileExtensions.size();i++)
              if (std::string(ent->d_name).find(fileExtensions[i])!=
                  std::string::npos) {
#if defined(WIN32)
                fullFileName << directory << "\\" << ent->d_name;
#else
                fullFileName << directory << "/" << ent->d_name;
#endif
                noOfFiles++;
                fileNames.push_back(fullFileName.str());
              }
          }

        // Sort names
        std::sort(fileNames.begin(), fileNames.end() );

        // push statements to score, starting with table number 'index'
        for (int y = 0; y < fileNames.size(); y++) {
          std::ostringstream statement;
          statement << "f" << index+y << " 0 0 1 \"" << fileNames[y] <<
            "\" " << skiptime << " " << format << " " << channel << "\n";
          //csound->MessageS(csound, CSOUNDMSG_ORCH, statement.str().c_str());
          csound->InputMessage(csound, statement.str().c_str());
        }
      }
      else {
        csound->Message(csound,
                        Str("Cannot load file. Error opening directory: %s\n"),
                        directory);
      }

      //return number of files
      return noOfFiles;
    }
    else
      return 0;
}
>>>>>>> 0aa42fb9

typedef struct {
  OPDS    h;
  ARRAYDAT* outArr;
  STRINGDAT *directoryName;
  MYFLT* extension;
} DIR_STRUCT;

/* this function will looks for files of a set type, in a particular directory */
std::vector<std::string> searchDir(CSOUND *csound,
                                   char* directory, char* extension);

/* from Opcodes/arrays.c */
static inline void tabensure(CSOUND *csound, ARRAYDAT *p, int size)
{
    if (p->data==NULL || p->dimensions == 0 ||
        (p->dimensions==1 && p->sizes[0] < size)) {
      size_t ss;
      if (p->data == NULL) {
        CS_VARIABLE* var = p->arrayType->createVariable(csound, NULL);
        p->arrayMemberSize = var->memBlockSize;
      }

      ss = p->arrayMemberSize*size;
      if (p->data==NULL) p->data = (MYFLT*)csound->Calloc(csound, ss);
      else p->data = (MYFLT*) csound->ReAlloc(csound, p->data, ss);
      p->dimensions = 1;
      p->sizes = (int*)csound->Malloc(csound, sizeof(int));
      p->sizes[0] = size;
  }
}

static int directory(CSOUND *csound, DIR_STRUCT* p)
{
    int inArgCount = p->INOCOUNT;
    char *extension, *file;
    std::vector<std::string> fileNames;

    if (inArgCount==0)
      return
        csound->InitError(csound,
                          Str("Error: you must pass a directory as a string."));

<<<<<<< HEAD
		
	if(inArgCount==1)
	{
	  fileNames = searchDir(csound, p->directoryName->data, (char *)"");
	}

	else if(inArgCount==2)
	{
		CS_TYPE* argType = csound->GetTypeForArg(p->extension);
		if(strcmp("S", argType->varTypeName) == 0)
		{
			extension = csound->Strdup(csound, ((STRINGDAT *)p->extension)->data);
			fileNames = searchDir(csound, p->directoryName->data, extension);
		}
		else
			return csound->InitError(csound,
                      Str("Error: second parameter to directory must be a string"));

	}	

	int numberOfFiles = fileNames.size();
	tabensure(csound, p->outArr, numberOfFiles);
	STRINGDAT *strings = (STRINGDAT *) p->outArr->data;

	for(int i=0; i < numberOfFiles; i++)
	{
		file = &fileNames[i][0u];
		strings[i].size = strlen(file) + 1;
		strings[i].data = csound->Strdup(csound, file);
	}

	fileNames.clear();

	return OK;
=======
    if (inArgCount==1) {
      fileNames = searchDir(csound, p->directoryName->data, (char *)"");
    }
    else if (inArgCount==2) {
      CS_TYPE* argType = csound->GetTypeForArg(p->extension);
      if (strcmp("S", argType->varTypeName) == 0) {
        extension = csound->Strdup(csound, ((STRINGDAT *)p->extension)->data);
        fileNames = searchDir(csound, p->directoryName->data, extension);
      }
      else
        return
          csound->InitError(csound,
                            Str("Error: second parameter to directory must"
                                "be a string"));
    }

    int numberOfFiles = fileNames.size();
    tabensure(csound, p->outArr, numberOfFiles);
    STRINGDAT *strings = (STRINGDAT *) p->outArr->data;

    for(int i=0; i < numberOfFiles; i++)
      {
        file = &fileNames[i][0u];
        strings[i].data = csound->Strdup(csound, file);
      }

    return OK;
>>>>>>> 0aa42fb9
}

//-----------------------------------------------------------------
//      load samples into functoin tables
//-----------------------------------------------------------------
std::vector<std::string> searchDir(CSOUND *csound, char* directory, char* extension)
{
<<<<<<< HEAD
	std::vector<std::string> fileNames;
	if(directory)
	{
		DIR *dir = opendir(directory);			
		std::string fileExtension(extension);
		int noOfFiles = 0;
		
		//check for valid path first
		if(dir) 
		{ 
			struct dirent *ent; 
			while((ent = readdir(dir)) != NULL) 
			{ 			
				std::ostringstream fullFileName;
				
				if(std::string(ent->d_name).find(fileExtension)!=std::string::npos && strlen(ent->d_name)>2)
				{					
					if(strlen(directory)>2)
					{ 	
					#if defined(WIN32)
						fullFileName << directory << "\\" << ent->d_name;
					#else
						fullFileName << directory << "/" << ent->d_name;
					#endif
					}
					else 
						fullFileName << ent->d_name;

					noOfFiles++;
					fileNames.push_back(fullFileName.str());		  
				}
			}
			
			// Sort names
			std::sort(fileNames.begin(), fileNames.end() );
		}	
		else 
			{ 
			csound->Message(csound, "Cannot find directory. Error opening directory: %s\n",  directory); 
			} 			
	}

	return fileNames;
} 	
=======
    std::vector<std::string> fileNames;
    if (directory) {
      DIR *dir = opendir(directory);
      std::string fileExtension(extension);
      int noOfFiles = 0;

      //check for valid path first
      if (dir) {
        struct dirent *ent;
        while((ent = readdir(dir)) != NULL) {
          std::ostringstream fullFileName;

          if (std::string(ent->d_name).find(fileExtension)!=
              std::string::npos && strlen(ent->d_name)>2)
            {
#if defined(WIN32)
              fullFileName << directory << "\\" << ent->d_name;
#else
              fullFileName << directory << "/" << ent->d_name;
#endif

              noOfFiles++;
              fileNames.push_back(fullFileName.str());
            }
        }

        // Sort names
        std::sort(fileNames.begin(), fileNames.end() );
      }
      else {
        csound->Message(csound,
                        Str("Cannot find directory. Error opening directory: %s\n"),
                        directory);
      }
    }

    return fileNames;
}
>>>>>>> 0aa42fb9



extern "C" {

  PUBLIC int csoundModuleCreate(CSOUND *csound)
  {
      return 0;
  }

  PUBLIC int csoundModuleInit(CSOUND *csound)
  {

      int status =
        csound->AppendOpcode(csound,
                             (char*)"ftsamplebank.k",
                             sizeof(kftsamplebank),
                             0,
                             3,
                             (char*)"k",
                             (char*)"Skkkkk",
                             (int(*)(CSOUND*,void*)) kftsamplebank::init_,
                             (int(*)(CSOUND*,void*)) kftsamplebank::kontrol_,
                             (int (*)(CSOUND*,void*)) 0);

      status |= csound->AppendOpcode(csound,
                                     (char*)"ftsamplebank.i",
                                     sizeof(iftsamplebank),
                                     0,
                                     1,
                                     (char*)"i",
                                     (char*)"Siiiii",
                                     (int (*)(CSOUND*,void*)) iftsamplebank::init_,
                                     (int (*)(CSOUND*,void*)) 0,
                                     (int (*)(CSOUND*,void*)) 0);

      /*  status |= csound->AppendOpcode(csound,
          (char*)"ftsamplebank",
          0xffff,
          0,
          0,
          0,
          0,
          0,
          0,
          0); */

      status |= csound->AppendOpcode(csound,
                                     (char*)"directory",
                                     sizeof(DIR_STRUCT),
                                     0,
                                     1,
                                     (char*)"S[]",
                                     (char*)"SN",
                                     (int (*)(CSOUND*,void*)) directory,
                                     (int (*)(CSOUND*,void*)) 0,
                                     (int (*)(CSOUND*,void*)) 0);
      return status;
  }

  PUBLIC int csoundModuleDestroy(CSOUND *csound)
  {
      return 0;
  }
}<|MERGE_RESOLUTION|>--- conflicted
+++ resolved
@@ -123,7 +123,7 @@
 int loadSamplesToTables(CSOUND *csound, int index, char* directory,
                         int skiptime, int format, int channel)
 {
-<<<<<<< HEAD
+
 	if(directory)
 	{
 		DIR *dir = opendir(directory);			
@@ -186,62 +186,7 @@
 	else
 	return 0;
 } 	
-=======
-    if (directory) {
-      DIR *dir = opendir(directory);
-      std::vector<std::string> fileNames;
-      std::vector<std::string> fileExtensions;
-      int noOfFiles = 0;
-      fileExtensions.push_back(".wav");
-      fileExtensions.push_back(".aiff");
-      fileExtensions.push_back(".ogg");
-      fileExtensions.push_back(".flac");
-
-      //check for valid path first
-      if (dir) {
-        struct dirent *ent;
-        while((ent = readdir(dir)) != NULL)
-          {
-            std::ostringstream fullFileName;
-            //only use supported file types
-            for (int i=0;i<fileExtensions.size();i++)
-              if (std::string(ent->d_name).find(fileExtensions[i])!=
-                  std::string::npos) {
-#if defined(WIN32)
-                fullFileName << directory << "\\" << ent->d_name;
-#else
-                fullFileName << directory << "/" << ent->d_name;
-#endif
-                noOfFiles++;
-                fileNames.push_back(fullFileName.str());
-              }
-          }
-
-        // Sort names
-        std::sort(fileNames.begin(), fileNames.end() );
-
-        // push statements to score, starting with table number 'index'
-        for (int y = 0; y < fileNames.size(); y++) {
-          std::ostringstream statement;
-          statement << "f" << index+y << " 0 0 1 \"" << fileNames[y] <<
-            "\" " << skiptime << " " << format << " " << channel << "\n";
-          //csound->MessageS(csound, CSOUNDMSG_ORCH, statement.str().c_str());
-          csound->InputMessage(csound, statement.str().c_str());
-        }
-      }
-      else {
-        csound->Message(csound,
-                        Str("Cannot load file. Error opening directory: %s\n"),
-                        directory);
-      }
-
-      //return number of files
-      return noOfFiles;
-    }
-    else
-      return 0;
-}
->>>>>>> 0aa42fb9
+
 
 typedef struct {
   OPDS    h;
@@ -284,8 +229,6 @@
       return
         csound->InitError(csound,
                           Str("Error: you must pass a directory as a string."));
-
-<<<<<<< HEAD
 		
 	if(inArgCount==1)
 	{
@@ -320,35 +263,6 @@
 	fileNames.clear();
 
 	return OK;
-=======
-    if (inArgCount==1) {
-      fileNames = searchDir(csound, p->directoryName->data, (char *)"");
-    }
-    else if (inArgCount==2) {
-      CS_TYPE* argType = csound->GetTypeForArg(p->extension);
-      if (strcmp("S", argType->varTypeName) == 0) {
-        extension = csound->Strdup(csound, ((STRINGDAT *)p->extension)->data);
-        fileNames = searchDir(csound, p->directoryName->data, extension);
-      }
-      else
-        return
-          csound->InitError(csound,
-                            Str("Error: second parameter to directory must"
-                                "be a string"));
-    }
-
-    int numberOfFiles = fileNames.size();
-    tabensure(csound, p->outArr, numberOfFiles);
-    STRINGDAT *strings = (STRINGDAT *) p->outArr->data;
-
-    for(int i=0; i < numberOfFiles; i++)
-      {
-        file = &fileNames[i][0u];
-        strings[i].data = csound->Strdup(csound, file);
-      }
-
-    return OK;
->>>>>>> 0aa42fb9
 }
 
 //-----------------------------------------------------------------
@@ -356,7 +270,6 @@
 //-----------------------------------------------------------------
 std::vector<std::string> searchDir(CSOUND *csound, char* directory, char* extension)
 {
-<<<<<<< HEAD
 	std::vector<std::string> fileNames;
 	if(directory)
 	{
@@ -401,46 +314,7 @@
 
 	return fileNames;
 } 	
-=======
-    std::vector<std::string> fileNames;
-    if (directory) {
-      DIR *dir = opendir(directory);
-      std::string fileExtension(extension);
-      int noOfFiles = 0;
-
-      //check for valid path first
-      if (dir) {
-        struct dirent *ent;
-        while((ent = readdir(dir)) != NULL) {
-          std::ostringstream fullFileName;
-
-          if (std::string(ent->d_name).find(fileExtension)!=
-              std::string::npos && strlen(ent->d_name)>2)
-            {
-#if defined(WIN32)
-              fullFileName << directory << "\\" << ent->d_name;
-#else
-              fullFileName << directory << "/" << ent->d_name;
-#endif
-
-              noOfFiles++;
-              fileNames.push_back(fullFileName.str());
-            }
-        }
-
-        // Sort names
-        std::sort(fileNames.begin(), fileNames.end() );
-      }
-      else {
-        csound->Message(csound,
-                        Str("Cannot find directory. Error opening directory: %s\n"),
-                        directory);
-      }
-    }
-
-    return fileNames;
-}
->>>>>>> 0aa42fb9
+
 
 
 
