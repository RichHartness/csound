#include "csdl.h"
#include "faust/llvm-dsp.h"

#define MAXARG 40

typedef struct {
  OPDS h;
  MYFLT *outs[MAXARG]; /* outputs */
  STRINGDAT *code;     /* faust code as string */
  MYFLT *ins[VARGMAX]; /* inputs */
  llvm_dsp *engine;  /* faust DSP */
  llvm_dsp_factory* factory; /* DSP factory */
  AUXCH memin;
  AUXCH memout;
} FAUSTGEN;

/* deinit function
   delete faust objects
*/
int delete_faustgen(CSOUND *csound, void *p) {
  FAUSTGEN *pp = (FAUSTGEN *) p;
  deleteDSPInstance(pp->engine);
  deleteDSPFactory(pp->factory);
  return OK;
}

/* init-time function
   compile faust program
*/
int init_faustgen(CSOUND *csound, FAUSTGEN *p){

  OPARMS parms;
  char err_msg[256];
  int size;
  int argc = 3;
  const char* argv[argc];
  argv[0] = "-vec";
  argv[1] = "-lv";
  argv[2] = " 1";

#ifdef USE_DOUBLE
  argv[3] = "-double";
  argc += 1;
#endif

  /* compile engine
     p->code->data holds the faust program
  */
  p->factory = createDSPFactory(argc, argv, "",
                                "", "faustop", (const char *) p->code->data,
                                "", err_msg, 3);
  if(p->factory == NULL)
    return csound->InitError(csound, "Faust compilation problem: %s\n", err_msg);
  p->engine = createDSPInstance(p->factory);
<<<<<<< HEAD
  if(p->engine == NULL) {
    deleteDSPFactory(p->factory);
    return csound->InitError(csound, "Faust instantiation problem \n");
  }
  
=======
  if(p->engine == NULL)
    return csound->InitError(csound, "Faust instantiation problem \n");

>>>>>>> 91febc68
  /* init engine */
  p->engine->init(csound->GetSr(csound));

  if(p->engine->getNumInputs() != p->INCOUNT-1) {
   deleteDSPInstance(p->engine);
   deleteDSPFactory(p->factory);
   return csound->InitError(csound, "wrong number of input args\n");
  }
  if(p->engine->getNumOutputs() != p->OUTCOUNT){
    deleteDSPInstance(p->engine);
    deleteDSPFactory(p->factory);
    return csound->InitError(csound, "wrong number of output args\n");
  }
<<<<<<< HEAD
  /* memory for sampAccurate offsets */
  csound->GetOParms(csound, &parms);
  if(parms.sampleAccurate){
    int size;
    size = p->engine->getNumInputs()*sizeof(MYFLT *);
    if(p->memin.auxp == NULL ||
       p->memin.size < size)
      csound->AuxAlloc(csound, size, &p->memin);
    size = p->engine->getNumOutputs()*sizeof(MYFLT *);
    if(p->memout.auxp == NULL ||
       p->memout.size < size)
      csound->AuxAlloc(csound, size, &p->memout);
  }
=======
>>>>>>> 91febc68

  csound->RegisterDeinitCallback(csound, p, delete_faustgen);
  return OK;
}

/* perf-time function
   TODO:  k-rate controls
*/
int perf_faustgen(CSOUND *csound, FAUSTGEN *p){
  int nsmps = CS_KSMPS, i;
  uint32_t offset = p->h.insdshead->ksmps_offset;
  uint32_t early  = p->h.insdshead->ksmps_no_end;
  MYFLT **in_tmp = (MYFLT **) p->memin.auxp;
  MYFLT **out_tmp = (MYFLT **) p->memout.auxp;

<<<<<<< HEAD
  if (UNLIKELY(early)) {
      for (i = 0; i < p->OUTCOUNT; i++)
        memset(p->outs[i], '\0', nsmps*sizeof(MYFLT));
      nsmps -= early;
   }
  if(UNLIKELY(offset)) {
    /* offset pointers, save current pos */
    for (i = 0; i < p->OUTCOUNT; i++){ 
        memset(p->outs[i], '\0', nsmps*sizeof(MYFLT));
        out_tmp[i] = p->outs[i];
        p->outs[i] = &(p->outs[i][offset]);
  }
    for (i = 0; i < p->INCOUNT-1; i++){ 
        in_tmp[i] = p->ins[i];
        p->ins[i] = &(p->ins[i][offset]);
  }
    nsmps -= offset;
 }
  p->engine->compute(nsmps, p->ins, p->outs);

  if(UNLIKELY(offset)) {
    /* restore pos  */
    for (i = 0; i < p->OUTCOUNT; i++)
	p->outs[i] = out_tmp[i];
    for (i = 0; i < p->INCOUNT-1; i++)
        p->ins[i] = in_tmp[i];
  }
=======
  int nsmps = CS_KSMPS, i, j;
  int faustins = p->engine->getNumInputs();
  int faustouts = p->engine->getNumOutputs();
  MYFLT **ins, **outs;

  for(i=0; i < faustins; i++) ins[i] = p->ins[i];
  for(i=0; i < faustouts; i++)  outs[i] = p->outs[i];

  p->engine->compute(nsmps, ins, outs);
>>>>>>> 91febc68

  return OK;
}

#define S(x)    sizeof(x)

static OENTRY localops[] = {
  { (char *) "faustgen", S(FAUSTGEN), 0, 5, (char *) "mmmmmmmmmmmmmmmmmmmmmmmmmmmmmmmmmmmmmmmm", 
     (char *)"Sy",(SUBR)init_faustgen, NULL, (SUBR)perf_faustgen}
};

PUBLIC long csound_opcode_init(CSOUND *csound, OENTRY **ep)
{
    IGN(csound);
    *ep = localops;
    return (long) sizeof(localops);
}

PUBLIC int csoundModuleInfo(void)
{
    return ((CS_APIVERSION << 16) + (CS_APISUBVER << 8) + (int) sizeof(MYFLT));
}<|MERGE_RESOLUTION|>--- conflicted
+++ resolved
@@ -52,17 +52,11 @@
   if(p->factory == NULL)
     return csound->InitError(csound, "Faust compilation problem: %s\n", err_msg);
   p->engine = createDSPInstance(p->factory);
-<<<<<<< HEAD
   if(p->engine == NULL) {
     deleteDSPFactory(p->factory);
     return csound->InitError(csound, "Faust instantiation problem \n");
   }
-  
-=======
-  if(p->engine == NULL)
-    return csound->InitError(csound, "Faust instantiation problem \n");
-
->>>>>>> 91febc68
+ 
   /* init engine */
   p->engine->init(csound->GetSr(csound));
 
@@ -76,7 +70,7 @@
     deleteDSPFactory(p->factory);
     return csound->InitError(csound, "wrong number of output args\n");
   }
-<<<<<<< HEAD
+
   /* memory for sampAccurate offsets */
   csound->GetOParms(csound, &parms);
   if(parms.sampleAccurate){
@@ -90,8 +84,7 @@
        p->memout.size < size)
       csound->AuxAlloc(csound, size, &p->memout);
   }
-=======
->>>>>>> 91febc68
+
 
   csound->RegisterDeinitCallback(csound, p, delete_faustgen);
   return OK;
@@ -107,7 +100,6 @@
   MYFLT **in_tmp = (MYFLT **) p->memin.auxp;
   MYFLT **out_tmp = (MYFLT **) p->memout.auxp;
 
-<<<<<<< HEAD
   if (UNLIKELY(early)) {
       for (i = 0; i < p->OUTCOUNT; i++)
         memset(p->outs[i], '\0', nsmps*sizeof(MYFLT));
@@ -135,17 +127,7 @@
     for (i = 0; i < p->INCOUNT-1; i++)
         p->ins[i] = in_tmp[i];
   }
-=======
-  int nsmps = CS_KSMPS, i, j;
-  int faustins = p->engine->getNumInputs();
-  int faustouts = p->engine->getNumOutputs();
-  MYFLT **ins, **outs;
 
-  for(i=0; i < faustins; i++) ins[i] = p->ins[i];
-  for(i=0; i < faustouts; i++)  outs[i] = p->outs[i];
-
-  p->engine->compute(nsmps, ins, outs);
->>>>>>> 91febc68
 
   return OK;
 }
