--- conflicted
+++ resolved
@@ -1257,23 +1257,15 @@
 
 
 int init_rfft(CSOUND *csound, FFT *p){
-<<<<<<< HEAD
   int   N = p->in->sizes[0];
   if(p->in->dimensions > 1) 
-    return csound->InitError(csound, "rfft: only one-dimensional arrays allowed");
+    return csound->InitError(csound, 
+     "rfft: only one-dimensional arrays allowed");
   if (isPowerOfTwo(N))
     tabensure(csound, p->out,N);
   else
     tabensure(csound, p->out, N+2);
   return OK;
-=======
-    int   N = p->in->sizes[0];
-    if (isPowerOfTwo(N))
-      tabensure(csound, p->out,N);
-    else
-      tabensure(csound, p->out, N+2);
-    return OK;
->>>>>>> 9c65b62d
 }
 
 int perf_rfft(CSOUND *csound, FFT *p){
@@ -1289,23 +1281,15 @@
 }
 
 int init_irfft(CSOUND *csound, FFT *p){
-<<<<<<< HEAD
   int   N = p->in->sizes[0];
  if(p->in->dimensions > 1) 
-    return csound->InitError(csound, "irfft: only one-dimensional arrays allowed");
+    return csound->InitError(csound, 
+       "irfft: only one-dimensional arrays allowed");
   if (isPowerOfTwo(N))
     tabensure(csound, p->out, N);
   else
     tabensure(csound, p->out, N+2);
   return OK;
-=======
-    int   N = p->in->sizes[0];
-    if (isPowerOfTwo(N))
-      tabensure(csound, p->out, N);
-    else
-      tabensure(csound, p->out, N+2);
-    return OK;
->>>>>>> 9c65b62d
 }
 
 int perf_irfft(CSOUND *csound, FFT *p){
@@ -1342,17 +1326,12 @@
 void csoundInverseComplexFFTnp2(CSOUND *csound, MYFLT *buf, int FFTsize);
 
 int init_fft(CSOUND *csound, FFT *p){
-<<<<<<< HEAD
   int   N2 = p->in->sizes[0];
  if(p->in->dimensions > 1) 
-    return csound->InitError(csound, "fft: only one-dimensional arrays allowed");
+    return csound->InitError(csound,
+      "fft: only one-dimensional arrays allowed");
   tabensure(csound,p->out,N2);
   return OK;
-=======
-    int   N2 = p->in->sizes[0];
-    tabensure(csound,p->out,N2);
-    return OK;
->>>>>>> 9c65b62d
 }
 
 int perf_fft(CSOUND *csound, FFT *p){
@@ -1367,17 +1346,12 @@
 }
 
 int init_ifft(CSOUND *csound, FFT *p){
-<<<<<<< HEAD
   int   N2 = p->in->sizes[0];
    if(p->in->dimensions > 1) 
-    return csound->InitError(csound, "ifft: only one-dimensional arrays allowed");
+    return csound->InitError(csound,
+       "ifft: only one-dimensional arrays allowed");
   tabensure(csound, p->out, N2);
   return OK;
-=======
-    int   N2 = p->in->sizes[0];
-    tabensure(csound, p->out, N2);
-    return OK;
->>>>>>> 9c65b62d
 }
 
 int perf_ifft(CSOUND *csound, FFT *p){
