/*
    arrays.c:

    Copyright (C) 2011,2012 John ffitch, Steven Yi

    This file is part of Csound.

    The Csound Library is free software; you can redistribute it
    and/or modify it under the terms of the GNU Lesser General Public
    License as published by the Free Software Foundation; either
    version 2.1 of the License, or (at your option) any later version.

    Csound is distributed in the hope that it will be useful,
    but WITHOUT ANY WARRANTY; without even the implied warranty of
    MERCHANTABILITY or FITNESS FOR A PARTICULAR PURPOSE.  See the
    GNU Lesser General Public License for more details.

    You should have received a copy of the GNU Lesser General Public
    License along with Csound; if not, write to the Free Software
    Foundation, Inc., 59 Temple Place, Suite 330, Boston, MA
    02111-1307 USA
*/

// #include "csdl.h"
#include "csoundCore.h"
#include "interlocks.h"
#include "aops.h"

extern MYFLT MOD(MYFLT a, MYFLT bb);

typedef struct {
    OPDS    h;
    ARRAYDAT  *arrayDat;
} ARRAYDEL;

typedef struct {
    OPDS    h;
    ARRAYDAT* arrayDat;
    MYFLT   *isizes[VARGMAX];
} ARRAYINIT;

typedef struct {
    OPDS    h;
    ARRAYDAT* arrayDat;
    void* value;
    MYFLT   *indexes[VARGMAX];
} ARRAY_SET;

typedef struct {
    OPDS    h;
    MYFLT*   out;
    ARRAYDAT* arrayDat;
    MYFLT   *indexes[VARGMAX];
} ARRAY_GET;

#ifdef SOME_FINE_DAY
static int array_del(CSOUND *csound, void *p)
{
    ARRAYDAT *t = ((ARRAYDEL*)p)->arrayDat;
    t->arrayType = NULL; // types cleaned up later
    mfree(csound, t->data);
    mfree(csound, p);           /* Unlikely to free the p */
    return OK;
}
#endif

static int array_init(CSOUND *csound, ARRAYINIT *p)
{
    ARRAYDAT* arrayDat = p->arrayDat;
    int i, size;

    int inArgCount = p->INOCOUNT;

    if (UNLIKELY(inArgCount == 0))
      return csound->InitError(csound,
                               Str("Error: no sizes set for array initialization"));

    arrayDat->dimensions = inArgCount;
    arrayDat->sizes = mcalloc(csound, sizeof(int) * inArgCount);
    for (i = 0; i < inArgCount; i++) {
      arrayDat->sizes[i] = MYFLT2LRND(*p->isizes[0]);
    }

    size = arrayDat->sizes[0];

    if (inArgCount > 1) {
      for (i = 1; i < inArgCount; i++) {
        size *= arrayDat->sizes[i];
      }
      size = MYFLT2LRND(size);
    }

    CS_VARIABLE* var = arrayDat->arrayType->createVariable(csound, NULL);

//    if(arrayDat->data != NULL) {
//        mfree(csound, arrayDat->data);
//    }
    arrayDat->arrayMemberSize = var->memBlockSize;
    int memSize = var->memBlockSize*size;
    arrayDat->data = mcalloc(csound, memSize);
//    for (i=0; i<size; i++) t->data[i] = val;
//    { // Need to recover space eventually
//        TABDEL *op = (TABDEL*) mmalloc(csound, sizeof(TABDEL));
//        op->h.insdshead = ((OPDS*) p)->insdshead;
//        op->tab = t;
//        csound->RegisterDeinitCallback(csound, op, tabdel);
//    }
    return OK;
}

static int array_set(CSOUND* csound, ARRAY_SET *p) {
    ARRAYDAT* dat = p->arrayDat;
    MYFLT* mem = dat->data;
    int i;
    int end, index, incr;

    int indefArgCount = p->INOCOUNT - 2;

    if (UNLIKELY(indefArgCount == 0)) {
      csoundErrorMsg(csound, Str("Error: no indexes set for array set\n"));
      return CSOUND_ERROR;
    }
    if (UNLIKELY(indefArgCount>dat->dimensions))
      return csound->PerfError(csound, 
                               Str("Array dimension %d out of range "
                                   "for dimensions %d\n"),
                               indefArgCount, dat->dimensions);
    end = indefArgCount - 1;
    index = MYFLT2LRND(*p->indexes[end]);
    if (UNLIKELY(index >= dat->sizes[end] || index<0))
      return csound->PerfError(csound, 
                               Str("Array index %d out of range (0,%d) "
                                   "for dimension %d\n"),
                               index, dat->sizes[end]-1, indefArgCount);

    if (indefArgCount > 1) {
      for (i = end - 1; i >= 0; i--) {
        int ind = MYFLT2LRND(*p->indexes[i]);
        if (UNLIKELY(ind >= dat->sizes[i] || ind<0))
          return csound->PerfError(csound, 
                                   Str("Array index %d out of range (0,%d) "
                                       "for dimension %d\n"), ind, 
                                   dat->sizes[i]-1, i+1);
        index += ind * dat->sizes[i + 1];
      }
    }

    incr = (index * (dat->arrayMemberSize / sizeof(MYFLT)));
    mem += incr;
    memcpy(mem, p->value, dat->arrayMemberSize);
    /* printf("array_set: mem = %p, incr = %d, value = %f\n", */
    /*        mem, incr, *((MYFLT*)p->value)); */
    return OK;
}

static int array_get(CSOUND* csound, ARRAY_GET *p) {
    ARRAYDAT* dat = p->arrayDat;
    MYFLT* mem = dat->data;
    int i;
    int incr;
    int end;
    int index;
    int indefArgCount = p->INOCOUNT - 1;

    if (UNLIKELY(indefArgCount == 0))
      csound->PerfError(csound, Str("Error: no indexes set for array get"));
    if (UNLIKELY(indefArgCount>dat->dimensions))
      return csound->PerfError(csound, 
                               Str("Array dimension %d out of range "
                                   "for dimensions %d\n"),
                               indefArgCount, dat->dimensions);
    end = indefArgCount - 1;
    index = MYFLT2LRND(*p->indexes[end]);
    if (UNLIKELY(index >= dat->sizes[end] || index<0))
      return csound->PerfError(csound, 
                               Str("Array index %d out of range (0,%d) "
                                   "for dimension %d\n"),
                               index, dat->sizes[end]-1, end+1);
    if (indefArgCount > 1) {
        for (i = end - 1; i >= 0; i--) {
          int ind = MYFLT2LRND(*p->indexes[i]);
          if (UNLIKELY(ind >= dat->sizes[i] || ind<0))
            return csound->PerfError(csound, 
                                     Str("Array index %d out of range (0,%d) "
                                         "for dimension %d\n"), ind,
                                     dat->sizes[i]-1, i+1);
          index += ind * dat->sizes[i + 1];
        }
    }

    incr = (index * (dat->arrayMemberSize / sizeof(MYFLT)));
    mem += incr;
    memcpy(p->out, mem, dat->arrayMemberSize);
    return OK;
}

//
//int tassign(CSOUND *csound, ASSIGNT *p)
//{
//    ARRAYDAT *t = p->tab;
//    int ind = MYFLT2LRND(*p->ind);
//    if (ind<0 || ind>t->size)
//        return csound->PerfError(csound,
//                                 Str("Index %d out of range [0,%d] in t[]\n"),
//                                 ind, t->size);
//    t->data[ind] = *p->val;
//    return OK;
//}
//
//int tabref_check(CSOUND *csound, TABREF *p)
//{
//    if (UNLIKELY(p->tab->data==NULL))
//        return csound->InitError(csound, Str("Vector not initialised\n"));
//    return OK;
//}
//
//int tabref(CSOUND *csound, TABREF *p)
//{
//    int ind = MYFLT2LRND(*p->ind);
//    TABDAT *t = p->tab;
//    if (ind<0 || ind>t->size)
//        return csound->PerfError(csound,
//                                 Str("Index %d out of range [0,%d] in t[]\n"),
//                                 ind, t->size);
//    *p->ans = t->data[ind];
//    return OK;
//}


typedef struct {
    OPDS h;
    ARRAYDAT *ans, *left, *right;
} TABARITH;

//typedef struct {
//    OPDS h;
//    TABDAT *ans, *left;
//    MYFLT *right;
//} TABARITH1;
//
typedef struct {
    OPDS h;
    MYFLT  *ans;
    ARRAYDAT *tab;
} TABQUERY;

typedef struct {
    OPDS h;
    ARRAYDAT *tab;
    MYFLT  *kfn;
} TABCOPY;

typedef struct {
   OPDS h;
   ARRAYDAT *tab;
   MYFLT  *kmin, *kmax;
   MYFLT  *kstart, *kend;
} TABSCALE;

static inline void tabensure(CSOUND *csound, ARRAYDAT *p, int size)
{
    if (p->data && p->dimensions==1 && p->sizes[0]>= size) {
      uint32_t ss = sizeof(MYFLT)*size;
      p->data = (MYFLT*)mmalloc(csound, ss);
      p->dimensions = 1;
      p->arrayMemberSize = sizeof(MYFLT);
      p->sizes = (int*)mmalloc(csound, sizeof(int));
      p->sizes[0] = size;
    }
}

static int tabarithset(CSOUND *csound, TABARITH *p)
{
    if (LIKELY(p->left->data && p->right->data)) {
      if (p->left->dimensions!=1 || p->right->dimensions!=1)
<<<<<<< HEAD
        return csound->InitError(csound,
                                 Str("Dimensions do not match in array arithmetic"));
=======
        return 
          csound->InitError(csound,
                            Str("Dimensions do not match in array arithmetic"));
>>>>>>> 4927314a
      /* size is the smallest of the two */
      int size = p->left->sizes[0] < p->right->sizes[0] ? 
                     p->left->sizes[0] : p->right->sizes[0];
      tabensure(csound, p->ans, size);
      p->ans->sizes[0] = size;
      return OK;
    }
    else return csound->InitError(csound, Str("t-variable not initialised"));
}

//static int tabarithset1(CSOUND *csound, TABARITH *p)
//{
//    if (LIKELY(p->left->data)) {
//      /* size is the smallest of the two */
//      int size = p->left->size;
//      tabensure(csound, p->ans, size);
//      p->ans->size = size;
//      return OK;
//    }
//    else return csound->InitError(csound, Str("t-variable not initialised"));
//}

static int tabadd(CSOUND *csound, TABARITH *p)
{
    ARRAYDAT *ans = p->ans;
    ARRAYDAT *l   = p->left;
    ARRAYDAT *r   = p->right;
    int size    = ans->sizes[0];
    int i;

    if (UNLIKELY(p->ans->data == NULL ||
          p->left->data==NULL || p->right->data==NULL))
         return csound->PerfError(csound, Str("t-variable not initialised"));

    if (l->sizes[0]<size) size = l->sizes[0];
    if (r->sizes[0]<size) size = r->sizes[0];
    if (ans->sizes[0]<size) size = ans->sizes[0];
    for (i=0; i<size; i++)
      ans->data[i] = l->data[i] + r->data[i];
    return OK;
}

//static int tabsub(CSOUND *csound, TABARITH *p)
//{
//    TABDAT *ans = p->ans;
//    TABDAT *l   = p->left;
//    TABDAT *r   = p->right;
//    int size    = ans->size;
//    int i;
//
//    if (UNLIKELY(p->ans->data == NULL ||
//          p->left->data==NULL || p->right->data==NULL))
//         return csound->PerfError(csound, Str("t-variable not initialised"));
//
//    if (l->size<size) size = l->size;
//    if (r->size<size) size = r->size;
//    if (ans->size<size) size = ans->size;
//    for (i=0; i<size; i++)
//      ans->data[i] = l->data[i] - r->data[i];
//    return OK;
//}
//
//static int tabneg(CSOUND *csound, TABARITH *p)
//{
//    TABDAT *ans = p->ans;
//    TABDAT *l   = p->left;
//    int size    = ans->size;
//    int i;
//
//    if (UNLIKELY(p->ans->data == NULL || p->left->data==NULL))
//         return csound->PerfError(csound, Str("t-variable not initialised"));
//
//    if (l->size<size) size = l->size;
//    if (ans->size<size) size = ans->size;
//    for (i=0; i<size; i++)
//      ans->data[i] = - l->data[i];
//    return OK;
//}
//
//static int tabmult(CSOUND *csound, TABARITH *p)
//{
//    TABDAT *ans = p->ans;
//    TABDAT *l   = p->left;
//    TABDAT *r   = p->right;
//    int size    = ans->size;
//    int i;
//
//    if (UNLIKELY(p->ans->data == NULL ||
//          p->left->data== NULL || p->right->data==NULL))
//         return csound->PerfError(csound, Str("t-variable not initialised"));
//
//    //printf("sizes %d %d %d\n", l->size, r->size, size);
//    if (l->size<size) size = l->size;
//    if (r->size<size) size = r->size;
//    if (ans->size<size) size = ans->size;
//    if (ans->data==NULL)
//    for (i=0; i<size; i++)
//      ans->data[i] = l->data[i] * r->data[i];
//    return OK;
//}
//
//static int tabdiv(CSOUND *csound, TABARITH *p)
//{
//    TABDAT *ans = p->ans;
//    TABDAT *l   = p->left;
//    TABDAT *r   = p->right;
//    int size    = ans->size;
//    int i;
//
//    if (UNLIKELY(p->ans->data == NULL ||
//          p->left->data== NULL || p->right->data==NULL))
//         return csound->PerfError(csound, Str("t-variable not initialised"));
//
//    if (l->size<size) size = l->size;
//    if (r->size<size) size = r->size;
//    if (ans->size<size) size = ans->size;
//    for (i=0; i<size; i++)
//      if (LIKELY(r->data[i]!=0))
//        ans->data[i] = l->data[i] / r->data[i];
//      else return csound->PerfError(csound, Str("division by zero in t-var"));
//    return OK;
//}
//
//static int tabrem(CSOUND *csound, TABARITH *p)
//{
//    TABDAT *ans = p->ans;
//    TABDAT *l   = p->left;
//    TABDAT *r   = p->right;
//    int size    = ans->size;
//    int i;
//
//    if (UNLIKELY(p->ans->data == NULL ||
//          p->left->data== NULL || p->right->data==NULL))
//         return csound->PerfError(csound, Str("t-variable not initialised"));
//
//    if (l->size<size) size = l->size;
//    if (r->size<size) size = r->size;
//    if (ans->size<size) size = ans->size;
//    for (i=0; i<size; i++)
//      ans->data[i] = MOD(l->data[i], r->data[i]);
//    return OK;
//}
//
//static int tabimult(CSOUND *csound, TABARITH1 *p)
//{
//    TABDAT *ans = p->ans;
//    TABDAT *l   = p->left;
//    MYFLT r     = *p->right;
//    int size    = ans->size;
//    int i;
//
//    if (UNLIKELY(p->ans->data == NULL || p->left->data== NULL))
//         return csound->PerfError(csound, Str("t-variable not initialised"));
//
//    if (l->size<size) size = l->size;
//    if (ans->size<size) size = ans->size;
//    for (i=0; i<size; i++)
//      ans->data[i] = l->data[i] * r;
//    return OK;
//}
//
//static int tabidiv(CSOUND *csound, TABARITH1 *p)
//{
//    TABDAT *ans = p->ans;
//    TABDAT *l   = p->left;
//    MYFLT r     = *p->right;
//    int size    = ans->size;
//    int i;
//
//    if (UNLIKELY(r==FL(0.0)))
//      return csound->PerfError(csound, Str("division by zero in t-var"));
//    if (UNLIKELY(p->ans->data == NULL || p->left->data== NULL))
//         return csound->PerfError(csound, Str("t-variable not initialised"));
//
//    if (l->size<size) size = l->size;
//    if (ans->size<size) size = ans->size;
//    for (i=0; i<size; i++)
//      ans->data[i] = l->data[i] / r;
//    return OK;
//}
//
//static int tabirem(CSOUND *csound, TABARITH1 *p)
//{
//    TABDAT *ans = p->ans;
//    TABDAT *l   = p->left;
//    MYFLT r     = *p->right;
//    int size    = ans->size;
//    int i;
//
//    if (UNLIKELY(r==FL(0.0)))
//      return csound->PerfError(csound, Str("division by zero in t-var"));
//    if (UNLIKELY(p->ans->data == NULL || p->left->data== NULL))
//         return csound->PerfError(csound, Str("t-variable not initialised"));
//
//    if (l->size<size) size = l->size;
//    if (ans->size<size) size = ans->size;
//    for (i=0; i<size; i++)
//      ans->data[i] = MOD(l->data[i], r);
//    return OK;
//}
//
static int tabqset(CSOUND *csound, TABQUERY *p)
{
   if (LIKELY(p->tab->data)) return OK;
   return csound->InitError(csound, Str("t-variable not initialised"));
}

static int tabmax(CSOUND *csound, TABQUERY *p)
{
   ARRAYDAT *t = p->tab;
   int i, size = 0;
   MYFLT ans;

   if (UNLIKELY(t->data == NULL))
        return csound->PerfError(csound, Str("t-variable not initialised"));
   /* if (UNLIKELY(t->dimensions!=1)) */
   /*      return csound->PerfError(csound, Str("t-variable not vector")); */

   for (i=0; i<t->dimensions; i++) size += t->sizes[i];
   ans = t->data[0];
   for (i=1; i<size; i++)
     if (t->data[i]>ans) ans = t->data[i];
   *p->ans = ans;
   return OK;
}

static int tabmin(CSOUND *csound, TABQUERY *p)
{
   ARRAYDAT *t = p->tab;
   int i, size = 0;
   MYFLT ans;

   if (UNLIKELY(t->data == NULL))
     return csound->PerfError(csound, Str("t-variable not initialised"));
   /* if (UNLIKELY(t->dimensions!=1)) */
   /*   return csound->PerfError(csound, Str("t-variable not a vector")); */

   for (i=0; i<t->dimensions; i++) size += t->sizes[i];
   ans = t->data[0];
   for (i=1; i<size; i++)
     if (t->data[i]<ans) ans = t->data[i];
   *p->ans = ans;
   return OK;
}

static int tabsum(CSOUND *csound, TABQUERY *p)
{
   ARRAYDAT *t = p->tab;
   int i, size = t->sizes[0];
   MYFLT ans;

   if (UNLIKELY(t->data == NULL))
        return csound->PerfError(csound, Str("t-variable not initialised"));
   if (UNLIKELY(t->dimensions!=1))
        return csound->PerfError(csound, Str("t-variable not a vector"));
   ans = t->data[0];

   for (i=1; i<size; i++)
     ans += t->data[i];
   *p->ans = ans;
   return OK;
}

static int tabscaleset(CSOUND *csound, TABSCALE *p)
{
   if (LIKELY(p->tab->data)) return OK;
   return csound->InitError(csound, Str("t-variable not initialised"));
}

static int tabscale(CSOUND *csound, TABSCALE *p)
{
   MYFLT min = *p->kmin, max = *p->kmax;
   int strt = (int)MYFLT2LRND(*p->kstart), end = (int)MYFLT2LRND(*p->kend);
   ARRAYDAT *t = p->tab;
   MYFLT tmin;
   MYFLT tmax;
   int i;
   MYFLT range;

   if (UNLIKELY(t->data == NULL || t->dimensions!=1))
     return csound->PerfError(csound, Str("t-variable not initialised"));
   tmin = t->data[strt];
   tmax = tmin;

   // Correct start and ending points
   if (end<0) end = t->sizes[0];
   else if (end>t->sizes[0]) end = t->sizes[0];
   else if (end<0) end = 0;
   if (strt<0) strt = 0;
   else if (strt>t->sizes[0]) strt = t->sizes[0];
   if (end<strt) {
     int x = end; end = strt; strt = x;
   }
   // get data range
   for (i=strt+1; i<end; i++) {
     if (t->data[i]<tmin) tmin = t->data[i];
     if (t->data[i]>tmax) tmax = t->data[i];
   }
   range = (max-min)/(tmax-tmin);
   for (i=strt; i<end; i++) {
     t->data[i] = (t->data[i]-tmin)*range + min;
   }
   return OK;
}

typedef struct {
    OPDS     h;
    ARRAYDAT *dst;
    ARRAYDAT *src;
    int      len;
} TABCPY;

//static int tabcopy_set(CSOUND *csound, TABCPY *p)
//{
//    //int sizes,sized;
//    if (UNLIKELY(p->src->data==NULL) || p->src->dimensions!=1)
//      return csound->InitError(csound, Str("t-variable not initialised"));
//    tabensure(csound, p->dst, p->src->sizes[0]);
//    memmove(p->dst->data, p->src->data, sizeof(MYFLT)*p->src->sizes[0]);
//    return OK;
//}

static int tabcopy(CSOUND *csound, TABCPY *p)
{
    if (UNLIKELY(p->src->data==NULL) || p->src->dimensions!=1)
      return csound->InitError(csound, Str("t-variable not initialised"));
    tabensure(csound, p->dst, p->src->sizes[0]);
    memmove(p->dst->data, p->src->data, sizeof(MYFLT)*p->src->sizes[0]);
    return OK;
}

static int tab2ftab(CSOUND *csound, TABCOPY *p)
{
    FUNC        *ftp;
    int fsize;
    MYFLT *fdata;
    ARRAYDAT *t = p->tab;
    int i, tlen = 0;

    if (UNLIKELY(p->tab->data==NULL))
      return csound->PerfError(csound, Str("t-var not initialised"));
    if (UNLIKELY((ftp = csound->FTFindP(csound, p->kfn)) == NULL))
        return csound->PerfError(csound, Str("No table for copy2ftab"));
    for (i=0; i<t->dimensions; i++) tlen += t->sizes[i];
    fsize = ftp->flen;
    fdata = ftp->ftable;
    if (fsize<tlen) tlen = fsize;
    memcpy(fdata, p->tab->data, sizeof(MYFLT)*tlen);
    return OK;
}

typedef struct {
    OPDS h;
    ARRAYDAT *tab;
    MYFLT *start, *end, *incr;
    int    len;
} TABGEN;


static int tabgen_set(CSOUND *csound, TABGEN *p)
{
    MYFLT *data =  p->tab->data;
    MYFLT start = *p->start;
    MYFLT end   = *p->end;
    MYFLT incr  = *p->incr;
    int i,size =  (end - start)/incr + 1;

    //printf("start=%f end=%f incr=%f size=%d\n", start, end, incr, size);
    if (UNLIKELY(size < 0))
      csound->InitError(csound,
                        Str("inconsistent start, end and increment parameters"));
    tabensure(csound, p->tab, size);
    if (UNLIKELY(p->tab->data==NULL)) {
      tabensure(csound, p->tab, size);
      p->tab->sizes[0] = size;
    }
    else
      size = p->tab->sizes[0];
    data =  p->tab->data;
    //printf("size=%d\n[", size);
    for (i=0; i < size; i++) {
      data[i] = start;
      //printf("%f ", start);
      start += incr;
    }
    //printf("]\n");

    return OK;
}


static int ftab2tab(CSOUND *csound, TABCOPY *p)
{
    FUNC        *ftp;
    int         fsize;
    MYFLT       *fdata;
    int tlen;

    if (UNLIKELY((ftp = csound->FTFindP(csound, p->kfn)) == NULL))
        return csound->PerfError(csound, Str("No table for copy2ftab"));
    fsize = ftp->flen;
    if (UNLIKELY(p->tab->data==NULL)) {
      tabensure(csound, p->tab, fsize);
      p->tab->sizes[0] = fsize;
    }
    tlen = p->tab->sizes[0];
    fdata = ftp->ftable;
    if (fsize<tlen) tlen = fsize;
    memcpy(p->tab->data, fdata, sizeof(MYFLT)*tlen);
    return OK;
}

typedef struct {
    OPDS h;
    ARRAYDAT *tab, *tabin;
    MYFLT *start, *end;
    int    len;
} TABSLICE;


static int tabslice(CSOUND *csound, TABSLICE *p){

    MYFLT *tabin = p->tabin->data;
    int start = (int) *p->start;
    int end   = (int) *p->end;
    int size = end - start;
    if (UNLIKELY(size < 0))
      csound->InitError(csound, Str("inconsistent start, end parameters"));
    if (UNLIKELY(p->tabin->dimensions!=1 || size > p->tabin->sizes[0])) {
      //printf("size=%d old tab size = %d\n", size, p->tabin->sizes[0]);
      csound->InitError(csound, Str("slice larger than original size"));
    }
    if (UNLIKELY(p->tab->data==NULL)) {
      tabensure(csound, p->tab, size);
      p->tab->sizes[0] = size;
    }
    else size = p->tab->sizes[0];
    memcpy(p->tab->data, tabin+start*sizeof(MYFLT),sizeof(MYFLT)*size);
    return OK;
}

typedef struct {
    OPDS h;
    ARRAYDAT *tab, *tabin;
    MYFLT *str;
    int    len;
    OENTRY *opc;
} TABMAP;

static int tabmap_set(CSOUND *csound, TABMAP *p)
{
    MYFLT *data, *tabin = p->tabin->data;
    char func[64];
    int n, size;
    OENTRY *opc  = NULL;
    EVAL  eval;

    strncpy(func,  (char *)p->str, 64);
    strncat(func, ".i", 64);

    if (UNLIKELY(p->tabin->data == NULL)||p->tabin->dimensions!=1)
       return csound->InitError(csound, Str("tvar not initialised"));

    size = p->tabin->sizes[0];
    if (UNLIKELY(p->tab->data==NULL)) {
      tabensure(csound, p->tab, size);
      p->tab->sizes[0] = size;
    }
    else size = size < p->tab->sizes[0] ? size : p->tab->sizes[0];
    data =  p->tab->data;

    opc = csound->opcodlst;
    for (n=0; opc < csound->oplstend; opc++, n++)
      if(!strcmp(func, opc->opname)) break;

    if (UNLIKELY(opc == csound->oplstend))
      return csound->InitError(csound, Str("%s not found, %d opcodes"), func, n);
    p->opc = opc;
    for (n=0; n < size; n++) {
      eval.a = &tabin[n];
      eval.r = &data[n];
      opc->iopadr(csound, (void *) &eval);
    }

    return OK;
}

static int tabmap_perf(CSOUND *csound, TABMAP *p)
{
    MYFLT *data =  p->tab->data, *tabin = p->tabin->data;
    char func[64];
    int n, size;
    OENTRY *opc  = p->opc;
    EVAL  eval;

    strncpy(func,  (char *)p->str, 64);
    strncat(func, ".k", 64);

    if (UNLIKELY(p->tabin->data == NULL) || p->tabin->dimensions !=1)
      return csound->PerfError(csound, Str("tvar not initialised"));
    if (UNLIKELY(p->tab->data==NULL) || p->tab->dimensions !=1)
      return csound->PerfError(csound, Str("tvar not initialised"));
    size = p->tab->sizes[0];

    for (n=0; n < size; n++) {
      eval.a = &tabin[n];
      eval.r = &data[n];
      opc->kopadr(csound, (void *) &eval);
    }

    return OK;
}

int tablength(CSOUND *csound, TABQUERY *p)
{
   if (UNLIKELY(p->tab==NULL || p->tab->dimensions!=1)) *p->ans = -FL(1.0);
   else *p->ans = p->tab->sizes[0];
   return OK;
}



// reverse, scramble, mirror, stutter, rotate, ...
// jpff: stutter is an interesting one (very musical). It basically
//          randomly repeats (holds) values based on a probability parameter

static OENTRY arrayvars_localops[] =
{
    { "init.0", sizeof(ARRAYINIT), 0, 1, "[.]", "m", (SUBR)array_init },
    { "##array_set.i", sizeof(ARRAY_SET), 0, 1, "", "[i]im", (SUBR)array_set },
    { "##array_set.i2", sizeof(ARRAY_SET), 0, 3, "", "[.].m", (SUBR)array_set, (SUBR)array_set },
    { "##array_set.k", sizeof(ARRAY_SET), 0, 2, "", "[.].z",
                                              NULL, (SUBR)array_set },
    { "##array_get.i", sizeof(ARRAY_GET), 0, 1, "i", "[i]m", (SUBR)array_get },
    { "##array_get.i2", sizeof(ARRAY_GET), 0, 3, ".", "[.]m", (SUBR)array_get, (SUBR)array_get },    
    { "##array_get.k", sizeof(ARRAY_GET), 0, 2, ".", "[.]z",
      NULL, (SUBR)array_get },
    /* ******************************************** */
<<<<<<< HEAD
        {"##add", sizeof(TABARITH), 0, 3, "[k]", "[k][k]",
                                       (SUBR)tabarithset, (SUBR)tabadd},
=======
    //    {"##add", sizeof(TABARITH), 0, 3, "[k]", "[k][k]",
    //                                   (SUBR)tabarithset, (SUBR)tabadd},
>>>>>>> 4927314a
    /* ******************************************** */
//{"##suntab",  sizeof(TABARITH), 0, 3, "t", "tt", (SUBR)tabarithset, (SUBR)tabsub},
//{"##negtab",  sizeof(TABARITH), 0, 3, "t", "t", (SUBR)tabarithset1, (SUBR)tabneg},
//{"##multtab", sizeof(TABARITH), 0, 3, "t", "tt", (SUBR)tabarithset,(SUBR)tabmult},
//{"##divtab",  sizeof(TABARITH), 0, 3, "t", "tt", (SUBR)tabarithset,(SUBR)tabdiv },
//{"##remtab",  sizeof(TABARITH), 0, 3, "t", "tt", (SUBR)tabarithset, (SUBR)tabrem},
//{"##multitab", sizeof(TABARITH1), 0, 3, "t", "ti",
//                                         (SUBR)tabarithset1, (SUBR)tabimult },
//{"##divitab",  sizeof(TABARITH1), 0, 3, "t", "ti",
//                                         (SUBR)tabarithset1, (SUBR)tabidiv },
//{"##remitab",  sizeof(TABARITH1),0,  3, "t", "ti",
//                                         (SUBR)tabarithset1, (SUBR)tabirem },
    { "maxtab", sizeof(TABQUERY), 0, 3, "k", "[k]", (SUBR) tabqset, (SUBR) tabmax },
    { "mintab", sizeof(TABQUERY), 0, 3, "k", "[k]", (SUBR) tabqset, (SUBR) tabmin },
    { "sumtab", sizeof(TABQUERY), 0, 3, "k", "[k]", (SUBR) tabqset, (SUBR) tabsum },
    { "scalet", sizeof(TABSCALE), 0, 3, "",  "[k]kkOJ",
                                               (SUBR) tabscaleset,(SUBR) tabscale },
    { "=.t", sizeof(TABCPY), 0, 2, "[k]", "[k]", NULL, (SUBR)tabcopy },
    { "tabgen", sizeof(TABGEN), 0, 1, "[k]", "iip", (SUBR) tabgen_set, NULL, NULL},
    { "tabmap_i", sizeof(TABMAP), 0, 1, "t", "tS", (SUBR) tabmap_set, NULL, NULL},
    { "tabmap", sizeof(TABMAP), 0, 3, "t", "tS", (SUBR) tabmap_set,
                                                 (SUBR) tabmap_perf},
    { "tabslice", sizeof(TABSLICE), 0, 1, "[k]", "[k]ii",
                                                 NULL, (SUBR) tabslice, NULL },
    { "copy2ftab", sizeof(TABCOPY), TW, 2, "", "[k]k", NULL, (SUBR) tab2ftab },
    { "copy2ttab", sizeof(TABCOPY), TR, 2, "", "[k]k", NULL, (SUBR) ftab2tab },
    { "lentab.i", sizeof(TABQUERY), 0, 1, "i", "[k]", (SUBR) tablength },
    { "lentab.k", sizeof(TABQUERY), 0, 1, "k", "[k]", NULL, (SUBR) tablength }

};

LINKAGE_BUILTIN(arrayvars_localops)<|MERGE_RESOLUTION|>--- conflicted
+++ resolved
@@ -273,14 +273,9 @@
 {
     if (LIKELY(p->left->data && p->right->data)) {
       if (p->left->dimensions!=1 || p->right->dimensions!=1)
-<<<<<<< HEAD
-        return csound->InitError(csound,
-                                 Str("Dimensions do not match in array arithmetic"));
-=======
         return 
           csound->InitError(csound,
                             Str("Dimensions do not match in array arithmetic"));
->>>>>>> 4927314a
       /* size is the smallest of the two */
       int size = p->left->sizes[0] < p->right->sizes[0] ? 
                      p->left->sizes[0] : p->right->sizes[0];
@@ -819,13 +814,7 @@
     { "##array_get.k", sizeof(ARRAY_GET), 0, 2, ".", "[.]z",
       NULL, (SUBR)array_get },
     /* ******************************************** */
-<<<<<<< HEAD
-        {"##add", sizeof(TABARITH), 0, 3, "[k]", "[k][k]",
-                                       (SUBR)tabarithset, (SUBR)tabadd},
-=======
-    //    {"##add", sizeof(TABARITH), 0, 3, "[k]", "[k][k]",
-    //                                   (SUBR)tabarithset, (SUBR)tabadd},
->>>>>>> 4927314a
+    {"##add", sizeof(TABARITH), 0, 3, "[k]", "[k][k]", (SUBR)tabarithset, (SUBR)tabadd},
     /* ******************************************** */
 //{"##suntab",  sizeof(TABARITH), 0, 3, "t", "tt", (SUBR)tabarithset, (SUBR)tabsub},
 //{"##negtab",  sizeof(TABARITH), 0, 3, "t", "t", (SUBR)tabarithset1, (SUBR)tabneg},
