/*
  mp3in.c:

  Copyright (C) 2009 by John ffitch, V Lazzarini

  This file is part of Csound.

  The Csound Library is free software; you can redistribute it
  and/or modify it under the terms of the GNU Lesser General Public
  License as published by the Free Software Foundation; either
  version 2.1 of the License, or (at your option) any later version.

  Csound is distributed in the hope that it will be useful,
  but WITHOUT ANY WARRANTY; without even the implied warranty of
  MERCHANTABILITY or FITNESS FOR A PARTICULAR PURPOSE.  See the
  GNU Lesser General Public License for more details.

  You should have received a copy of the GNU Lesser General Public
  License along with Csound; if not, write to the Free Software
  Foundation, Inc., 59 Temple Place, Suite 330, Boston, MA
  02111-1307 USA
*/

/* mp3in.c */
/* #include "csdl.h" */
#include "csoundCore.h"
#include "mp3dec.h"

typedef struct {
  OPDS    h;
  MYFLT   *ar[2];
  MYFLT   *iFileCode;
  MYFLT   *iSkipTime;
  MYFLT   *iSampleFormat;
  MYFLT   *iSkipInit;
  MYFLT   *ibufsize;
  /* ------------------------------------- */
  mp3dec_t mpa;               /* For library */
  int      r;                  /* Result field */
  int      initDone;
  int      bufSize;            /* in sample frames, power of two */
  uint32_t bufused;
  int64_t  pos;           /* type should be defined in sysdep.h */
  uint8_t  *buf;
  AUXCH    auxch;
  FDCH     fdch;
} MP3IN;


typedef struct {
  OPDS    h;
  MYFLT   *ir;
  MYFLT   *iFileCode;

} MP3LEN;

int mp3in_cleanup(CSOUND *csound, MP3IN *p)
{
  if (p->mpa != NULL)
    mp3dec_uninit(p->mpa);
  return OK;
}

int mp3ininit_(CSOUND *csound, MP3IN *p, int stringname)
{
  char    name[1024];
  int     fd;
  mp3dec_t mpa           = NULL;
  mpadec_config_t config = { MPADEC_CONFIG_FULL_QUALITY, MPADEC_CONFIG_STEREO,
                             MPADEC_CONFIG_16BIT, MPADEC_CONFIG_LITTLE_ENDIAN,
                             MPADEC_CONFIG_REPLAYGAIN_NONE, TRUE, TRUE, TRUE,
                             0.0 };
  mpadec_info_t mpainfo;
  int buffersize = (*p->ibufsize<=0.0 ? 0x1000 : (int)*p->ibufsize);
  /* uint64_t maxsize; */
  int r;
  int skip;
  if (p->OUTOCOUNT==1) config.mode = MPADEC_CONFIG_MONO;
  /* if already open, close old file first */
  if (p->fdch.fd != NULL) {
    /* skip initialisation if requested */
    if (*(p->iSkipInit) != FL(0.0))
      return OK;
    csound->FDClose(csound, &(p->fdch));
  }
  /* set default format parameters */
  /* open file */

  p->mpa = mpa = mp3dec_init();
  if (UNLIKELY(!mpa)) {
    return csound->InitError(csound, Str("Not enough memory\n"));
  }

  if (UNLIKELY((r = mp3dec_configure(mpa, &config)) != MP3DEC_RETCODE_OK)) {
    mp3dec_uninit(mpa);
    p->mpa = NULL;
    return csound->InitError(csound, "%s", mp3dec_error(r));
  }


  /* FIXME: name can overflow with very long string */
  if(stringname==0){
    if (csound->ISSTRCOD(*p->iFileCode))
      strncpy(name,get_arg_string(csound, *p->iFileCode), 1023);
    else csound->strarg2name(csound, name, p->iFileCode, "soundin.",0);
  }
  else strncpy(name, ((STRINGDAT *)p->iFileCode)->data, 1023);

  if (UNLIKELY(csound->FileOpen2(csound, &fd, CSFILE_FD_R,
                                 name, "rb", "SFDIR;SSDIR",
                                 CSFTYPE_OTHER_BINARY, 0) == NULL)) {
    mp3dec_uninit(mpa);
    return
      csound->InitError(csound, Str("mp3in: %s: failed to open file"), name);
  }
  /* HOW TO record file handle so that it will be closed at note-off */
  /* memset(&(p->fdch), 0, sizeof(FDCH)); */
  /* p->fdch.fd = fd; */
  /* fdrecord(csound, &(p->fdch)); */
  if (UNLIKELY((r = mp3dec_init_file(mpa, fd, 0, FALSE)) != MP3DEC_RETCODE_OK)) {
    mp3dec_uninit(mpa);
    return csound->InitError(csound, "%s", mp3dec_error(r));
  }
  if (UNLIKELY((r = mp3dec_get_info(mpa, &mpainfo, MPADEC_INFO_STREAM)) !=
               MP3DEC_RETCODE_OK)) {
    mp3dec_uninit(mpa);
    return csound->InitError(csound, "%s", mp3dec_error(r));
  }
  skip = (int)(*p->iSkipTime*CS_ESR+1);
  printf("%d \n", skip);
  /* maxsize = mpainfo.decoded_sample_size */
  /*          *mpainfo.decoded_frame_samples */
  /*          *mpainfo.frames; */
  /* csound->Message(csound, "maxsize = %li\n", maxsize); */
  /* print file information */
  /* if (UNLIKELY(csound->oparms_.msglevel & WARNMSG)) */ {
    char temp[80];
    if (mpainfo.frequency < 16000) strcpy(temp, "MPEG-2.5 ");
    else if (mpainfo.frequency < 32000) strcpy(temp, "MPEG-2 ");
    else strcpy(temp, "MPEG-1 ");
    if (mpainfo.layer == 1) strcat(temp, "Layer I");
    else if (mpainfo.layer == 2) strcat(temp, "Layer II");
    else strcat(temp, "Layer III");
    csound->Warning(csound, "Input:  %s, %s, %d kbps, %d Hz  (%d:%02d)\n",
                    temp, ((mpainfo.channels > 1) ? "stereo" : "mono"),
                    mpainfo.bitrate, mpainfo.frequency, mpainfo.duration/60,
                    mpainfo.duration%60);
  }
  /* check number of channels in file (must equal the number of outargs) */
  /* if (UNLIKELY(sfinfo.channels != p->nChannels && */
  /*              (csound->oparms_.msglevel & WARNMSG) != 0)) { */
  /*   mp3dec_uninit(mpa); */
  /*   return csound->InitError(csound, */
  /*                      Str("mp3in: number of output args " */
  /*                          "inconsistent with number of file channels")); */
  /* } */
  /* skip initialisation if requested */
  if (*(p->iSkipInit) != FL(0.0))
    return OK;
  /* set file parameters from header info */
  if ((int) (CS_ESR + FL(0.5)) != mpainfo.frequency) {
    csound->Warning(csound, Str("mp3in: file sample rate (%d) "
                                "!= orchestra sr (%d)\n"),
                    mpainfo.frequency, (int) (CS_ESR + FL(0.5)));
  }
  /* initialise buffer */
  p->bufSize = buffersize;
  if (p->auxch.auxp == NULL || p->auxch.size < (unsigned int)buffersize)
    csound->AuxAlloc(csound, buffersize, &p->auxch);
  p->buf = (uint8_t *) p->auxch.auxp;
  p->bufused = -1;
  buffersize /= (mpainfo.decoded_sample_size*2);
  /*while (skip > 0) {
     int xx= skip;
    if (xx > buffersize) xx = buffersize;
    skip -= xx;
    r = mp3dec_decode(mpa, p->buf, mpainfo.decoded_sample_size*xx, &p->bufused);
    }*/
  if(skip)
    mp3dec_seek(mpa, skip, MP3DEC_SEEK_SAMPLES);
  p->r = r;
  if(p->initDone == -1)
    csound->RegisterDeinitCallback(csound, p,
                                   (int (*)(CSOUND*, void*)) mp3in_cleanup);
  /* done initialisation */
  p->initDone = -1;
  p->pos = 0;

  return OK;
}

int mp3ininit(CSOUND *csound, MP3IN *p){
  return mp3ininit_(csound,p,0);
}

int mp3ininit_S(CSOUND *csound, MP3IN *p){
  return mp3ininit_(csound,p,1);
}


int mp3in(CSOUND *csound, MP3IN *p)
{
  int r           = p->r;
  mp3dec_t mpa    = p->mpa;
  uint8_t *buffer = p->buf;
  MYFLT *al       = p->ar[0];
  MYFLT *ar       = p->ar[1];
  int pos         = p->pos;
  uint32_t early  = p->h.insdshead->ksmps_no_end;
  uint32_t offset = p->h.insdshead->ksmps_offset;
  uint32_t i, n, nsmps = CS_KSMPS;

  if (UNLIKELY(offset)) {
    memset(al, '\0', offset*sizeof(MYFLT));
    memset(ar, '\0', offset*sizeof(MYFLT));
  }
  if (UNLIKELY(early)) {
    nsmps -= early;
    memset(&al[nsmps], '\0', early*sizeof(MYFLT));
    memset(&ar[nsmps], '\0', early*sizeof(MYFLT));
  }
  for (n=offset; n<nsmps; n++) {
    for (i=0; i<p->OUTOCOUNT; i++) {     /* stereo */
      MYFLT xx;
      short *bb = (short*)buffer;
      while (r != MP3DEC_RETCODE_OK || 2*pos >=  (int)p->bufused) {
        r = mp3dec_decode(mpa, buffer, p->bufSize, &p->bufused);
        if (UNLIKELY(p->bufused == 0)) {
          memset(&al[n], 0, (nsmps-n)*sizeof(MYFLT));
          memset(&ar[n], 0, (nsmps-n)*sizeof(MYFLT));
          goto ending;
        }
        pos = 0;
      }
      xx = ((MYFLT)bb[pos]/(MYFLT)0x7fff) * csound->e0dbfs;
      if (i==0) al[n] = xx;
      else      ar[n] = xx;
      pos++;
    }
  }
 ending:
  p->pos = pos;
  p->r = r;
  if (UNLIKELY(r != MP3DEC_RETCODE_OK)) {
    mp3dec_uninit(mpa);
    p->mpa = NULL;
    return NOTOK;
  }
  return OK;
}

int mp3len_(CSOUND *csound, MP3LEN *p, int stringname)
{
  char    name[1024];
  int     fd;
  mp3dec_t mpa           = NULL;
  mpadec_config_t config = { MPADEC_CONFIG_FULL_QUALITY, MPADEC_CONFIG_STEREO,
                             MPADEC_CONFIG_16BIT, MPADEC_CONFIG_LITTLE_ENDIAN,
                             MPADEC_CONFIG_REPLAYGAIN_NONE, TRUE, TRUE, TRUE,
                             0.0 };
  mpadec_info_t mpainfo;
  int r;

  /* open file */
  mpa = mp3dec_init();
  if (UNLIKELY(!mpa)) {
    return csound->InitError(csound, Str("Not enough memory\n"));
  }
  if (UNLIKELY((r = mp3dec_configure(mpa, &config)) != MP3DEC_RETCODE_OK)) {
    mp3dec_uninit(mpa);
    return csound->InitError(csound, "%s", mp3dec_error(r));
  }
  /* FIXME: name can overflow with very long string */
  if(stringname==0){
    if(csound->ISSTRCOD(*p->iFileCode))
      strncpy(name,get_arg_string(csound, *p->iFileCode), 1023);
    else csound->strarg2name(csound, name, p->iFileCode, "soundin.",0);
  }
  else strncpy(name, ((STRINGDAT *)p->iFileCode)->data, 1023);
  if (UNLIKELY(csound->FileOpen2(csound, &fd, CSFILE_FD_R,
                                 name, "rb", "SFDIR;SSDIR",
                                 CSFTYPE_OTHER_BINARY, 0) == NULL)) {
    mp3dec_uninit(mpa);
    return
      csound->InitError(csound, Str("mp3in: %s: failed to open file"), name);
  }
  if (UNLIKELY((r = mp3dec_init_file(mpa, fd, 0, FALSE)) != MP3DEC_RETCODE_OK)) {
    mp3dec_uninit(mpa);
    return csound->InitError(csound, "%s", mp3dec_error(r));
  }
  if (UNLIKELY((r = mp3dec_get_info(mpa, &mpainfo, MPADEC_INFO_STREAM)) !=
               MP3DEC_RETCODE_OK)) {
    close(fd);
    mp3dec_uninit(mpa);
    return csound->InitError(csound, "%s", mp3dec_error(r));
  }
  close(fd);

  if(!strcmp(csound->GetOpcodeName(&p->h), "mp3len"))
    *p->ir = (MYFLT)mpainfo.duration;
  else if(!strcmp(csound->GetOpcodeName(&p->h), "mp3sr"))
    *p->ir = (MYFLT) mpainfo.frequency;
  else if(!strcmp(csound->GetOpcodeName(&p->h), "mp3bitrate"))
    *p->ir = (MYFLT) mpainfo.bitrate;
  else if(!strcmp(csound->GetOpcodeName(&p->h), "mp3nchnls"))
    *p->ir = (MYFLT) mpainfo.channels;

  mp3dec_uninit(mpa);
  return OK;
}

int mp3len(CSOUND *csound, MP3LEN *p){
  return mp3len_(csound,p,0);
}

int mp3len_S(CSOUND *csound, MP3LEN *p){
  return mp3len_(csound,p,1);
}

#define MP3_CHNS 2
typedef struct dats{
  OPDS h;
  MYFLT *out1,*out2,*kstamp, *knum, *time,*kpitch, *kamp, *skip, *iN,
    *idecim, *klock,*kinterp;
  int cnt, hsize, curframe, N, decim,tscale;
  double pos;
  MYFLT accum;
  AUXCH outframe[MP3_CHNS], win, bwin[MP3_CHNS], fwin[MP3_CHNS],
    nwin[MP3_CHNS], prev[MP3_CHNS], framecount[MP3_CHNS], fdata[MP3_CHNS], buffer;
  MYFLT *indataL[2], *indataR[2];
  MYFLT *tab[MP3_CHNS];
  char curbuf;
  mp3dec_t mpa;
  FDCH    fdch;
  MYFLT resamp;
  double tstamp, incr;
  int initDone;
  uint32_t bufused;
  int finished;
  char init;
  CSOUND *csound;
  pthread_t t;
  int ti;
  char filling;
  void *fwdsetup, *invsetup;
} DATASPACE;

int mp3scale_cleanup(CSOUND *csound, DATASPACE *p)
{
  if (p->mpa != NULL)
    mp3dec_uninit(p->mpa);
  return OK;
}

#define BUFS 32
static void fillbuf(CSOUND *csound, DATASPACE *p, int nsmps);
/* file-reading version of temposcal */
static int sinit(CSOUND *csound, DATASPACE *p)
{

  int N =  *p->iN, ui;
  unsigned int i;
  unsigned int size;
  int decim = *p->idecim;
  /*double dtime;
    struct timespec ts;
    clock_gettime(CLOCK_MONOTONIC, &ts);
    dtime = ts.tv_sec + 1e-9*ts.tv_nsec;*/
  if (N) {
    for (i=0; N; i++) {
      N >>= 1;
    }
    N = (int) pow(2.0, i-1);
  } else N = 2048;
  if (decim == 0) decim = 4;

  p->hsize = N/decim;
  p->cnt = p->hsize;
  p->curframe = 0;
  p->pos = 0;

  for (i=0; i < MP3_CHNS; i++){

    size = (N+2)*sizeof(MYFLT);
    if (p->fwin[i].auxp == NULL || p->fwin[i].size < size)
      csound->AuxAlloc(csound, size, &p->fwin[i]);
    if (p->bwin[i].auxp == NULL || p->bwin[i].size < size)
      csound->AuxAlloc(csound, size, &p->bwin[i]);
    if (p->prev[i].auxp == NULL || p->prev[i].size < size)
      csound->AuxAlloc(csound, size, &p->prev[i]);
    size = decim*sizeof(int);
    if (p->framecount[i].auxp == NULL || p->framecount[i].size < size)
      csound->AuxAlloc(csound, size, &p->framecount[i]);
    {
      int k=0;
      for (k=0; k < decim; k++) {
        ((int *)(p->framecount[i].auxp))[k] = k*N;
      }
    }
    size = decim*sizeof(MYFLT)*N;
    if (p->outframe[i].auxp == NULL || p->outframe[i].size < size)
      csound->AuxAlloc(csound, size, &p->outframe[i]);
    else
      memset(p->outframe[i].auxp,0,size);
  }
  size = N*sizeof(MYFLT);
  if (p->win.auxp == NULL || p->win.size < size)
    csound->AuxAlloc(csound, size, &p->win);

  {
    MYFLT x = FL(2.0)*PI_F/N;
    for (ui=0; ui < N; ui++)
      ((MYFLT *)p->win.auxp)[ui] = FL(0.5) - FL(0.5)*COS((MYFLT)ui*x);
  }

  p->N = N;
  p->decim = decim;

  /*clock_gettime(CLOCK_MONOTONIC, &ts);
    dtime = ts.tv_sec + 1e-9*ts.tv_nsec - dtime;
    csound->Message(csound, "SINIT time %f ms", dtime*1000);*/
  p->fwdsetup = csound->RealFFT2Setup(csound,N,FFT_FWD);
  p->invsetup = csound->RealFFT2Setup(csound,N,FFT_INV);
  return OK;
}
static int sinit3_(CSOUND *csound, DATASPACE *p)
{
  unsigned int size;
  char *name;
  // open file
  int fd;
  int r;
  mp3dec_t mpa           = NULL;
  mpadec_config_t config = { MPADEC_CONFIG_FULL_QUALITY, MPADEC_CONFIG_STEREO,
                             MPADEC_CONFIG_16BIT, MPADEC_CONFIG_LITTLE_ENDIAN,
                             MPADEC_CONFIG_REPLAYGAIN_NONE, TRUE, TRUE, TRUE,
                             0.0 };
  mpadec_info_t mpainfo;
  /*double dtime;
    struct timespec ts;
    clock_gettime(CLOCK_MONOTONIC, &ts);
    dtime = ts.tv_sec + 1e-9*ts.tv_nsec;*/
  name = ((STRINGDAT *)p->knum)->data;
  p->mpa = mpa = mp3dec_init();
  if (UNLIKELY(!mpa)) {
    return csound->InitError(csound, Str("Not enough memory\n"));
  }
  if (UNLIKELY((r = mp3dec_configure(mpa, &config)) != MP3DEC_RETCODE_OK)) {
    mp3dec_uninit(mpa);
    p->mpa = NULL;
    return csound->InitError(csound, "%s", mp3dec_error(r));
  }
  if (UNLIKELY(csound->FileOpen2(csound, &fd, CSFILE_FD_R,
                                 name, "rb", "SFDIR;SSDIR",
                                 CSFTYPE_OTHER_BINARY, 0) == NULL)) {
    mp3dec_uninit(mpa);
    return
      csound->InitError(csound, Str("mp3scale: %s: failed to open file"), name);
  }// else
  // csound->Message(csound, Str("mp3scale: open %s \n"), name);
  if (UNLIKELY((r = mp3dec_init_file(mpa, fd, 0, FALSE)) != MP3DEC_RETCODE_OK)) {
    mp3dec_uninit(mpa);
    return csound->InitError(csound, "%s", mp3dec_error(r));
  } // else
  // csound->Message(csound, Str("mp3scale: init %s \n"), name);

  if (UNLIKELY((r = mp3dec_get_info(mpa, &mpainfo, MPADEC_INFO_STREAM)) !=
               MP3DEC_RETCODE_OK)) {
    mp3dec_uninit(mpa);
    return csound->InitError(csound, "%s", mp3dec_error(r));
  }

  /* {
     char temp[80];
     if (mpainfo.frequency < 16000) strcpy(temp, "MPEG-2.5 ");
     else if (mpainfo.frequency < 32000) strcpy(temp, "MPEG-2 ");
     else strcpy(temp, "MPEG-1 ");
     if (mpainfo.layer == 1) strcat(temp, "Layer I");
     else if (mpainfo.layer == 2) strcat(temp, "Layer II");
     else strcat(temp, "Layer III");
     csound->Warning(csound, "Input:  %s, %s, %d kbps, %d Hz  (%d:%02d)\n",
     temp, ((mpainfo.channels > 1) ? "stereo" : "mono"),
     mpainfo.bitrate, mpainfo.frequency, mpainfo.duration/60,
     mpainfo.duration%60);
     }*/

  if(mpainfo.frequency != CS_ESR)
    p->resamp = mpainfo.frequency/CS_ESR;
  else
    p->resamp = 1;

  /*clock_gettime(CLOCK_MONOTONIC, &ts);
    dtime = ts.tv_sec + 1e-9*ts.tv_nsec - dtime;
    csound->Message(csound, "MP3 INIT time %f ms", dtime*1000);
    clock_gettime(CLOCK_MONOTONIC, &ts);
    dtime = ts.tv_sec + 1e-9*ts.tv_nsec;*/

  sinit(csound, p);
  size = p->N*sizeof(MYFLT)*BUFS;
  if (p->fdata[0].auxp == NULL || p->fdata[0].size < size)
    csound->AuxAlloc(csound, size, &p->fdata[0]);
  p->indataL[0] = p->fdata[0].auxp;
  p->indataL[1] = p->fdata[0].auxp + size/2;
  if (p->fdata[1].auxp == NULL || p->fdata[1].size < size)
    csound->AuxAlloc(csound, size, &p->fdata[1]);
  p->indataR[0] = p->fdata[1].auxp;
  p->indataR[1] = p->fdata[1].auxp + size/2;
  if (p->buffer.auxp == NULL || p->buffer.size < size)
    csound->AuxAlloc(csound, size, &p->buffer);

  /*
    memset(&(p->fdch), 0, sizeof(FDCH));
    p->fdch.fd = fd;
    fdrecord(csound, &(p->fdch));
  */
  printf("fftsize = %d \n", p->N);
  int buffersize = size;
  buffersize /= mpainfo.decoded_sample_size;
  int skip = (int)(*p->skip*CS_ESR)*p->resamp;
  p->bufused = -1;

  /*while (skip > 0) {
    int xx= skip;
    if (xx > buffersize) xx = buffersize;
    skip -= xx;
    r = mp3dec_decode(mpa, p->buffer.auxp, mpainfo.decoded_sample_size*xx, &p->bufused);
    }*/
  mp3dec_seek(mpa, skip, MP3DEC_SEEK_SAMPLES);

  // fill buffers
  p->curbuf = 0;
  fillbuf(csound,p,p->N*BUFS/2);
  p->pos = p->hsize;
  p->tscale  = 0;
  p->accum = 0;
  p->tab[0] = (MYFLT *) p->fdata[0].auxp;
  p->tab[1] = (MYFLT *) p->fdata[1].auxp;
  p->tstamp = 0;
  if(p->initDone == -1)
    csound->RegisterDeinitCallback(csound, p,
                                   (int (*)(CSOUND*, void*)) mp3scale_cleanup);
  p->initDone = -1;
  p->finished = 0;
  p->init = 1;

  /*clock_gettime(CLOCK_MONOTONIC, &ts);
    dtime = ts.tv_sec + 1e-9*ts.tv_nsec - dtime;
    csound->Message(csound, "MP3SCAL INIT time %f ms", dtime*1000);*/
  return OK;
}

#ifdef ANDROID
void *init_thread(void *p){
  DATASPACE *pp = (DATASPACE *) p;
  sinit3_(pp->csound,pp);
  return NULL;
}

static int sinit3(CSOUND *csound, DATASPACE *p){
  p->csound = csound;
  p->init = 0;
  p->ti = 0;
  csound->Message(csound, "thread start\n");
  pthread_create(&p->t, NULL, init_thread, p);
  return OK;
}
#else

static int sinit3(CSOUND *csound, DATASPACE *p) {
  return sinit3_(csound,p);
}

#endif


/*
  this will read a buffer full of samples
  from disk position offset samps from the last
  call to fillbuf
*/
void fillbuf(CSOUND *csound, DATASPACE *p, int nsmps){
  short *buffer= (short *) p->buffer.auxp;
  MYFLT *data[2];
  data[0] =  p->indataL[(int)p->curbuf];
  data[1] =  p->indataR[(int)p->curbuf];
  int i,j, end;
  memset(data[0],0,nsmps*sizeof(MYFLT));
  memset(data[1],0,nsmps*sizeof(MYFLT));
  if(!p->finished){
    mp3dec_decode(p->mpa,p->buffer.auxp,
                  MP3_CHNS*nsmps*sizeof(short),
                  &p->bufused);
    if(p->bufused == 0) p->finished = 1;
    else {
      end = p->bufused/sizeof(short);
      for(i=j=0; i < end/2; i++, j+=2){
        data[0][i] = buffer[j]/32768.0;
        data[1][i] = buffer[j+1]/32768.0;
      }
    }
  }
  p->curbuf = p->curbuf ? 0 : 1;
}

static int sprocess3(CSOUND *csound, DATASPACE *p)
{
  uint32_t offset = p->h.insdshead->ksmps_offset;
  uint32_t early  = p->h.insdshead->ksmps_no_end;
  MYFLT pitch = *p->kpitch*p->resamp, time = *p->time*p->resamp, lock = *p->klock;
  MYFLT *out;
  MYFLT *tab, **table,frac;
  int N = p->N, hsize = p->hsize, cnt = p->cnt;
  int  nsmps = CS_KSMPS, n;
  int size = p->fdata[0].size/sizeof(MYFLT), post, i, j;
  double pos, spos = p->pos;
  MYFLT *fwin, *bwin;
  MYFLT in, *prev;
  MYFLT *win = (MYFLT *) p->win.auxp, *outframe;
  MYFLT ph_real, ph_im, tmp_real, tmp_im, div;
  int *framecnt, curframe = p->curframe;
  int decim = p->decim;
  int interp = *p->kinterp;
  double tstamp = p->tstamp, incrt = p->incr;
  double amp = *p->kamp*csound->Get0dBFS(csound)*(8./decim)/3.;
  int curbuf = p->curbuf;
  AUXCH *mfwin = p->fwin,
    *mbwin = p->bwin,
    *mprev = p->prev,
    *moutframe = p->outframe,
    *mframecount = p->framecount;
  MYFLT hsizepitch = hsize*pitch;
  int nbytes =  p->N*sizeof(MYFLT);

  if(time < 0) time = 0.0;
  table = p->tab;

  if(!p->init){
    for (j=0; j < MP3_CHNS; j++) {
      out = j == 0 ? p->out1 : p->out2;
      memset(out, '\0', nsmps*sizeof(MYFLT));
    }
    p->ti++;
    *p->kstamp = 0;
    return OK;
  }

  if(*p->kstamp == 0) csound->Message(csound, "waited %d cycles\n", p->ti);

  if (UNLIKELY(early)) {
    nsmps -= early;
    for (j=0; j < MP3_CHNS; j++) {
      out = j == 0 ? p->out1 : p->out2;
      memset(&out[nsmps], '\0', early*sizeof(MYFLT));
    }
  }
  if (UNLIKELY(offset)) {
    for (j=0; j < MP3_CHNS; j++) {
      out = j == 0 ? p->out1 : p->out2;
      memset(out, '\0', offset*sizeof(MYFLT));
    }
  }

  for (n=offset; n < nsmps; n++) {
    if (cnt == hsize){
      spos += hsize*time;
      incrt =  time*nsmps;

      while(spos >= size) {
        spos -= size;
      }
      while(spos < 0){
        spos += size;
      }
      if (spos > size/2+hsize && curbuf == 0) {
        fillbuf(csound,p,size/2);
      } else if (spos < size/2+hsize && curbuf == 1){
        fillbuf(csound,p,size/2);
      }

      for (j = 0; j < MP3_CHNS; j++) {
        bwin = (MYFLT *) mbwin[j].auxp;
        fwin = (MYFLT *) mfwin[j].auxp;
        prev = (MYFLT *) mprev[j].auxp;
        framecnt  = (int *) mframecount[j].auxp;
        outframe= (MYFLT *) moutframe[j].auxp;
        tab = table[j];
        if(pitch != 1) {
          pos = spos;
          for (i=0; i < N; i++) {
            post = (int) pos;
            frac = pos  - post;
            if(post < 0) post += size;
            if(post >= size) post -= size;
            if(post+1 <  size && interp){
              in = tab[post] + frac*(tab[post+1] - tab[post]);
            }
            else
              in = tab[post];
            fwin[i] = in * win[i];

            post -= hsizepitch;
            if(post < 0) post += size;
            if(post >= size) post -= size;
            if(post+1 <  size && interp){
              in = tab[post] + frac*(tab[post+1] - tab[post]);
            }
            else
              in = tab[post];
            bwin[i] = in * win[i];
            pos += pitch;
          }
        }
        else {
          post = (int) spos;
          int end = post+N;
          if(end <= size)
            memcpy(fwin,&tab[post],nbytes);
          else {
            int endbytes;
            endbytes = (end - size)*sizeof(MYFLT);
            end = N - (end - size);
            memcpy(fwin,&tab[post],nbytes-endbytes);
            memcpy(&fwin[end],tab,endbytes);
          }
          post -= hsize;
          if(post < 0) post += size;
          end = post+N;
          if(end < size)
            memcpy(bwin,&tab[post],nbytes);
          else {
            int endbytes;
            endbytes = (end - size)*sizeof(MYFLT);
            end = N - (end - size);
            memcpy(bwin,&tab[post],nbytes-endbytes);
            memcpy(&bwin[end],tab,endbytes);
          }
          for(i=0; i < N; i++) {
            bwin[i] *= win[i];
            fwin[i] *= win[i];
          }
        }


        csound->RealFFT2(csound, p->fwdsetup, bwin);
        bwin[N] = bwin[1];
        bwin[N+1] = FL(0.0);
        csound->RealFFT2(csound, p->fwdsetup, fwin);
        fwin[N] = fwin[1];
        fwin[N+1] = FL(0.0);

        for (i=0; i < N + 2; i+=2) {

          div =  FL(1.0)/(HYPOT(prev[i], prev[i+1]) + 1.0e-20);
          ph_real  =    prev[i]*div;
          ph_im =       prev[i+1]*div;

          tmp_real =   bwin[i] * ph_real + bwin[i+1] * ph_im;
          tmp_im =   bwin[i] * ph_im - bwin[i+1] * ph_real;
          bwin[i] = tmp_real;
          bwin[i+1] = tmp_im;
        }

        for (i=0; i < N + 2; i+=2) {
          if (lock) {
            if (i > 0) {
              if (i < N) {
                tmp_real = bwin[i] + bwin[i-2] + bwin[i+2];
                tmp_im = bwin[i+1] + bwin[i-1] + bwin[i+3];
              }
              else {
                tmp_real = bwin[i] + bwin[i-2];
                tmp_im = FL(0.0);
              }
            }
            else {
              tmp_real = bwin[i] + bwin[i+2];
              tmp_im = FL(0.0);
            }
          }
          else {
            tmp_real = bwin[i];
            tmp_im = bwin[i+1];
          }

          tmp_real += 1e-15;
          div =  FL(1.0)/(HYPOT(tmp_real, tmp_im));

          ph_real = tmp_real*div;
          ph_im = tmp_im*div;

          tmp_real = fwin[i] * ph_real - fwin[i+1] * ph_im;
          tmp_im = fwin[i] * ph_im + fwin[i+1] * ph_real;

          prev[i] = fwin[i] = tmp_real;
          prev[i+1] = fwin[i+1] = tmp_im;
        }

        fwin[1] = fwin[N];
        csound->RealFFT2(csound, p->invsetup, fwin);
        framecnt[curframe] = curframe*N;
        for (i=0;i<N;i++)
          outframe[framecnt[curframe]+i] = win[i]*fwin[i];
      }
      cnt=0;
      curframe++;
      if (curframe == decim) curframe = 0;
    }

    /* we only output as many channels as we have outs for */
    for (j=0; j < 2; j++) {
      out = j == 0 ? p->out1 : p->out2;
      framecnt  = (int *) p->framecount[j].auxp;
      outframe  = (MYFLT *) p->outframe[j].auxp;
      out[n] = (MYFLT) 0;

      for (i = 0; i < decim; i++) {
        out[n] += outframe[framecnt[i]];
        framecnt[i]++;
      }
      out[n] *= amp;
    }
    cnt++;
  }
  p->cnt = cnt;
  p->curframe = curframe;
  p->pos = spos;
  p->tstamp = tstamp + incrt;
  *p->kstamp = (*p->skip + p->tstamp/csound->GetSr(csound))/p->resamp;
  p->incr = incrt;
  return OK;

}

typedef struct _mp3scal2_ {
  int cnt, hsize, curframe, N, decim,tscale;
  double pos;
  MYFLT accum;
  AUXCH outframe[MP3_CHNS], win, bwin[MP3_CHNS], fwin[MP3_CHNS],
    nwin[MP3_CHNS], prev[MP3_CHNS], framecount[MP3_CHNS], fdata[MP3_CHNS], buffer;
  MYFLT *indataL[8], *indataR[8];
  MYFLT *tab[MP3_CHNS];
  char curbuf;
  mp3dec_t mpa;
  FDCH    fdch;
  MYFLT resamp;
  double tstamp, incr;
  int initDone;
  uint32_t bufused;
  int finished;
  char init;
  CSOUND *csound;
  pthread_t t,t1;
  int ti;
  MYFLT ilen;
  MYFLT skip;
  char playing;
  int nsmps;
  char filling;
  int async;
  int error;
  MYFLT orsr;
  char lock;
} MP3SCAL2;

typedef struct _loader {
  OPDS h;
  STRINGDAT *res;
  STRINGDAT *name;
  MYFLT *skip, *iN, *idecim, *bfs;
  MP3SCAL2 p;
} LOADER;


void *buffiller(void *pp){
  MP3SCAL2 *p = (MP3SCAL2 *) pp;
  int nsmps = p->nsmps;
  short *buffer= (short *) p->buffer.auxp;
  MYFLT *data[2];
  p->lock = 1;
  if(p->mpa != NULL) {
    data[0] =  p->indataL[(int)p->curbuf];
    data[1] =  p->indataR[(int)p->curbuf];
    int i,j, end;
    memset(data[0],0,nsmps*sizeof(MYFLT));
    memset(data[1],0,nsmps*sizeof(MYFLT));
    if(!p->finished){
      mp3dec_decode(p->mpa,p->buffer.auxp,
                    MP3_CHNS*nsmps*sizeof(short),
                    &p->bufused);
      if(p->bufused == 0) p->finished = 1;
      else {
        end = (p->bufused/sizeof(short))/MP3_CHNS;
        for(i=j=0; i < end; i++, j+=2){
          data[0][i] = buffer[j]/32768.0;
          data[1][i] = buffer[j+1]/32768.0;
        }
      }
    }
    p->curbuf = (p->curbuf+1)%8;
  }
  p->lock = 0;
  return NULL;
}

void fillbuf2(CSOUND *csound, MP3SCAL2 *p, int nsmps){
  p->nsmps = nsmps;
  if(p->async) {
    int policy;
    struct sched_param param;
    pthread_create(&(p->t1), NULL, buffiller, p);
    pthread_getschedparam(p->t1, &policy,
                          &param);
    param.sched_priority = 1;
    //policy = SCHED_OTHER;
    if(pthread_setschedparam(p->t1, policy,
                             &param) != 0)
      csound->Message(csound, "could not set priority \n");
  }
  else
    buffiller((void *) p);
}


static int meminit(CSOUND *csound, LOADER *pp)
{

  MP3SCAL2 *p = &(pp->p);
  int N =  *pp->iN, ui;
  unsigned int i;
  unsigned int size;
  int decim = *pp->idecim;
  p->N = N;
  p->error = 0;
  if (N) {
    for (i=0; N; i++) {
      N >>= 1;
    }
    N = (int) pow(2.0, i-1);
  } else N = 2048;
  if (decim == 0) decim = 4;

  p->hsize = N/decim;
  p->cnt = p->hsize;
  p->curframe = 0;
  p->pos = 0;

  for (i=0; i < MP3_CHNS; i++){

    size = (N+2)*sizeof(MYFLT);
    if (p->fwin[i].auxp == NULL || p->fwin[i].size < size)
      csound->AuxAlloc(csound, size, &p->fwin[i]);
    if (p->bwin[i].auxp == NULL || p->bwin[i].size < size)
      csound->AuxAlloc(csound, size, &p->bwin[i]);
    if (p->prev[i].auxp == NULL || p->prev[i].size < size)
      csound->AuxAlloc(csound, size, &p->prev[i]);
    
    size = decim*sizeof(int);
    if (p->framecount[i].auxp == NULL || p->framecount[i].size < size)
      csound->AuxAlloc(csound, size, &p->framecount[i]);
    {
      int k=0;
      for (k=0; k < decim; k++) {
        ((int *)(p->framecount[i].auxp))[k] = k*N;
      }
    }
    size = decim*sizeof(MYFLT)*N;
    if (p->outframe[i].auxp == NULL || p->outframe[i].size < size)
      csound->AuxAlloc(csound, size, &p->outframe[i]);
    else
      memset(p->outframe[i].auxp,0,size);
  }
  size = N*sizeof(MYFLT);
  if (p->win.auxp == NULL || p->win.size < size)
    csound->AuxAlloc(csound, size, &p->win);

  {
    MYFLT x = FL(2.0)*PI_F/N;
    for (ui=0; ui < N; ui++)
      ((MYFLT *)p->win.auxp)[ui] = FL(0.5) - FL(0.5)*COS((MYFLT)ui*x);
  }
  
  p->N = N;
  p->decim = decim;
  return OK;
}

int mp3dec_cleanup(CSOUND *csound, LOADER *p)
{
  while(p->p.lock)
    usleep(1000);
  if (p->p.mpa != NULL)
    mp3dec_uninit(p->p.mpa);
  p->p.mpa = NULL;
  return OK;
}

static int filinit(CSOUND *csound, LOADER *pp)
{
  MP3SCAL2 *p = &(pp->p);
  unsigned int size;
  char *name;
  // open file
  int fd;
  int r;
  mp3dec_t mpa           = NULL;
  mpadec_config_t config = { MPADEC_CONFIG_FULL_QUALITY, MPADEC_CONFIG_STEREO,
                             MPADEC_CONFIG_16BIT, MPADEC_CONFIG_LITTLE_ENDIAN,
                             MPADEC_CONFIG_REPLAYGAIN_NONE, TRUE, TRUE, TRUE,
                             0.0 };
  mpadec_info_t mpainfo;
  int buffsize = 32768;
  if(*pp->bfs) buffsize = *pp->bfs*8;

  name = pp->name->data;
  if(p->mpa != NULL) mp3dec_uninit(p->mpa);
  p->mpa = mpa = mp3dec_init();
  if (UNLIKELY(!mpa)) {
    p->error = MPADEC_RETCODE_NOT_ENOUGH_MEMORY;
    return NOTOK;
  }
  if (UNLIKELY((r = mp3dec_configure(mpa, &config)) != MP3DEC_RETCODE_OK)) {
    mp3dec_uninit(mpa);
    p->mpa = NULL;
    p->error = r;
    return NOTOK;
  }
  if (UNLIKELY(csound->FileOpen2(csound, &fd, CSFILE_FD_R,
                                 name, "rb", "SFDIR;SSDIR",
                                 CSFTYPE_OTHER_BINARY, 0) == NULL)) {
    mp3dec_uninit(mpa);
    p->error = -1;
    return NOTOK;
  }
  if (UNLIKELY((r = mp3dec_init_file(mpa, fd, 0, FALSE)) != MP3DEC_RETCODE_OK)) {
    mp3dec_uninit(mpa);
    p->error = r;
    return NOTOK;
  }

  if (UNLIKELY((r = mp3dec_get_info(mpa, &mpainfo, MPADEC_INFO_STREAM)) !=
               MP3DEC_RETCODE_OK)) {
    mp3dec_uninit(mpa);
    return NOTOK;
  }

  p->ilen =  (MYFLT) mpainfo.duration;
  if(mpainfo.frequency != CS_ESR)
    p->resamp = mpainfo.frequency/CS_ESR;
  else
    p->resamp = 1;
  meminit(csound, pp);
  size = buffsize*sizeof(MYFLT);
  if (p->fdata[0].auxp == NULL || p->fdata[0].size < size)
    csound->AuxAlloc(csound, size, &p->fdata[0]);
  p->indataL[0] = p->fdata[0].auxp;
  p->indataL[1] = p->fdata[0].auxp + size/8;
  p->indataL[2] = p->fdata[0].auxp + size/4;
  p->indataL[3] = p->fdata[0].auxp + 3*size/8;
  p->indataL[4] = p->fdata[0].auxp + size/2;
  p->indataL[5] = p->fdata[0].auxp + 5*size/8;
  p->indataL[6] = p->fdata[0].auxp + 3*size/4;
  p->indataL[7] = p->fdata[0].auxp + 7*size/8;
  if (p->fdata[1].auxp == NULL || p->fdata[1].size < size)
    csound->AuxAlloc(csound, size, &p->fdata[1]);
  p->indataR[0] = p->fdata[1].auxp;
  p->indataR[1] = p->fdata[1].auxp + size/8;
  p->indataR[2] = p->fdata[1].auxp + size/4;
  p->indataR[3] = p->fdata[1].auxp + 3*size/8;
  p->indataR[4] = p->fdata[1].auxp + size/2;
  p->indataR[5] = p->fdata[1].auxp + 5*size/8;
  p->indataR[6] = p->fdata[1].auxp + 3*size/4;
  p->indataR[7] = p->fdata[1].auxp + 7*size/8;
  size =  buffsize*sizeof(short)/4;
  if (p->buffer.auxp == NULL || p->buffer.size < size)
    csound->AuxAlloc(csound, size, &p->buffer);


  int skip = (int)(*pp->skip*mpainfo.frequency);
  p->bufused = -1;

  
  /* mp3_seek operates on multiples of 1152 frames */
  if (skip) {
     skip -= 528;  /* compensate for no gap decoding */
     int skips = (skip/4608)*4608;
     mp3dec_seek(mpa, skips, MP3DEC_SEEK_SAMPLES);
     skip = skip - skips;   
  } else mp3dec_seek(mpa, 0, MP3DEC_SEEK_SAMPLES);

  
  // fill buffers
  p->orsr = mpainfo.frequency;
  p->curbuf = 0;
  p->nsmps = buffsize/8;
  buffiller((void *)p);
  buffiller((void *)p);
  buffiller((void *)p);
  buffiller((void *)p);
  buffiller((void *)p);
  buffiller((void *)p);
  buffiller((void *)p);
<<<<<<< HEAD
  buffiller((void *)p);

  p->pos = skip;
=======
  p->pos = p->hsize;
>>>>>>> 5ab717b7
  p->tscale  = 0;
  p->accum = 0;
  p->tab[0] = (MYFLT *) p->fdata[0].auxp;
  p->tab[1] = (MYFLT *) p->fdata[1].auxp;
  p->tstamp = 0;
  p->finished = 0;
  p->init = 1;
  p->skip = *pp->skip;
  p->filling = 0;
  return OK;
}

void *loader_thread(void *p){
  LOADER *pp = (LOADER *) p;
  if(filinit(pp->p.csound,pp) == NOTOK) {
    if(pp->p.error > 0)
      pp->p.csound->Message(pp->p.csound, "mp3scal_load error: %s \n",
                            mp3dec_error(pp->p.error));
    else
      pp->p.csound->Message(pp->p.csound, "mp3scal_load error:"
                            "could not open %s \n", pp->name->data);
  }
  return NULL;
}

static int loader_init(CSOUND *csound, LOADER *pp){
  MP3SCAL2 *p = &(pp->p);
  p->csound = csound;
  p->init = 0;
  p->ti = 0;
  if(p->playing == 0){
    pthread_create(&(pp->p.t), NULL, loader_thread, pp);
    struct sched_param param;
    int policy;
    pthread_getschedparam((pp->p.t), &policy,
                          &param);
    param.sched_priority = 0;
    policy = SCHED_OTHER;
    if(pthread_setschedparam((pp->p.t), policy,
                             &param) != 0)
      csound->Message(csound, "could not set priority \n");
  }
  else return csound->InitError(csound, "cannot load: player still active\n");
  pp->res->data = (char *) p;
  pp->res->size = sizeof(MP3SCAL2);
  // if(p->initDone == 0)
  //csound->RegisterDeinitCallback(csound, pp,
  // (int (*)(CSOUND*, void*)) mp3dec_cleanup);
  //p->initDone = 1;
  return OK;
}

typedef struct _check {
  OPDS h;
  MYFLT *res;
  STRINGDAT *pp;
  MP3SCAL2 *p;
} CHECK;


static int check_init(CSOUND *csound, CHECK *p){
  if(p->pp->data != NULL &&
     p->pp->size != sizeof(MP3SCAL2)) {
    p->p = (MP3SCAL2 *) p->pp->data;
  }
  else return csound->InitError(csound, "invalid handle \n");
  return OK;
}

static int check_play(CSOUND *csound, CHECK *p){
  *p->res = p->p->init;
  return OK;
}

#ifdef HAVE_NEON
#include <pffft.h>
#endif

typedef struct _player {
  OPDS h;
  MYFLT *out1, *out2, *kstamp, *ilen;
  STRINGDAT *pp;
  MYFLT *time, *kpitch, *kamp, *klock, *kinterp, *async;
  MP3SCAL2 *p;
  char start_flag;
#ifdef HAVE_NEON
  PFFFT_Setup *setup;
  float *bw,*fw;
#else
  void *fwdsetup, *invsetup;
#endif
} PLAYER;

int mp3dec_cleanup_player(CSOUND *csound,  PLAYER  *p)
{
  while(p->p->lock)
    usleep(1000);
  pthread_join(p->p->t1, NULL);
  if (p->p->mpa != NULL)
    mp3dec_uninit(p->p->mpa);
  p->p->mpa = NULL;
#ifdef HAVE_NEON
<<<<<<< HEAD
  pffft_destroy_setup(p->setup);
  pffft_aligned_free(p->bw);
  pffft_aligned_free(p->fw);
#endif 
=======
    pffft_destroy_setup(p->setup);
    pffft_aligned_free(p->bw);
    pffft_aligned_free(p->fw);
#endif
>>>>>>> 5ab717b7
  return OK;
}

static int player_init(CSOUND *csound, PLAYER *p){
  if(p->pp->data != NULL &&
     p->pp->size != sizeof(MP3SCAL2)) {
    p->p = (MP3SCAL2 *) p->pp->data;
  }
  else return csound->InitError(csound, "invalid handle \n");
  *p->ilen = p->p->ilen;
  p->p->async = *p->async;
  if(p->p->initDone == 0)
    csound->RegisterDeinitCallback(csound, p,
				   (int (*)(CSOUND*, void*)) mp3dec_cleanup_player);
  p->p->initDone = 1;

  int policy;
<<<<<<< HEAD
  struct sched_param param;
  pthread_getschedparam(pthread_self(), &policy,
			&param);
  /*if(policy == SCHED_OTHER)
    csound->Message(csound, "POLICY: SCHED_OTHER");
=======
    struct sched_param param;
    pthread_getschedparam(pthread_self(), &policy,
                          &param);
    /*if(policy == SCHED_OTHER)
      csound->Message(csound, "POLICY: SCHED_OTHER");
>>>>>>> 5ab717b7
    else if(policy == SCHED_FIFO)
    csound->Message(csound, "POLICY: SCHED_FIFO, %d", param.sched_priority);*/

#ifdef HAVE_NEON
  while(!p->p->N) usleep(1000);
  p->setup = pffft_new_setup(p->p->N,PFFFT_REAL);
  p->bw = pffft_aligned_malloc(p->p->N*sizeof(float));
  p->fw = pffft_aligned_malloc(p->p->N*sizeof(float));
#else
  while(!p->p->N) usleep(1000);
  p->fwdsetup = csound->RealFFT2Setup(csound,p->p->N,FFT_FWD);
  p->invsetup = csound->RealFFT2Setup(csound,p->p->N,FFT_INV);
#endif
<<<<<<< HEAD
  p->start_flag = 1;
=======
>>>>>>> 5ab717b7
  return OK;
}




#include <stdbool.h>
#ifdef HAVE_NEON
#include <arm_neon.h>
static
inline
void
cmplx_multiply_scal(MYFLT *ans_r, MYFLT *ans_i,
                    MYFLT  *in1, MYFLT  *in2,
                    MYFLT div, bool neg){
  float32x4_t op1, op2, ans;
  float32x2_t tmp1, tmp2;
  float32_t vans[4];
  tmp1 = vld1_f32(in1);
  tmp2 = vld1_f32(in2);
  op1 = vcombine_f32(tmp1,tmp1);
  op2 = vcombine_f32(tmp2,vrev64_f32(tmp2));
  /* ac - bd + i(ad + bc) */
  ans = vmulq_n_f32(op2,div);
  op2 = vmulq_f32(op1,ans);
  vst1q_f32(vans, op2);
  *ans_r =  vans[0] - (neg ? -vans[1] : vans[1]);
  *ans_i =  vans[2] + (neg ? -vans[3] : vans[3]);
}
static
inline
MYFLT
invsqrt(MYFLT x)
{
<<<<<<< HEAD
  long i;
  float x2 = x*0.5f;
  i = * (long *) &x;                   
  i = 0x5f3759df - (i >> 1);              
  x = *(float *) &i;
  x = x*(1.5f - (x2*x*x));   
  return x;
=======
 long i;
 float x2 = x*0.5f;
 i = * (long *) &x;
 i = 0x5f3759df - (i >> 1);
 x = *(float *) &i;
 x = x*(1.5f - (x2*x*x));
 return x;
>>>>>>> 5ab717b7
}

static
inline
MYFLT
inv_mag(MYFLT *a){
  float32x2_t ans, op;
  float32_t vans[2];
  op = vld1_f32(a);
  ans = vmul_f32(op,op);
  vst1_f32(vans, ans);
  return invsqrt(vans[0]+vans[1]);
<<<<<<< HEAD
} 
=======
  }
>>>>>>> 5ab717b7
#else

static
inline
void
cmplx_multiply_scal(MYFLT *ans_r, MYFLT *ans_i,
<<<<<<< HEAD
		    MYFLT* in1, MYFLT* in2,
		    MYFLT div, bool neg){
=======
               MYFLT* in1, MYFLT* in2,
               MYFLT div, bool neg){
>>>>>>> 5ab717b7
  MYFLT r = in2[0] * div, i = in2[1] * div;
  *ans_r = in1[0]*r - (neg ? -in1[1]*i : in1[1]*i);
  *ans_i = in1[0]*i + (neg ? -in1[1]*r : in1[1]*r);
}
static
inline
MYFLT
inv_mag(MYFLT *a){
  return FL(1.0)/(sqrt(a[0]*a[0]+a[1]*a[1])+1.0e-20);
  //return invsqrt(a[0]*a[0]+a[1]*a[1]);
}
#endif

#define FTOINT(x)  ((int)x)

static int player_play(CSOUND *csound, PLAYER *pp)
{
  MP3SCAL2 *p = pp->p;
  uint32_t offset = pp->h.insdshead->ksmps_offset;
  uint32_t early  = pp->h.insdshead->ksmps_no_end;
  int decim = p->decim;
  MYFLT pitch = *pp->kpitch*p->resamp, time = *pp->time*p->resamp, lock = *pp->klock;
  double amp = *pp->kamp*csound->Get0dBFS(csound)*(8./decim)/3.;
  int interp = *pp->kinterp;
#ifdef __clang__
  MYFLT *restrict out;
  MYFLT *restrict fwin;
  MYFLT *restrict bwin;
  MYFLT *restrict prev;
  MYFLT *restrict win = (MYFLT *) p->win.auxp, *restrict outframe;
  int *restrict framecnt, curframe = p->curframe;
  MYFLT *restrict tab, **table,frac;
  MYFLT *restrict phs;
#else
  MYFLT *out;
  MYFLT *fwin;
  MYFLT *bwin;
  MYFLT *prev;
  MYFLT *win = (MYFLT *) p->win.auxp, *outframe;
  int *framecnt, curframe = p->curframe;
  MYFLT *tab, **table,frac;
  MYFLT *phs;
#endif
  int N = p->N, hsize = p->hsize, cnt = p->cnt;
  int  nsmps = csound->GetKsmps(csound), n;
  int size = p->fdata[0].size/sizeof(MYFLT), post, i, j;
  double pos, spos = p->pos;
  MYFLT in;
  MYFLT div;
<<<<<<< HEAD
=======

>>>>>>> 5ab717b7
  double tstamp = p->tstamp, incrt = p->incr;
  AUXCH *mfwin = p->fwin,
    *mbwin = p->bwin,
    *mprev = p->prev,
    *moutframe = p->outframe,
    *mframecount = p->framecount;
  MYFLT hsizepitch = hsize*pitch;
  int nbytes =  p->N*sizeof(MYFLT);
  int start_flag = pp->start_flag;
#ifdef HAVE_NEON
  float *restrict bw =  pp->bw, *restrict fw = pp->fw;
#endif
  p->playing = 1;

  if(time < 0) time = 0.0;
  table = p->tab;

  if(!p->init){
    for (j=0; j < MP3_CHNS; j++) {
      out = j == 0 ? pp->out1 : pp->out2;
      memset(out, '\0', nsmps*sizeof(MYFLT));
    }
    p->ti++;
    *pp->kstamp = 0;
    return OK;
  } else *pp->ilen = p->ilen;

  if (UNLIKELY(early)) {
    nsmps -= early;
    for (j=0; j < MP3_CHNS; j++) {
      out = j == 0 ? pp->out1 : pp->out2;
      memset(&out[nsmps], '\0', early*sizeof(MYFLT));
    }
  }
  if (UNLIKELY(offset)) {
    for (j=0; j < MP3_CHNS; j++) {
      out = j == 0 ? pp->out1 : pp->out2;
      memset(out, '\0', offset*sizeof(MYFLT));
    }
  }

  for (n=offset; n < nsmps; n++) {

    if (cnt == hsize){
      while(spos >= size) {
        spos -= size;
      }
      while(spos < 0){
        spos += size;
      }

      if (spos > size/8+hsize && p->curbuf == 0 && p->filling == 0) {
        fillbuf2(csound,p,size/8);
        p->filling = 1;
      } else if (spos > size/4+hsize && p->curbuf == 1 && p->filling == 1){
        fillbuf2(csound,p,size/8);
        p->filling = 2;
      }
      else if (spos > 3*size/8+hsize && p->curbuf == 2 && p->filling == 2){
        fillbuf2(csound,p,size/8);
        p->filling = 3;
      }
      else if (spos > size/2+hsize && p->curbuf == 3 && p->filling == 3){
        fillbuf2(csound,p,size/8);
        p->filling = 4;
      }
      else if (spos > 5*size/8+hsize && p->curbuf == 4 && p->filling == 4){
        fillbuf2(csound,p,size/8);
        p->filling = 5;
      }
      else if (spos > 3*size/4+hsize && p->curbuf == 5 && p->filling == 5){
        fillbuf2(csound,p,size/8);
        p->filling = 6;
      }
      else if (spos > 7*size/8+hsize && p->curbuf == 6 && p->filling == 6){
        fillbuf2(csound,p,size/8);
        p->filling = 7;
      }
      else if (spos < size/8+hsize && p->curbuf == 7 && p->filling == 7){
        fillbuf2(csound,p,size/8);
        p->filling = 0;
      }


      for (j = 0; j < MP3_CHNS; j++) {
        bwin = (MYFLT *) mbwin[j].auxp;
        fwin = (MYFLT *) mfwin[j].auxp;
        prev = (MYFLT *) mprev[j].auxp;
        framecnt  = (int *) mframecount[j].auxp;
        outframe= (MYFLT *) moutframe[j].auxp;
        tab = table[j];
        if(pitch != 1) {
          pos = spos;

#ifndef HAVE_NEON
          for (i=0; i < N; i++) {
            post = (int) pos;
            frac = pos  - post;
            if(post < 0) post += size;
            if(post >= size) post -= size;
            if(post+1 <  size && interp){
              in = tab[post] + frac*(tab[post+1] - tab[post]);
            }
            else
              in = tab[post];
#ifdef HAVE_NEON
            fw[i] = in * win[i];
#else
            fwin[i] = in * win[i];
#endif

            post -= hsizepitch;
            if(post < 0) post += size;
            if(post >= size) post -= size;
            if(post+1 <  size && interp){
              in = tab[post] + frac*(tab[post+1] - tab[post]);
            }
            else
              in = tab[post];
#ifdef HAVE_NEON
            bw[i] = in * win[i];
#else
            bwin[i] = in * win[i];
#endif
            pos += pitch;
          }
<<<<<<< HEAD

#else
	  float32x4_t bsm1,bsm2,ans;
	  float tmpf[5],fracv[4];
	  float tmpos;
	  int   tmposi;
	  for (i=0; i < N; i+=4) {
            tmpos = pos;
	    if(tmpos < 0) tmpos += size;
	    if(tmpos >= size) tmpos -= size;
	    tmposi = FTOINT(tmpos);
	    tmpf[0] = tab[tmposi];
	    fracv[0] = tmpos - tmposi;
	    tmpos += pitch;
	    tmposi = FTOINT(tmpos);
	    if(tmposi < size){
	      tmpf[1] = tab[tmposi];
	      fracv[1] = tmpos -tmposi;
	      tmpos += pitch;
	      tmposi = FTOINT(tmpos);
	      if(tmposi < size){
		tmpf[2] = tab[tmposi];
		fracv[2] = tmpos - tmposi;
		tmpos += pitch;
		tmposi = FTOINT(tmpos);
		if(tmposi < size){
		  tmpf[3] = tab[tmposi];
		  fracv[3] = tmpos - tmposi;
		  tmpos += pitch;
		  tmposi = FTOINT(tmpos);
		  if(tmposi < size)
		    tmpf[4] = tab[tmposi];
		  else {
		    tmpos -= size;
		    tmposi = FTOINT(tmpos);
		    tmpf[4] = tab[tmposi];
		  }
		}
		else {
		  tmpos -= size;
		  tmposi = FTOINT(tmpos);
		  tmpf[3] = tab[tmposi];
		  fracv[3] = tmpos -tmposi;
		  tmpos += pitch;
		  tmposi = FTOINT(tmpos);
		  tmpf[4] = tab[tmposi];
		}
	      }
	      else {
		tmpos -= size;
		tmposi = FTOINT(tmpos);
		tmpf[2] = tab[tmposi];
 		fracv[2] = tmpos - tmposi;
		tmpos += pitch;
		tmposi = FTOINT(tmpos);
		tmpf[3] = tab[tmposi];
 		fracv[3] = tmpos - tmposi;
		tmpos += pitch;
		tmposi = FTOINT(tmpos);
		tmpf[4] = tab[tmposi];
	      }  
	    }
	    else {
	      tmpos -= size;
	      tmposi = FTOINT(tmpos);
	      tmpf[1] = tab[tmposi];
	      fracv[1] = tmpos -tmposi;
	      tmpos += pitch;
	      tmposi = FTOINT(tmpos);
	      tmpf[2] = tab[tmposi];
	      fracv[2] = tmpos - tmposi;
	      tmpos += pitch;
	      tmposi = FTOINT(tmpos);
	      tmpf[3] = tab[tmposi];
	      fracv[3] = tmpos - tmposi;
	      tmpos += pitch;
	      tmposi = FTOINT(tmpos);
	      tmpf[4] = tab[tmposi];
	    }
             
	    bsm1 = vld1q_f32(&tmpf[0]);
	    bsm2 = vld1q_f32(&tmpf[1]);
	    ans = vsubq_f32(bsm2,bsm1);
	    bsm2 = vld1q_f32(fracv);
	    bsm2 = vmulq_f32(ans,bsm2);
	    ans = vaddq_f32(bsm1,bsm2);
	    bsm1 = vld1q_f32(&win[i]);
	    bsm2 = vmulq_f32(ans,bsm1);
            vst1q_f32(&fw[i],bsm2);
	    	    
	    tmpos = pos - hsize*pitch;
            if(tmpos < 0) tmpos += size;
	    if(tmpos >= size) tmpos -= size;
	    if(tmpos < 0) tmpos += size;
	    if(tmpos >= size) tmpos -= size;
	    tmposi = FTOINT(tmpos);
	    tmpf[0] = tab[tmposi];
	    fracv[0] = tmpos - tmposi;
	    tmpos += pitch;
	    tmposi = FTOINT(tmpos);
	    if(tmposi < size){
	      tmpf[1] = tab[tmposi];
	      fracv[1] = tmpos -tmposi;
	      tmpos += pitch;
	      tmposi = FTOINT(tmpos);
	      if(tmposi < size){
		tmpf[2] = tab[tmposi];
		fracv[2] = tmpos - tmposi;
		tmpos += pitch;
		tmposi = FTOINT(tmpos);
		if(tmposi < size){
		  tmpf[3] = tab[tmposi];
		  fracv[3] = tmpos - tmposi;
		  tmpos += pitch;
		  tmposi = FTOINT(tmpos);
		  if(tmposi < size)
		    tmpf[4] = tab[tmposi];
		  else {
		    tmpos -= size;
		    tmposi = FTOINT(tmpos);
		    tmpf[4] = tab[tmposi];
		  }
		}
		else {
		  tmpos -= size;
		  tmposi = FTOINT(tmpos);
		  tmpf[3] = tab[tmposi];
		  fracv[3] = tmpos -tmposi;
		  tmpos += pitch;
		  tmposi = FTOINT(tmpos);
		  tmpf[4] = tab[tmposi];
		}
	      }
	      else {
		tmpos -= size;
		tmposi = FTOINT(tmpos);
		tmpf[2] = tab[tmposi];
 		fracv[2] = tmpos - tmposi;
		tmpos += pitch;
		tmposi = FTOINT(tmpos);
		tmpf[3] = tab[tmposi];
 		fracv[3] = tmpos - tmposi;
		tmpos += pitch;
		tmposi = FTOINT(tmpos);
		tmpf[4] = tab[tmposi];
	      }  
	    }
	    else {
	      tmpos -= size;
	      tmposi = FTOINT(tmpos);
	      tmpf[1] = tab[tmposi];
	      fracv[1] = tmpos -tmposi;
	      tmpos += pitch;
	      tmposi = FTOINT(tmpos);
	      tmpf[2] = tab[tmposi];
	      fracv[2] = tmpos - tmposi;
	      tmpos += pitch;
	      tmposi = FTOINT(tmpos);
	      tmpf[3] = tab[tmposi];
	      fracv[3] = tmpos - tmposi;
	      tmpos += pitch;
	      tmposi = FTOINT(tmpos);
	      tmpf[4] = tab[tmposi];
	    }
 
	    bsm1 = vld1q_f32(&tmpf[0]);
	    bsm2 = vld1q_f32(&tmpf[1]);
	    ans = vsubq_f32(bsm2,bsm1);
	    bsm2 = vld1q_f32(fracv);
	    bsm2 = vmulq_f32(ans,bsm2);
	    ans = vaddq_f32(bsm1,bsm2);
	    bsm1 = vld1q_f32(&win[i]);
	    bsm2 = vmulq_f32(ans,bsm1);
            vst1q_f32(&bw[i],bsm2);
            pos += pitch*4;
          }
#endif 
	}
	else {
	  post = (int) spos;
	  int end = post+N;
	  if(end <= size)
	    memcpy(fwin,&tab[post],nbytes); 
	  else {
	    int endbytes;
	    endbytes = (end - size)*sizeof(MYFLT);
	    end = N - (end - size);
	    memcpy(fwin,&tab[post],nbytes-endbytes);
	    memcpy(&fwin[end],tab,endbytes);   
	  }
	  post -= hsize;
	  if(post < 0) post += size;
	  end = post+N;
	  if(end < size)
	    memcpy(bwin,&tab[post],nbytes); 
	  else {
	    int endbytes;
	    endbytes = (end - size)*sizeof(MYFLT);
	    end = N - (end - size);
	    memcpy(bwin,&tab[post],nbytes-endbytes);
	    memcpy(&bwin[end],tab,endbytes);   
	  }
=======
        }
        else {
          post = (int) spos;
          int end = post+N;
          if(end <= size)
            memcpy(fwin,&tab[post],nbytes);
          else {
            int endbytes;
            endbytes = (end - size)*sizeof(MYFLT);
            end = N - (end - size);
            memcpy(fwin,&tab[post],nbytes-endbytes);
            memcpy(&fwin[end],tab,endbytes);
          }
          post -= hsize;
          if(post < 0) post += size;
          end = post+N;
          if(end < size)
            memcpy(bwin,&tab[post],nbytes);
          else {
            int endbytes;
            endbytes = (end - size)*sizeof(MYFLT);
            end = N - (end - size);
            memcpy(bwin,&tab[post],nbytes-endbytes);
            memcpy(&bwin[end],tab,endbytes);
          }
>>>>>>> 5ab717b7
#ifdef HAVE_NEON
          for(i=0; i < N; i++) {
            bw[i] = bwin[i]*win[i];
            fw[i] = fwin[i]*win[i];
          }
#else
          for(i=0; i < N; i++) {
            bwin[i] *= win[i];
            fwin[i] *= win[i];
          }
#endif
        }

        if(time != FL(1.0) || pitch != FL(1.0)){
#ifdef HAVE_NEON
          pffft_transform_ordered(pp->setup,bw,bw,NULL,PFFFT_FORWARD);
          pffft_transform_ordered(pp->setup,fw,fw,NULL,PFFFT_FORWARD);
<<<<<<< HEAD
	  memcpy(bwin,bw,N*sizeof(float)); 
          memcpy(fwin,fw,N*sizeof(float));
	  bwin[N] = bw[1];
	  fwin[N] = fw[1];
#else
	  csound->RealFFT2(csound, pp->fwdsetup, bwin);
	  csound->RealFFT2(csound, pp->fwdsetup, fwin);
#endif
	  bwin[N] = bwin[1];
	  bwin[N+1] = FL(0.0);
	  fwin[N] = fwin[1];
	  fwin[N+1] = FL(0.0);

	  if(start_flag){
            memcpy(prev, bwin, sizeof(MYFLT)*(N+2));
	    pp->start_flag = 0;
	  }
	    
	  for (i=0; i < N; i+=2) {
	  div =  inv_mag(&prev[i]);
	  cmplx_multiply_scal(&prev[i],&prev[i+1],
				&bwin[i],&prev[i],
				div, true);
	  }
        
	  if (lock) {
	    phs = prev;
	    for(i = 2; i < N; i++)
	      bwin[i] = phs[i];
	    for(i = 2; i < N; i++)
	      bwin[i] += phs[i-2];
	    for(i = 2; i < N; i++)
	      bwin[i] += phs[i+2];	    
	    bwin[0] = prev[i] + prev[i-2];
	    bwin[N] = prev[i] + prev[i+2];
	  }
	  else memcpy(bwin,prev,sizeof(MYFLT)*(N+2));
		
	  for (i=0; i < N; i+=2) {
	    div =  inv_mag(&bwin[i]);
	    cmplx_multiply_scal(&prev[i],&prev[i+1],
				&fwin[i], &bwin[i],
				div, false);
	  }
#ifdef HAVE_NEON
	  for(i=0;i<N;i++)
	    fw[i] = prev[i]/N;
	  fw[1] = prev[N]/N; 
	  pffft_transform_ordered(pp->setup,fw,fw,NULL,PFFFT_BACKWARD); 
#else
	  for(i=0; i < N+2; i++)
	    fwin[i] = prev[i];
	  fwin[1] = fwin[N];
	  csound->RealFFT2(csound, pp->invsetup, fwin);
#endif
      } else pp->start_flag = 1;

	framecnt[curframe] = curframe*N;
	for (i=0;i<N;i++)
=======
          memcpy(bwin,bw,N*sizeof(float));
          memcpy(fwin,fw,N*sizeof(float));
          bwin[N] = bw[1];
          fwin[N] = fw[1];
#else
        csound->RealFFT2(csound, pp->fwdsetup, bwin);
        csound->RealFFT2(csound, pp->fwdsetup, fwin);
#endif
        bwin[N] = bwin[1];
        bwin[N+1] = FL(0.0);
        fwin[N] = fwin[1];
        fwin[N+1] = FL(0.0);

        for (i=0; i < N; i+=2) {
          div =  inv_mag(&prev[i]);
          cmplx_multiply_scal(&prev[i],&prev[i+1],
                              &bwin[i],&prev[i],
                              div, true);
          }

        if (lock) {
          phs = prev;
          for(i = 2; i < N; i++)
            bwin[i] = 0;
          for(i = 2; i < N; i++)
             bwin[i] += phs[i];
          for(i = 2; i < N; i++)
            bwin[i] += phs[i-2];
          for(i = 2; i < N; i++)
            bwin[i] += phs[i+2];
         bwin[0] = prev[i] + prev[i-2];
         bwin[N] = prev[i] + prev[i+2];
        }
        else memcpy(bwin,prev,sizeof(MYFLT)*(N+2));

       for (i=0; i < N; i+=2) {
          div =  inv_mag(&bwin[i]);
          cmplx_multiply_scal(&prev[i],&prev[i+1],
                              &fwin[i], &bwin[i],
                              div, false);
        }
#ifdef HAVE_NEON
       for(i=0;i<N;i++)
         fw[i] = prev[i]/N;
        fw[1] = prev[N];
        pffft_transform_ordered(pp->setup,fw,fw,NULL,PFFFT_BACKWARD);
#else
        for(i=0; i < N+2; i++)
           fwin[i] = prev[i];
        fwin[1] = fwin[N];
        csound->RealFFT2(csound, pp->invsetup, fwin);
#endif
        }
        framecnt[curframe] = curframe*N;
        for (i=0;i<N;i++)
>>>>>>> 5ab717b7
#ifdef HAVE_NEON
	  outframe[framecnt[curframe]+i] = win[i]*fw[i];
#else
        outframe[framecnt[curframe]+i] = win[i]*fwin[i];
#endif
      }
      cnt=0;
      curframe++;
      if (curframe == decim) curframe = 0;

      /* increment position according to timescale */
      spos += hsize*time;
      incrt =  time*nsmps;
      
    }

    /* we only output as many channels as we have outs for */
    for (j=0; j < 2; j++) {
      out = j == 0 ? pp->out1 : pp->out2;
      framecnt  = (int *) p->framecount[j].auxp;
      outframe  = (MYFLT *) p->outframe[j].auxp;
      out[n] = (MYFLT) 0;

      for (i = 0; i < decim; i++) {
        out[n] += outframe[framecnt[i]];
        framecnt[i]++;
      }
      out[n] *= amp;
    }
    cnt++;
  }
  p->cnt = cnt;
  p->curframe = curframe;
  p->pos = spos;
  *pp->kstamp = (p->skip + p->tstamp/p->orsr);
  p->tstamp = tstamp + incrt;
  p->incr = incrt;
  p->playing = 0;
  return OK;

}
//#endif

#define S(x)    sizeof(x)

static OENTRY mp3in_localops[] = {
  {"mp3in",  S(MP3IN),  0, 5, "mm", "Soooo", (SUBR) mp3ininit_S, NULL, (SUBR) mp3in},
  {"mp3in.i",  S(MP3IN),  0, 5, "mm", "ioooo", (SUBR) mp3ininit, NULL, (SUBR) mp3in},
  {"mp3len", S(MP3LEN), 0, 1, "i",  "S",     (SUBR) mp3len_S,    NULL,  NULL},
  {"mp3len.i", S(MP3LEN), 0, 1, "i",  "i",     (SUBR) mp3len,    NULL,  NULL},
  {"mp3sr", S(MP3LEN), 0, 1, "i",  "S",     (SUBR) mp3len_S,    NULL,  NULL},
  {"mp3sr.i", S(MP3LEN), 0, 1, "i",  "i",     (SUBR) mp3len,    NULL,  NULL},
  {"mp3bitrate", S(MP3LEN), 0, 1, "i",  "S",     (SUBR) mp3len_S,    NULL,  NULL},
  {"mp3bitrate.i", S(MP3LEN), 0, 1, "i",  "i",     (SUBR) mp3len,    NULL,  NULL},
  {"mp3nchnls", S(MP3LEN), 0, 1, "i",  "S",     (SUBR) mp3len_S,    NULL,  NULL},
  {"mp3nchnls.i", S(MP3LEN), 0, 1, "i",  "i",     (SUBR) mp3len,    NULL,  NULL},
  {"mp3scal", sizeof(DATASPACE), 0, 5, "aak", "SkkkoooPP",
   (SUBR)sinit3, NULL,(SUBR)sprocess3 },
  {"mp3scal_load", sizeof(LOADER), 0, 1, "i", "Soooo",
   (SUBR)loader_init, NULL,NULL },
  {"mp3scal_play", sizeof(PLAYER), 0, 5, "aaki", "ikkkPPo",
   (SUBR)player_init, NULL,(SUBR)player_play},
  {"mp3scal_check", sizeof(CHECK), 0, 5, "k", "i",
   (SUBR)check_init, NULL,(SUBR)check_play}
};

LINKAGE_BUILTIN(mp3in_localops)<|MERGE_RESOLUTION|>--- conflicted
+++ resolved
@@ -1099,13 +1099,9 @@
   buffiller((void *)p);
   buffiller((void *)p);
   buffiller((void *)p);
-<<<<<<< HEAD
   buffiller((void *)p);
-
+  
   p->pos = skip;
-=======
-  p->pos = p->hsize;
->>>>>>> 5ab717b7
   p->tscale  = 0;
   p->accum = 0;
   p->tab[0] = (MYFLT *) p->fdata[0].auxp;
@@ -1208,17 +1204,11 @@
     mp3dec_uninit(p->p->mpa);
   p->p->mpa = NULL;
 #ifdef HAVE_NEON
-<<<<<<< HEAD
+
   pffft_destroy_setup(p->setup);
   pffft_aligned_free(p->bw);
   pffft_aligned_free(p->fw);
 #endif 
-=======
-    pffft_destroy_setup(p->setup);
-    pffft_aligned_free(p->bw);
-    pffft_aligned_free(p->fw);
-#endif
->>>>>>> 5ab717b7
   return OK;
 }
 
@@ -1236,19 +1226,16 @@
   p->p->initDone = 1;
 
   int policy;
-<<<<<<< HEAD
   struct sched_param param;
   pthread_getschedparam(pthread_self(), &policy,
 			&param);
   /*if(policy == SCHED_OTHER)
     csound->Message(csound, "POLICY: SCHED_OTHER");
-=======
     struct sched_param param;
     pthread_getschedparam(pthread_self(), &policy,
                           &param);
     /*if(policy == SCHED_OTHER)
       csound->Message(csound, "POLICY: SCHED_OTHER");
->>>>>>> 5ab717b7
     else if(policy == SCHED_FIFO)
     csound->Message(csound, "POLICY: SCHED_FIFO, %d", param.sched_priority);*/
 
@@ -1262,10 +1249,7 @@
   p->fwdsetup = csound->RealFFT2Setup(csound,p->p->N,FFT_FWD);
   p->invsetup = csound->RealFFT2Setup(csound,p->p->N,FFT_INV);
 #endif
-<<<<<<< HEAD
   p->start_flag = 1;
-=======
->>>>>>> 5ab717b7
   return OK;
 }
 
@@ -1300,7 +1284,6 @@
 MYFLT
 invsqrt(MYFLT x)
 {
-<<<<<<< HEAD
   long i;
   float x2 = x*0.5f;
   i = * (long *) &x;                   
@@ -1308,15 +1291,6 @@
   x = *(float *) &i;
   x = x*(1.5f - (x2*x*x));   
   return x;
-=======
- long i;
- float x2 = x*0.5f;
- i = * (long *) &x;
- i = 0x5f3759df - (i >> 1);
- x = *(float *) &i;
- x = x*(1.5f - (x2*x*x));
- return x;
->>>>>>> 5ab717b7
 }
 
 static
@@ -1329,24 +1303,17 @@
   ans = vmul_f32(op,op);
   vst1_f32(vans, ans);
   return invsqrt(vans[0]+vans[1]);
-<<<<<<< HEAD
 } 
-=======
-  }
->>>>>>> 5ab717b7
+
 #else
 
 static
 inline
 void
 cmplx_multiply_scal(MYFLT *ans_r, MYFLT *ans_i,
-<<<<<<< HEAD
 		    MYFLT* in1, MYFLT* in2,
 		    MYFLT div, bool neg){
-=======
-               MYFLT* in1, MYFLT* in2,
-               MYFLT div, bool neg){
->>>>>>> 5ab717b7
+
   MYFLT r = in2[0] * div, i = in2[1] * div;
   *ans_r = in1[0]*r - (neg ? -in1[1]*i : in1[1]*i);
   *ans_i = in1[0]*i + (neg ? -in1[1]*r : in1[1]*r);
@@ -1396,10 +1363,6 @@
   double pos, spos = p->pos;
   MYFLT in;
   MYFLT div;
-<<<<<<< HEAD
-=======
-
->>>>>>> 5ab717b7
   double tstamp = p->tstamp, incrt = p->incr;
   AUXCH *mfwin = p->fwin,
     *mbwin = p->bwin,
@@ -1526,8 +1489,6 @@
 #endif
             pos += pitch;
           }
-<<<<<<< HEAD
-
 #else
 	  float32x4_t bsm1,bsm2,ans;
 	  float tmpf[5],fracv[4];
@@ -1729,33 +1690,7 @@
 	    memcpy(bwin,&tab[post],nbytes-endbytes);
 	    memcpy(&bwin[end],tab,endbytes);   
 	  }
-=======
-        }
-        else {
-          post = (int) spos;
-          int end = post+N;
-          if(end <= size)
-            memcpy(fwin,&tab[post],nbytes);
-          else {
-            int endbytes;
-            endbytes = (end - size)*sizeof(MYFLT);
-            end = N - (end - size);
-            memcpy(fwin,&tab[post],nbytes-endbytes);
-            memcpy(&fwin[end],tab,endbytes);
-          }
-          post -= hsize;
-          if(post < 0) post += size;
-          end = post+N;
-          if(end < size)
-            memcpy(bwin,&tab[post],nbytes);
-          else {
-            int endbytes;
-            endbytes = (end - size)*sizeof(MYFLT);
-            end = N - (end - size);
-            memcpy(bwin,&tab[post],nbytes-endbytes);
-            memcpy(&bwin[end],tab,endbytes);
-          }
->>>>>>> 5ab717b7
+
 #ifdef HAVE_NEON
           for(i=0; i < N; i++) {
             bw[i] = bwin[i]*win[i];
@@ -1773,7 +1708,6 @@
 #ifdef HAVE_NEON
           pffft_transform_ordered(pp->setup,bw,bw,NULL,PFFFT_FORWARD);
           pffft_transform_ordered(pp->setup,fw,fw,NULL,PFFFT_FORWARD);
-<<<<<<< HEAD
 	  memcpy(bwin,bw,N*sizeof(float)); 
           memcpy(fwin,fw,N*sizeof(float));
 	  bwin[N] = bw[1];
@@ -1833,63 +1767,6 @@
 
 	framecnt[curframe] = curframe*N;
 	for (i=0;i<N;i++)
-=======
-          memcpy(bwin,bw,N*sizeof(float));
-          memcpy(fwin,fw,N*sizeof(float));
-          bwin[N] = bw[1];
-          fwin[N] = fw[1];
-#else
-        csound->RealFFT2(csound, pp->fwdsetup, bwin);
-        csound->RealFFT2(csound, pp->fwdsetup, fwin);
-#endif
-        bwin[N] = bwin[1];
-        bwin[N+1] = FL(0.0);
-        fwin[N] = fwin[1];
-        fwin[N+1] = FL(0.0);
-
-        for (i=0; i < N; i+=2) {
-          div =  inv_mag(&prev[i]);
-          cmplx_multiply_scal(&prev[i],&prev[i+1],
-                              &bwin[i],&prev[i],
-                              div, true);
-          }
-
-        if (lock) {
-          phs = prev;
-          for(i = 2; i < N; i++)
-            bwin[i] = 0;
-          for(i = 2; i < N; i++)
-             bwin[i] += phs[i];
-          for(i = 2; i < N; i++)
-            bwin[i] += phs[i-2];
-          for(i = 2; i < N; i++)
-            bwin[i] += phs[i+2];
-         bwin[0] = prev[i] + prev[i-2];
-         bwin[N] = prev[i] + prev[i+2];
-        }
-        else memcpy(bwin,prev,sizeof(MYFLT)*(N+2));
-
-       for (i=0; i < N; i+=2) {
-          div =  inv_mag(&bwin[i]);
-          cmplx_multiply_scal(&prev[i],&prev[i+1],
-                              &fwin[i], &bwin[i],
-                              div, false);
-        }
-#ifdef HAVE_NEON
-       for(i=0;i<N;i++)
-         fw[i] = prev[i]/N;
-        fw[1] = prev[N];
-        pffft_transform_ordered(pp->setup,fw,fw,NULL,PFFFT_BACKWARD);
-#else
-        for(i=0; i < N+2; i++)
-           fwin[i] = prev[i];
-        fwin[1] = fwin[N];
-        csound->RealFFT2(csound, pp->invsetup, fwin);
-#endif
-        }
-        framecnt[curframe] = curframe*N;
-        for (i=0;i<N;i++)
->>>>>>> 5ab717b7
 #ifdef HAVE_NEON
 	  outframe[framecnt[curframe]+i] = win[i]*fw[i];
 #else
