/*
* C S O U N D
*
* External language interfaces for the "C" and "C++" Csound API.
*
* L I C E N S E
*
* This software is free software; you can redistribute it and/or
* modify it under the terms of the GNU Lesser General Public
* License as published by the Free Software Foundation; either
* version 2.1 of the License, or (at your option) any later version.
*
* This software is distributed in the hope that it will be useful,
* but WITHOUT ANY WARRANTY; without even the implied warranty of
* MERCHANTABILITY or FITNESS FOR A PARTICULAR PURPOSE.  See the GNU
* Lesser General Public License for more details.
*
* You should have received a copy of the GNU Lesser General Public
* License along with this software; if not, write to the Free Software
* Foundation, Inc., 59 Temple Place, Suite 330, Boston, MA  02111-1307  USA
*/

#ifndef MACOSX
%module(directors="1") csnd6
%feature("director") CsoundCallbackWrapper;
%feature("nodirector") Csound;
#else /* fix for OSX */
/* MODULE name is now csnd6 */
%module csnd6
#endif
%include "typemaps.i"

%include "std_string.i"
%include "std_vector.i"
%include "carrays.i"
%array_functions(int, intp);
%array_functions(float, floatp);
%array_functions(double, doublep);

%array_class(int, intArray);
%array_class(float, floatArray);
%array_class(double, doubleArray)

%feature("autodoc", "1");
%{
    #include <cmath>
    #include <cstddef>
    #include "csound.h"
    #include "cfgvar.h"
    #include "csound.hpp"
    #include "cs_glue.hpp"
    #include "csPerfThread.hpp"
    #include "CsoundFile.hpp"
    #include "CppSound.hpp"
    #include "filebuilding.h"
    #include "Soundfile.hpp" 
%}

%apply int { size_t };
typedef unsigned int uint32_t;
#ifndef MSVC
%apply long long { uint32_t };
#endif

/* %typemap(in) char ** { */
  /* Check if is a list */
/* if (PyList_Check($input)) {
    int size = PyList_Size($input);
    int i = 0;
    $1 = (char **) malloc((size+1)*sizeof(char *));
    for (i = 0; i < size; i++) {
      PyObject *o = PyList_GetItem($input,i);
      if (PyString_Check(o))
        $1[i] = PyString_AsString(PyList_GetItem($input,i));
      else {
        PyErr_SetString(PyExc_TypeError,"list must contain strings");
        free($1);
        return NULL;
      }
    }
    $1[i] = 0;
  } else {
    PyErr_SetString(PyExc_TypeError,"not a list");
    return NULL;
  }
}

%typemap(freearg) char ** {
  free((char *) $1);
} */

%include "exclusions.i"
%ignore  csoundSetCscoreCallback(CSOUND *,void (*cscoreCallback_)(CSOUND *));

// typemap for callbacks
%typemap(in) PyObject

*pyfunc {
  if($input != Py_None)
  if(!PyCallable_Check($input)){
    PyErr_SetString(PyExc_TypeError, "Not a callable object!");
    return NULL;
}
$1 = $input;
}

%{
// this will be used as an interface to the
// message callback
static void PythonMessageCallback(CSOUND *in, int attr,
                                     const char *format, va_list valist){

    PyObject *res;
    Csound *p = (Csound *) csoundGetHostData(in);
    pycbdata *pydata = (pycbdata *)p->pydata;
    PyObject *pyfunc = pydata->mfunc, *arg;
    char *mbuf = new char[sizeof(format)*10 + 256];
    vsprintf(mbuf, format, valist);
    //if(ch = strrchr(mbuf, '\n')) *ch = '\0';
   if (strlen(mbuf) > 1){
#ifndef PYTHON_23_or_older
       if(!PyEval_ThreadsInitialized())
#endif
	PyEval_InitThreads();
    PyGILState_STATE gst;
    // printf("MESS BEFORE \n");
    gst = PyGILState_Ensure();
    arg = Py_BuildValue("(s)", mbuf);
    res =  PyEval_CallObject(pyfunc, arg);
    if (res == NULL){
       PyErr_SetString(PyExc_TypeError, "Exception in callback");
    }else Py_DECREF(res);
   // printf("Mes: %s \n", mbuf);
   PyGILState_Release(gst);
   // printf("MESS OVER \n");
}
    delete[] mbuf;
}
static void VoidMessageCallback(CSOUND *in, int attr,
                                     const char *format, va_list valist){
//printf("void message callback\n");
}


 static void PythonInChannelCallback(CSOUND *in, const char *chan, void *v,
                                       const void *channelType){

    PyObject *res;
    Csound *p = (Csound *) csoundGetHostData(in);
    pycbdata *pydata = (pycbdata *)p->pydata;
    PyObject *pyfunc = pydata->invalfunc, *arg;
    PyGILState_STATE gst;
    MYFLT *val = (MYFLT *) v;
    gst = PyGILState_Ensure();
    arg = Py_BuildValue("(s)", chan);
    res =  PyEval_CallObject(pyfunc, arg);
    if (res == NULL){
       PyErr_SetString(PyExc_TypeError, "Exception in callback");
    }else{
      if(PyFloat_Check(res)) *val = (MYFLT) PyFloat_AsDouble(res);
     else *val = 0.0;
     Py_DECREF(res);
    }
   PyGILState_Release(gst);


}

 static void PythonOutChannelCallback(CSOUND *in, const char *chan, void *v,
                                                       const void *channelType) {

    PyObject *res;
    Csound *p = (Csound *) csoundGetHostData(in);
    pycbdata *pydata = (pycbdata *)p->pydata;
    PyObject *pyfunc = pydata->outvalfunc, *arg;
    PyGILState_STATE gst;
    MYFLT *val = (MYFLT *) v;
    gst = PyGILState_Ensure();
    arg = Py_BuildValue("(s,d)", chan, (double) *val);
    res =  PyEval_CallObject(pyfunc, arg);
    if (res == NULL){
       PyErr_SetString(PyExc_TypeError, "Exception in callback");
    }else Py_DECREF(res);
   PyGILState_Release(gst);

}

static int PythonMidiInOpen(CSOUND *in, void **udata, const char *name){

    PyObject *res;
    Csound *p = (Csound *) csoundGetHostData(in);
    pycbdata *pydata = (pycbdata *)p->pydata;
    PyObject *pyfunc = pydata->midiinopenfunc, *arg;
    PyGILState_STATE gst;
    gst = PyGILState_Ensure();
    arg = Py_BuildValue("(s)", name);
    res =  PyEval_CallObject(pyfunc, arg);
    if (res == NULL){
       PyErr_SetString(PyExc_TypeError, "Exception in callback");
    }else {
       *udata = (void *) res;
    }
    PyGILState_Release(gst);
    return 0;
}

static int PythonMidiInClose(CSOUND *in, void *udata){
    PyObject *res;
    Csound *p = (Csound *) csoundGetHostData(in);
    pycbdata *pydata = (pycbdata *)p->pydata;
    PyObject *pyfunc = pydata->midiinclosefunc, *arg;
    PyGILState_STATE gst;
    gst = PyGILState_Ensure();
    arg = Py_BuildValue("(O)", (PyObject *) udata);
    res =  PyEval_CallObject(pyfunc, arg);
    if (res == NULL){
       PyErr_SetString(PyExc_TypeError, "Exception in callback");
    }else  Py_DECREF(res);
    Py_DECREF((PyObject *) udata);
    PyGILState_Release(gst);
    return 0;
}

static int PythonMidiRead(CSOUND *in, void *udata,
                                  unsigned char *buf, int nBytes){
    PyObject *res;
    int i;
    Csound *p = (Csound *) csoundGetHostData(in);
    pycbdata *pydata = (pycbdata *)p->pydata;
    PyObject *pyfunc = pydata->midireadfunc, *arg;
    PyGILState_STATE gst;
    gst = PyGILState_Ensure();
    arg = Py_BuildValue("(O,i)", (PyObject *) udata, nBytes);
    res =  PyEval_CallObject(pyfunc, arg);
    if (res == NULL){
       PyErr_SetString(PyExc_TypeError, "Exception in callback");
    }else {
    if(PyList_Check(res))
       for(i=0; i < nBytes; i++)
          buf[i] = (char) PyInt_AsLong(PyList_GetItem(res,i));
     else for(i=0; i < nBytes; i++)  buf[i] = 0;
     Py_DECREF(res);
     }
    PyGILState_Release(gst);
    return 0;
}

static void pythonMessageCallback(CSOUND *csound,
                                  int attr, const char *format, va_list valist)
{
  char          buffer[8192];
  static std::string  lineBuffer = "print '''";     // FIXME
  unsigned int  i, len;
#ifdef HAVE_C99
  len = (unsigned int) vsnprintf(&(buffer[0]), (size_t) 8192, format, valist);
  if (len >= 8192U)
    {
      PyRun_SimpleString("print '''Error: message buffer overflow'''");
      return;
    }
#else
  len = (unsigned int) vsprintf(&(buffer[0]), format, valist);
  if (len >= 8192U)
    {
      PyRun_SimpleString("print '''Error: message buffer overflow'''");
      exit(-1);
    }
#endif
  for (i = 0; i < len; i++) {
    if (buffer[i] == '\n') {
      lineBuffer += "'''";
      PyRun_SimpleString(lineBuffer.c_str());
      lineBuffer = "print '''";
      continue;
    }
    if (buffer[i] == '\'' || buffer[i] == '\\')
      lineBuffer += '\\';
    lineBuffer += buffer[i];
  }
}

%}

%ignore csoundSetHostData(CSOUND *, void *);
%ignore csoundGetHostData(CSOUND *);
%include "csound.h"
%include "cfgvar.h"
%apply MYFLT &OUTPUT { MYFLT &dflt, MYFLT &min, MYFLT &max };
%apply MYFLT &OUTPUT { MYFLT &value };


%ignore Csound::SetCscoreCallback(void (*cscoreCallback_)(CSOUND *));
<<<<<<< HEAD
%ignore Csound::SetOutputChannelCallback(channelCallback_t inputChannelCalback);
%ignore Csound::SetInputChannelCallback(channelCallback_t inputChannelCalback);
=======
%ignore Csound::SetOutputValueCallback(void (*)(CSOUND *, const char *, MYFLT));
%ignore Csound::SetInputValueCallback(void (*)(CSOUND *, const char *, MYFLT *));
>>>>>>> b8270a27
%ignore Csound::SetExternalMidiInOpenCallback(int (*)(CSOUND *, void *, const char*));
%ignore Csound::SetExternalMidiReadCallback(int (*)(CSOUND *, void *, unsigned char *, int));
%ignore Csound::SetExternalMidiInCloseCallback(int (*)(CSOUND *, void *));

%ignore Csound::SetHostData(void *);
%ignore Csound::GetHostData();
%ignore Csound::SetMessageCallback(void (*)(CSOUND *, int attr,const char *format, va_list valist));
%include "csound.hpp"

%extend Csound {
  void SetHostData(PyObject *data){
   ((pycbdata *)self->pydata)->hostdata = data;
}
  PyObject *GetHostData() {
   return ((pycbdata *)self->pydata)->hostdata;
}
  //#ifndef PYTHON_23_or_older
  void SetMessageCallback(PyObject *pyfunc){
     // thread safety mechanism
    if (pyfunc == Py_None){
       Py_XINCREF(pyfunc);
       self->SetMessageCallback(VoidMessageCallback);
       return;
      }

    pycbdata *pydata = (pycbdata *) self->pydata;
    if(pydata->mfunc == NULL) {
        if(!PyEval_ThreadsInitialized())  PyEval_InitThreads();
    }
    else Py_XDECREF(pydata->mfunc);
        pydata->mfunc = pyfunc;
        self->SetMessageCallback(PythonMessageCallback);
        Py_XINCREF(pyfunc);
}

<<<<<<< HEAD
   void SetInputChannelCallback(PyObject *pyfunc){
     // thread safety mechanism
    pycbdata *pydata = (pycbdata *) self->pydata;
    if(pydata->invalfunc == NULL) {
       if(!PyEval_ThreadsInitialized()) PyEval_InitThreads();
    }
    else Py_XDECREF(pydata->invalfunc);
        pydata->invalfunc = pyfunc;
        self->SetInputChannelCallback(PythonInChannelCallback);
        Py_XINCREF(pyfunc);
	}

   void SetOutputChannelCallback(PyObject *pyfunc){
     // thread safety mechanism
    pycbdata *pydata = (pycbdata *) self->pydata;
    if(pydata->outvalfunc == NULL){
      if(!PyEval_ThreadsInitialized()) PyEval_InitThreads();
    }
    else Py_XDECREF(pydata->outvalfunc);

        pydata->outvalfunc = pyfunc;
        self->SetOutputChannelCallback(PythonOutChannelCallback);
        Py_XINCREF(pyfunc);
}
  
=======
>>>>>>> b8270a27
  void SetExternalMidiInOpenCallback(PyObject *pyfunc){
     // thread safety mechanism
    pycbdata *pydata = (pycbdata *) self->pydata;
    if(pydata->midiinopenfunc == NULL) {
        if(!PyEval_ThreadsInitialized()) PyEval_InitThreads();
    }
    else Py_XDECREF(pydata->midiinopenfunc);
        pydata->midiinopenfunc = pyfunc;
        self->SetExternalMidiInOpenCallback(PythonMidiInOpen);
        Py_XINCREF(pyfunc);
}

void SetExternalMidiInCloseCallback(PyObject *pyfunc){
     // thread safety mechanism
    pycbdata *pydata = (pycbdata *) self->pydata;
    if(pydata->midiinclosefunc == NULL) {
        if(!PyEval_ThreadsInitialized()) PyEval_InitThreads();
    }
    else Py_XDECREF(pydata->midiinclosefunc);
        pydata->midiinopenfunc = pyfunc;
        self->SetExternalMidiInCloseCallback(PythonMidiInClose);
        Py_XINCREF(pyfunc);
}


void SetExternalMidiReadCallback(PyObject *pyfunc){
     // thread safety mechanism
    pycbdata *pydata = (pycbdata *) self->pydata;
    if(pydata->midireadfunc == NULL) {
        if(!PyEval_ThreadsInitialized()) PyEval_InitThreads();
    }
    else Py_XDECREF(pydata->midireadfunc);
        pydata->midiinopenfunc = pyfunc;
        self->SetExternalMidiReadCallback(PythonMidiRead);
        Py_XINCREF(pyfunc);
}
//#endif
}

%clear MYFLT &dflt;
%clear MYFLT &min;
%clear MYFLT &max;
%clear MYFLT &value;


%{
// this will be used as an interface to the
// callback
static void PythonCallback(void *p){

    PyObject *res;
    CsoundPerformanceThread *t = (CsoundPerformanceThread *) p;
    PyGILState_STATE stat = PyGILState_Ensure();
    res = PyEval_CallObject(t->pydata.func, t->pydata.data);
    if (res == NULL){
    PyErr_SetString(PyExc_TypeError, "Exception in callback");
     }
    else Py_DECREF(res);
    PyGILState_Release(stat);
}
%}


%ignore CsoundPerformanceThread::SetProcessCallback(void (*Callback)(void *), void *cbdata);

%include "cs_glue.hpp"
%include "csPerfThread.hpp"

%extend CsoundPerformanceThread {
   // Set the Python callback
   void SetProcessCallback(PyObject *pyfunc, PyObject *p){
    if(self->GetProcessCallback() == NULL) {
#ifndef PYTHON_23_or_older
       if(!PyEval_ThreadsInitialized())
#endif
                          PyEval_InitThreads();
     }
     else Py_XDECREF(self->pydata.func);
    self->pydata.func = pyfunc;
    self->pydata.data = Py_BuildValue("(O)", p);
    self->SetProcessCallback(PythonCallback, (void *)self);
    Py_XINCREF(pyfunc);

  }


}

//#ifndef MACOSX
%include "CsoundFile.hpp"
//#endif
%include "CppSound.hpp"
/*
%include "filebuilding.h"
%include "Soundfile.hpp"
*/


%extend CppSound {
  void setPythonMessageCallback()
  {
    SWIG_PYTHON_THREAD_BEGIN_ALLOW;
    self->SetMessageCallback(pythonMessageCallback);
    SWIG_PYTHON_THREAD_END_ALLOW;
  }

 
};<|MERGE_RESOLUTION|>--- conflicted
+++ resolved
@@ -290,13 +290,8 @@
 
 
 %ignore Csound::SetCscoreCallback(void (*cscoreCallback_)(CSOUND *));
-<<<<<<< HEAD
 %ignore Csound::SetOutputChannelCallback(channelCallback_t inputChannelCalback);
 %ignore Csound::SetInputChannelCallback(channelCallback_t inputChannelCalback);
-=======
-%ignore Csound::SetOutputValueCallback(void (*)(CSOUND *, const char *, MYFLT));
-%ignore Csound::SetInputValueCallback(void (*)(CSOUND *, const char *, MYFLT *));
->>>>>>> b8270a27
 %ignore Csound::SetExternalMidiInOpenCallback(int (*)(CSOUND *, void *, const char*));
 %ignore Csound::SetExternalMidiReadCallback(int (*)(CSOUND *, void *, unsigned char *, int));
 %ignore Csound::SetExternalMidiInCloseCallback(int (*)(CSOUND *, void *));
@@ -332,7 +327,6 @@
         Py_XINCREF(pyfunc);
 }
 
-<<<<<<< HEAD
    void SetInputChannelCallback(PyObject *pyfunc){
      // thread safety mechanism
     pycbdata *pydata = (pycbdata *) self->pydata;
@@ -357,10 +351,7 @@
         self->SetOutputChannelCallback(PythonOutChannelCallback);
         Py_XINCREF(pyfunc);
 }
-  
-=======
->>>>>>> b8270a27
-  void SetExternalMidiInOpenCallback(PyObject *pyfunc){
+void SetExternalMidiInOpenCallback(PyObject *pyfunc){
      // thread safety mechanism
     pycbdata *pydata = (pycbdata *) self->pydata;
     if(pydata->midiinopenfunc == NULL) {
