/* 
 
   CsoundObj.java:
 
   Copyright (C) 2011 Victor Lazzarini, Steven Yi
 
   This file is part of Csound.
 
   Csound is free software; you can redistribute it
   and/or modify it under the terms of the GNU Lesser General Public
   License as published by the Free Software Foundation; either
   version 2.1 of the License, or (at your option) any later version.   
 
   Csound is distributed in the hope that it will be useful,
   but WITHOUT ANY WARRANTY; without even the implied warranty of
   MERCHANTABILITY or FITNESS FOR A PARTICULAR PURPOSE.  See the
   GNU Lesser General Public License for more details.
 
   You should have received a copy of the GNU Lesser General Public
   License along with Csound; if not, write to the Free Software
   Foundation, Inc., 59 Temple Place, Suite 330, Boston, MA
   02111-1307 USA
 
*/

package com.csounds;

import java.io.File;
import java.util.ArrayList;
import javax.swing.JSlider;
import javax.swing.JButton;
import javax.sound.sampled.*;

import com.csounds.valueCacheable.CachedButton;
import com.csounds.valueCacheable.CachedSlider;
import com.csounds.valueCacheable.CsoundValueCacheable;

import csnd.Csound;
import csnd.CsoundCallbackWrapper;
import csnd.CsoundMYFLTArray;
import csnd.csndConstants;

public class CsoundObj {

    private Csound csound;
    private ArrayList<CsoundValueCacheable> valuesCache;
    private ArrayList<CsoundObjCompletionListener> completionListeners;
    private boolean muted = false;
    private boolean stopped = false;
    private Thread thread;
    private boolean audioInEnabled = false;
    private boolean messageLoggingEnabled = false;
    private boolean useJavaSound = true;
<<<<<<< HEAD
    private int retVal = 0;
=======
    int retVal = 0;
>>>>>>> d403362e

    private CsoundCallbackWrapper callbacks;

    public CsoundObj() {
	valuesCache = new ArrayList<CsoundValueCacheable>();
	completionListeners = new ArrayList<CsoundObjCompletionListener>();
    }
	
   public CsoundObj(boolean useJavaSound) {
	valuesCache = new ArrayList<CsoundValueCacheable>();
	completionListeners = new ArrayList<CsoundObjCompletionListener>();
        this.useJavaSound = useJavaSound;
    }

    /* VALUE CACHEABLE */

    public boolean isAudioInEnabled() {
	return audioInEnabled;
    }

    public void setAudioInEnabled(boolean audioInEnabled) {
	this.audioInEnabled = audioInEnabled;
    }

    public boolean isMessageLoggingEnabled() {
	return messageLoggingEnabled;
    }

    public void setMessageLoggingEnabled(boolean messageLoggingEnabled) {
	this.messageLoggingEnabled = messageLoggingEnabled;
    }

    public CsoundValueCacheable addSlider(JSlider slider, String channelName,
					  double min, double max) {
	CachedSlider cachedSlider = new CachedSlider(slider, channelName, min,
						     max);
	valuesCache.add(cachedSlider);

	return cachedSlider;
    }

	
    public CsoundValueCacheable addButton(JButton button, String channelName) {
	CachedButton cachedButton = new CachedButton(button, channelName);
	valuesCache.add(cachedButton);

	return cachedButton;
    }

    public Csound getCsound() {
	return csound;
    }

    public boolean isMuted() {
	return muted;
    }

    public void setMuted(boolean muted) {
	this.muted = muted;
    }

    public void addValueCacheable(CsoundValueCacheable valueCacheable) {
	valuesCache.add(valueCacheable);
    }

    public void removeValueCacheable(CsoundValueCacheable valueCacheable) {
	valuesCache.remove(valueCacheable);
    }

    
    public CsoundMYFLTArray getInputChannelPtr(String channelName) {
	CsoundMYFLTArray ptr = new CsoundMYFLTArray(1);
	getCsound().GetChannelPtr(
				  ptr.GetPtr(),
				  channelName,
				  csndConstants.CSOUND_CONTROL_CHANNEL
				  | csndConstants.CSOUND_INPUT_CHANNEL);
	return ptr;
    }

    public void sendScore(String score) {
	csound.InputMessage(score);
    }

    public void addCompletionListener(CsoundObjCompletionListener listener) {
	completionListeners.add(listener);
    }

    public void startCsound(final File csdFile) {
	stopped = false;
	thread = new Thread() {
		public void run() {
		    setPriority(Thread.MAX_PRIORITY);;
		    if(useJavaSound== false)
			runCsound(csdFile);
		    else
			runCsoundJavaSound(csdFile);
		}
	    };
	thread.start();
    }

    public void stopCsound() {
	stopped = true;
	thread = null;
    }

    public int getNumChannels() {
	return csound.GetNchnls();
    }

    public int getKsmps() {
	return csound.GetKsmps();
    }

    public int getError(){
	return retVal;
    }
	
    /* Render Methods */

    private void runCsound(File f) {

	csound = new Csound();
	retVal = csound.PreCompile();

	retVal = csound.Compile(f.getAbsolutePath());

	if (retVal == 0) {
	    for (CsoundValueCacheable cacheable : valuesCache) {
		cacheable.setup(this);
	    }

	    for (CsoundValueCacheable cacheable : valuesCache) {
		cacheable.updateValuesToCsound();
	    }

	    while (csound.PerformKsmps() == 0 && !stopped) {
		for (CsoundValueCacheable cacheable : valuesCache) {
		    cacheable.updateValuesFromCsound();
		}
		for (CsoundValueCacheable cacheable : valuesCache) {
		    cacheable.updateValuesToCsound();
		}
	    }

	    csound.Stop();
	    csound.Cleanup();
	    csound.Reset();

	    for (CsoundValueCacheable cacheable : valuesCache) {
		cacheable.cleanup();
	    }

	    for (CsoundObjCompletionListener listener : completionListeners) {
		listener.csoundObjComplete(this);
	    }

	} else {			
	    for (CsoundObjCompletionListener listener : completionListeners) {
		listener.csoundObjComplete(this);
	    }
			
	}

    }

    private void runCsoundJavaSound(File f) {

	csound = new Csound();

	if (messageLoggingEnabled) {
	    callbacks = new CsoundCallbackWrapper(csound) {
		    @Override
			public void MessageCallback(int attr, String msg) {
			// super.MessageCallback(attr, msg);
		    }

		};
	    callbacks.SetMessageCallback();
	}
	retVal = csound.PreCompile();
	csound.SetHostImplementedAudioIO(1, 0);
	retVal = csound.Compile(f.getAbsolutePath(), "-+rtaudio=null");

	if (retVal == 0) {
	    for (CsoundValueCacheable cacheable : valuesCache) {
		cacheable.setup(this);
	    }

	    int pos = 0; int i,j;
	    int ksmps = csound.GetKsmps();
	    int nchnls = csound.GetNchnls();
	    int buffsizeBytes = csound.GetOutputBufferSize()*2;
	    byte[] byteBuffer = new byte[buffsizeBytes];
	    AudioFormat format = new AudioFormat((float) csound.GetSr(), 16, csound.GetNchnls(),true,false);
	    DataLine.Info targetInfo = new DataLine.Info(SourceDataLine.class, format, buffsizeBytes);
	    SourceDataLine line; 	
	  
	    double conv = 32768.0/csound.Get0dBFS();
	    short sample;
            try {	
	        line = (SourceDataLine) AudioSystem.getLine(targetInfo);
	    	line.open(format, buffsizeBytes);
            } catch (Exception e) {
		return;
            } 

	    for (CsoundValueCacheable cacheable : valuesCache) {
		cacheable.updateValuesToCsound();
	    }

	    line.start();
	    while (csound.PerformKsmps() == 0 && !stopped) {
		for(i=0; i < ksmps; i++){
		    for(j=0; j < nchnls; j++){
			sample = (short) (csound.GetSpoutSample(i,j)*conv);
			byteBuffer[pos++] =  (byte) (sample & 0xFF);
			byteBuffer[pos++] =  (byte) ((sample >> 8)  & 0xFF);
		    }
		    if(pos == buffsizeBytes) {
			line.write(byteBuffer, 0, buffsizeBytes);
			pos = 0;
		    }
		}
                for (CsoundValueCacheable cacheable : valuesCache) {
		    cacheable.updateValuesFromCsound();
		}
		for (CsoundValueCacheable cacheable : valuesCache) {
		    cacheable.updateValuesToCsound();
		}

			       
	    }

	    line.drain();
	    line.stop();
	    line.close();
	    line = null;

	    csound.Stop();
	    csound.Cleanup();
	    csound.Reset();

	    for (CsoundValueCacheable cacheable : valuesCache) {
		cacheable.cleanup();
	    }

	    for (CsoundObjCompletionListener listener : completionListeners) {
		listener.csoundObjComplete(this);
	    }

	}
	else {
	    for (CsoundObjCompletionListener listener : completionListeners) {
		listener.csoundObjComplete(this);
	    }
	}
    } 		
}<|MERGE_RESOLUTION|>--- conflicted
+++ resolved
@@ -51,11 +51,8 @@
     private boolean audioInEnabled = false;
     private boolean messageLoggingEnabled = false;
     private boolean useJavaSound = true;
-<<<<<<< HEAD
-    private int retVal = 0;
-=======
     int retVal = 0;
->>>>>>> d403362e
+
 
     private CsoundCallbackWrapper callbacks;
 
